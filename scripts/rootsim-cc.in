--- conflicted
+++ resolved
@@ -15,19 +15,6 @@
 ##############################################################################
 # Global configuration variables
 ##############################################################################
-<<<<<<< HEAD
-CC=@CC@
-CFLAGS="@CFLAGS@"
-VERSION=@VERSION@
-ARCH=@ARCH@
-bindir=@bindir@
-libdir=@libdir@
-includedir=@includedir@
-datadir=@datadir@
-SCRIPT_LINES=@scriptlines@
-HIJACKER_CONF_LINES=@hijacker_conf_lines@
-HAVE_MIXED_SS=@have_mixed_ss@
-=======
 CC="@CC@"
 CFLAGS="@CFLAGS@"
 VERSION="@VERSION@"
@@ -39,7 +26,6 @@
 LD_DATA1_LINES="@lddata1lines@"
 LD_DATA2_LINES="@lddata2lines@"
 LD_FINAL_LINES="@ldfinallines@"
->>>>>>> 668f3c0f
 
 
 ##############################################################################
@@ -58,7 +44,7 @@
    -h    Print this help screen
    -c    Do not link against the ROOT-Sim library (multistage compilation)
    -o N  Specify N as output name
-   
+
 Please note that any other option supported by the underlying compiler (gcc)
 can be safely passed to rootsim-cc
 EOF
@@ -79,12 +65,6 @@
 
 build_cleanup()
 {
-<<<<<<< HEAD
-rm $$.xml
-#rm *.o
-#rm *.o.rs
-echo "process done"
-=======
 #rm $$.ld-data1
 #rm $$.ld-data2
 #rm $$.ld-final
@@ -103,7 +83,6 @@
 #rm riferimenti
 #rm riferimenti-mon
 rm -f original
->>>>>>> 668f3c0f
 }
 
 
