--- conflicted
+++ resolved
@@ -88,13 +88,8 @@
 
   test_executable = executable(t_full_name, t_srcs, dependencies : t_deps,
     include_directories : src_inc_dir, c_args : t_spec.get('c_args', []) +
-<<<<<<< HEAD
-    ['-DROOTSIM_TEST_NAME="' + t_name + '"'], link_args : '-no-pie',
-    link_language : 'c', export_dynamic : true)
-=======
     ['-DROOTSIM_TEST_NAME="' + t_name + '"'] + rootsim_c_args, link_args : '-no-pie',
     link_language : 'c')
->>>>>>> f3b8dbda
 
   if mpi_dep.found() and t_spec.get('mpi', false)
     test(t_full_name + '_mpi', mpiexec_cmd, 
