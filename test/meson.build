# SPDX-FileCopyrightText: 2008-2021 HPDCS Group <rootsim@googlegroups.com>
# SPDX-License-Identifier: GPL-3.0-only

src_dir = meson.source_root() / 'src'
models_dir = meson.source_root() / 'models'
# Test dependencies
rootsim_dep = declare_dependency(link_with : [rootsim_lib, rootsim_mods_lib])

test_model_srcs = [
  'integration' / 'model' / 'application.c',
  'integration' / 'model' / 'functions.c',
  'integration' / 'model' / 'output_256.c'
]

test_specs = {
  'fail_init': {'src' : ['self' / 'fail_init.c'], 'fail' : true},
  'fail_body': {'src' : ['self' / 'fail_body.c'], 'fail' : true},
  'fail_fini': {'src' : ['self' / 'fail_fini.c'], 'fail' : true},
  'fail_main': {'src' : ['self' / 'fail_main.c'], 'fail' : true, 'has_main' : true},

  'unit_init' : {'src' : ['core' / 'init_test.c', src_dir / 'core' / 'init.c', src_dir / 'core' / 'arg_parse.c'], 'has_main' : true},
  'unit_sync' : {'src' : ['core' / 'sync_test.c', src_dir / 'core' / 'sync.c']},
  'unit_msg_queue' : {'src' : ['datatypes' / 'msg_queue_test.c', src_dir / 'datatypes' / 'msg_queue.c']},
# 'unit_gvt' : {'src' : ['gvt' / 'gvt_test.c', src_dir / 'gvt' / 'gvt.c']},
  'unit_msg_allocator' : {'src' : ['mm' / 'msg_allocator_test.c', src_dir / 'mm' / 'msg_allocator.c']},
  'unit_lp' : {'src' : ['lp' / 'lp_test.c', src_dir / 'lp' / 'lp.c']},
  'unit_buddy_allocator' : {'src' : ['mm' / 'buddy' / 'buddy_test.c', src_dir / 'mm' / 'buddy' / 'buddy.c']},
  'unit_compiler' : {'src' : ['compiler' / 'compiler_test.c', src_dir / 'compiler' / 'compiler.c'], 'has_main' : true, 'c_args' : compiler_c_args},

  'integration_serial': {
    'src' : ['integration' / 'integration_serial.c'] + test_model_srcs,
    'rslib' : true
  },
  'integration_single':  {
    'src' : ['integration' / 'integration_parallel_single.c'] + test_model_srcs,
    'rslib' : true,
    'mpi' : true
  },
  'integration_multi': {
    'src' : ['integration' / 'integration_parallel_multi.c'] + test_model_srcs,
    'rslib' : true,
    'mpi' : true
  },

  'model_pcs': {
    'src' : [
      'models' / 'model_test.c',
<<<<<<< HEAD
      models_dir / 'pcs' / 'application.c',
      models_dir / 'pcs' / 'functions_app.c'
=======
      models_dir / 'pcs' / 'pcs.c',
>>>>>>> 1c340a94
    ],
    'rslib' : true
  },
  'model_phold': {
    'src' : [
      'models' / 'model_test.c',
<<<<<<< HEAD
      models_dir / 'phold' / 'application.c',
=======
      models_dir / 'phold' / 'phold.c',
>>>>>>> 1c340a94
    ],
    'rslib' : true
  }
}

# Needed for mpi integration tests
if mpi_dep.found()
  mpiexec_cmd = find_program('mpiexec')
endif

# Tests builds
i = 1
foreach t_name, t_spec : test_specs
  t_srcs = t_spec.get('src')
  t_srcs += 'test' / 'test_framework.c'
  t_deps = []
<<<<<<< HEAD
  
=======
  t_srcs += 'test.c'

>>>>>>> 1c340a94
  if t_spec.get('rslib', false)
    t_srcs = [clang_with_plugin.process(t_srcs)]
    t_deps += rootsim_dep
  else
    t_srcs += 'test' / 'test_stubs.c'
    if not t_spec.get('has_main', false)
      t_srcs += 'test' / 'test_main.c'
      t_deps += rs_thr_dep
    endif
  endif

  t_full_name = 'test_' + i.to_string() + '_' + t_name

  test_executable = executable(t_full_name, t_srcs, dependencies : t_deps,
    include_directories : src_inc_dir, c_args : t_spec.get('c_args', []) +
<<<<<<< HEAD
    ['-DROOTSIM_TEST_NAME="' + t_name + '"'], link_args : '-no-pie',
    link_language : 'c')
=======
    ['-DROOTSIM_TEST_NAME="' + t_name + '"'], link_args : '-no-pie')
>>>>>>> 1c340a94

  if mpi_dep.found() and t_spec.get('mpi', false)
    test(t_full_name + '_mpi', mpiexec_cmd,
      args : ['-n', '2', test_executable.full_path()])
  endif

  test(t_full_name, test_executable, is_parallel : false,
    should_fail : t_spec.get('fail', false))

  i = i + 1
endforeach<|MERGE_RESOLUTION|>--- conflicted
+++ resolved
@@ -44,24 +44,15 @@
 
   'model_pcs': {
     'src' : [
-      'models' / 'model_test.c',
-<<<<<<< HEAD
-      models_dir / 'pcs' / 'application.c',
-      models_dir / 'pcs' / 'functions_app.c'
-=======
-      models_dir / 'pcs' / 'pcs.c',
->>>>>>> 1c340a94
+      'models' / 'model_test.c', 
+      models_dir / 'pcs' / 'pcs.c'
     ],
     'rslib' : true
   },
   'model_phold': {
     'src' : [
-      'models' / 'model_test.c',
-<<<<<<< HEAD
-      models_dir / 'phold' / 'application.c',
-=======
-      models_dir / 'phold' / 'phold.c',
->>>>>>> 1c340a94
+      'models' / 'model_test.c', 
+      models_dir / 'phold' / 'phold.c', 
     ],
     'rslib' : true
   }
@@ -78,12 +69,7 @@
   t_srcs = t_spec.get('src')
   t_srcs += 'test' / 'test_framework.c'
   t_deps = []
-<<<<<<< HEAD
   
-=======
-  t_srcs += 'test.c'
-
->>>>>>> 1c340a94
   if t_spec.get('rslib', false)
     t_srcs = [clang_with_plugin.process(t_srcs)]
     t_deps += rootsim_dep
@@ -99,12 +85,8 @@
 
   test_executable = executable(t_full_name, t_srcs, dependencies : t_deps,
     include_directories : src_inc_dir, c_args : t_spec.get('c_args', []) +
-<<<<<<< HEAD
     ['-DROOTSIM_TEST_NAME="' + t_name + '"'], link_args : '-no-pie',
     link_language : 'c')
-=======
-    ['-DROOTSIM_TEST_NAME="' + t_name + '"'], link_args : '-no-pie')
->>>>>>> 1c340a94
 
   if mpi_dep.found() and t_spec.get('mpi', false)
     test(t_full_name + '_mpi', mpiexec_cmd,
