# SPDX-FileCopyrightText: 2008-2021 HPDCS Group <rootsim@googlegroups.com>
# SPDX-License-Identifier: GPL-3.0-only

fs = import('fs')

src_dir = meson.source_root() / 'src'
models_dir = meson.source_root() / 'models'
# Test dependencies
rootsim_dep = declare_dependency(link_with : [rootsim_lib, rootsim_mods_lib])

model_runner = find_program(meson.source_root() / 'scripts' / 'model_runner.py')

test_model_srcs = [
  'integration' / 'model' / 'application.c',
  'integration' / 'model' / 'functions.c',
  'integration' / 'model' / 'output_256.c'
]

test_specs = {
  'fail_init': {'src' : ['self' / 'fail_init.c'], 'fail' : true},
  'fail_body': {'src' : ['self' / 'fail_body.c'], 'fail' : true},
  'fail_fini': {'src' : ['self' / 'fail_fini.c'], 'fail' : true},
  'fail_main': {'src' : ['self' / 'fail_main.c'], 'fail' : true, 'has_main' : true},

  'unit_init' : {'src' : ['core' / 'init_test.c', src_dir / 'core' / 'init.c', src_dir / 'core' / 'arg_parse.c'], 'has_main' : true},
  'unit_sync' : {'src' : ['core' / 'sync_test.c', src_dir / 'core' / 'sync.c']},
  'unit_msg_queue' : {'src' : ['datatypes' / 'msg_queue_test.c', src_dir / 'datatypes' / 'msg_queue.c']},
# 'unit_gvt' : {'src' : ['gvt' / 'gvt_test.c', src_dir / 'gvt' / 'gvt.c']},
  'unit_msg_allocator' : {'src' : ['mm' / 'msg_allocator_test.c', src_dir / 'mm' / 'msg_allocator.c']},
  'unit_lp' : {'src' : ['lp' / 'lp_test.c', src_dir / 'lp' / 'lp.c']},
  'unit_buddy_allocator' : {'src' : ['mm' / 'buddy' / 'buddy_test.c', src_dir / 'mm' / 'buddy' / 'buddy.c']},
  'unit_compiler' : {'src' : ['compiler' / 'compiler_test.c', src_dir / 'compiler' / 'rootsim-cc.c'], 'has_main' : true, 'c_args' : compiler_c_args},
  'unit_reflect' : {'src' : ['lib' / 'reflect.c', src_dir / 'lib' / 'config' / 'jsmn.c', src_dir / 'lib' / 'config' / 'reflect.c', src_dir / 'datatypes' / 'vector.c']},

  'integration_serial': {
    'src' : ['integration' / 'integration_serial.c'] + test_model_srcs,
    'rslib' : true
  },
  'integration_single':  {
    'src' : ['integration' / 'integration_parallel_single.c'] + test_model_srcs,
    'rslib' : true,
    'mpi' : true
  },
  'integration_multi': {
    'src' : ['integration' / 'integration_parallel_multi.c'] + test_model_srcs,
    'rslib' : true,
    'mpi' : true
  },

  'mocked_pcs': {
    'src' : [
      'models' / 'model_test.c',
      models_dir / 'pcs' / 'pcs.c'
    ],
    'rslib' : true
  },
  'mocked_phold': {
    'src' : [
      'models' / 'model_test.c',
      models_dir / 'phold' / 'phold.c',
    ],
    'rslib' : true
  },

  'compiled_phold': {
    'src' : [
      models_dir / 'phold' / 'phold.c',
    ],
    'compile_model' : true,
  }
}

# Needed for mpi integration tests
if mpi_dep.found()
  mpiexec_cmd = find_program('mpiexec')
endif

# Tests builds
i = 1
foreach t_name, t_spec : test_specs
  t_full_name = 'test_' + i.to_string() + '_' + t_name
  t_srcs = t_spec.get('src')
<<<<<<< HEAD

  if t_spec.get('compile_model', false)
    test_executable = custom_target(t_full_name,
                                    output: t_full_name,
                                    input: t_srcs,
                                    command: [rootsim_cc, '@INPUT@',
                                              '-rsinc', src_dir,
                                              '-rslib', fs.parent(rootsim_lib.full_path()),
                                              '-o', '@OUTPUT@'],
                                    depends: rootsim_llvm_lib,
                                    build_always: true)
    test(t_full_name, model_runner, args: test_executable.full_path())
    continue
  endif

  if t_spec.get('run_plugin', false)
    t_srcs = [clang_with_plugin.process(t_srcs)]
  endif

=======
>>>>>>> 3755e025
  t_deps = []

  if t_spec.get('rslib', false)
    t_srcs = [clang_with_plugin.process(t_srcs)]
    t_deps += rootsim_dep
  else
    t_srcs += 'test' / 'test_stubs.c'
    if not t_spec.get('has_main', false)
      t_srcs += 'test' / 'test_main.c'
      t_deps += rs_thr_dep
    endif
  endif

<<<<<<< HEAD
=======
  t_srcs += 'test' / 'test_framework.c'

  t_full_name = 'test_' + i.to_string() + '_' + t_name

>>>>>>> 3755e025
  test_executable = executable(t_full_name, t_srcs, dependencies : t_deps,
    include_directories : src_inc_dir, c_args : t_spec.get('c_args', []) +
    ['-DROOTSIM_TEST_NAME="' + t_name + '"'], link_args : '-no-pie',
    link_language : 'c')

  if mpi_dep.found() and t_spec.get('mpi', false)
    test(t_full_name + '_mpi', mpiexec_cmd,
      args : ['-n', '2', test_executable.full_path()])
  endif

  test(t_full_name, test_executable, is_parallel : false,
    should_fail : t_spec.get('fail', false))

  i = i + 1
endforeach<|MERGE_RESOLUTION|>--- conflicted
+++ resolved
@@ -80,7 +80,6 @@
 foreach t_name, t_spec : test_specs
   t_full_name = 'test_' + i.to_string() + '_' + t_name
   t_srcs = t_spec.get('src')
-<<<<<<< HEAD
 
   if t_spec.get('compile_model', false)
     test_executable = custom_target(t_full_name,
@@ -100,12 +99,10 @@
     t_srcs = [clang_with_plugin.process(t_srcs)]
   endif
 
-=======
->>>>>>> 3755e025
   t_deps = []
+  t_srcs += 'test' / 'test_framework.c'
 
   if t_spec.get('rslib', false)
-    t_srcs = [clang_with_plugin.process(t_srcs)]
     t_deps += rootsim_dep
   else
     t_srcs += 'test' / 'test_stubs.c'
@@ -115,13 +112,6 @@
     endif
   endif
 
-<<<<<<< HEAD
-=======
-  t_srcs += 'test' / 'test_framework.c'
-
-  t_full_name = 'test_' + i.to_string() + '_' + t_name
-
->>>>>>> 3755e025
   test_executable = executable(t_full_name, t_srcs, dependencies : t_deps,
     include_directories : src_inc_dir, c_args : t_spec.get('c_args', []) +
     ['-DROOTSIM_TEST_NAME="' + t_name + '"'], link_args : '-no-pie',
