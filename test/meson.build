# SPDX-FileCopyrightText: 2008-2021 HPDCS Group <rootsim@googlegroups.com>
# SPDX-License-Identifier: GPL-3.0-only

src_dir = meson.source_root() / 'src'
models_dir = meson.source_root() / 'models'
# Test dependencies
rootsim_dep = declare_dependency(link_with : [rootsim_lib, rootsim_mods_lib])

test_model_srcs = [
  'integration' / 'model' / 'application.c',
  'integration' / 'model' / 'functions.c',
  'integration' / 'model' / 'output_256.c'
]

test_specs = {
  'fail_init': {'src' : ['self' / 'fail_init.c'], 'fail' : true},
  'fail_body': {'src' : ['self' / 'fail_body.c'], 'fail' : true},
  'fail_fini': {'src' : ['self' / 'fail_fini.c'], 'fail' : true},
  'fail_main': {'src' : ['self' / 'fail_main.c'], 'fail' : true, 'has_main' : true},

  'unit_init' : {'src' : ['core' / 'init_test.c', src_dir / 'core' / 'init.c', src_dir / 'core' / 'arg_parse.c'], 'has_main' : true},
  'unit_bitmap' : {'src' : ['datatypes' / 'bitmap_test.c']},
  'unit_sync' : {'src' : ['core' / 'sync_test.c', src_dir / 'core' / 'sync.c']},
  'unit_msg_queue' : {'src' : ['datatypes' / 'msg_queue_test.c', src_dir / 'datatypes' / 'msg_queue.c']},
# 'unit_gvt' : {'src' : ['gvt' / 'gvt_test.c', src_dir / 'gvt' / 'gvt.c']},
  'unit_msg_allocator' : {'src' : ['mm' / 'msg_allocator_test.c', src_dir / 'mm' / 'msg_allocator.c']},
  'unit_lp' : {'src' : ['lp' / 'lp_test.c', src_dir / 'lp' / 'lp.c']},
  'unit_buddy_allocator' : {'src' : ['mm' / 'buddy' / 'buddy_test.c', src_dir / 'mm' / 'buddy' / 'buddy.c', src_dir / 'mm' / 'buddy' / 'ckpt.c']},
  'unit_buddy_allocator_hard' : {'src' : ['mm' / 'buddy' / 'buddy_hard_test.c', src_dir / 'mm' / 'buddy' / 'buddy.c', src_dir / 'mm' / 'buddy' / 'ckpt.c']},
  'unit_compiler' : {'src' : ['compiler' / 'compiler_test.c', src_dir / 'compiler' / 'compiler.c'], 'has_main' : true, 'c_args' : compiler_c_args},

<<<<<<< HEAD
#  'integration_serial': {
#    'src' : ['integration' / 'integration_serial.c'] + test_model_srcs,
#    'run_plugin' : true,
#    'rslib' : true
#  },
#  'integration_single':  {
#    'src' : ['integration' / 'integration_parallel_single.c'] + test_model_srcs,
#    'run_plugin' : true,
#    'rslib' : true,
#    'mpi' : true
#  },
#  'integration_multi': {
#    'src' : ['integration' / 'integration_parallel_multi.c'] + test_model_srcs,
#    'run_plugin' : true,
#    'rslib' : true,
#    'mpi' : true
#  },
#
#  'model_pcs': {
#    'src' : [
#      'models' / 'model_test.c', 
#      models_dir / 'pcs' / 'application.c', 
#      models_dir / 'pcs' / 'functions_app.c'
#    ],
#    'run_plugin' : true,
#    'rslib' : true
#  },
#  'model_phold': {
#    'src' : [
#      'models' / 'model_test.c', 
#      models_dir / 'phold' / 'application.c', 
#    ],
#    'run_plugin' : true,
#    'rslib' : true
#  }
=======
  'integration_serial': {
    'src' : ['integration' / 'integration_serial.c'] + test_model_srcs,
    'rslib' : true
  },
  'integration_single':  {
    'src' : ['integration' / 'integration_parallel_single.c'] + test_model_srcs,
    'rslib' : true,
    'mpi' : true
  },
  'integration_multi': {
    'src' : ['integration' / 'integration_parallel_multi.c'] + test_model_srcs,
    'rslib' : true,
    'mpi' : true
  },

  'model_pcs': {
    'src' : [
      'models' / 'model_test.c',
      models_dir / 'pcs' / 'pcs.c'
    ],
    'rslib' : true
  },
  'model_phold': {
    'src' : [
      'models' / 'model_test.c',
      models_dir / 'phold' / 'phold.c'
    ],
    'rslib' : true
  }
>>>>>>> f3b8dbda
}

# Needed for mpi integration tests
if mpi_dep.found()
  mpiexec_cmd = find_program('mpiexec')
endif

# Tests builds
i = 1
foreach t_name, t_spec : test_specs
  t_srcs = t_spec.get('src')
  t_deps = []

  if t_spec.get('rslib', false)
    t_srcs = [clang_with_plugin.process(t_srcs)]
    t_deps += rootsim_dep
  else
    t_srcs += 'test' / 'test_stubs.c'
    if not t_spec.get('has_main', false)
      t_srcs += 'test' / 'test_main.c'
      t_deps += rs_thr_dep
    endif
  endif

  t_srcs += 'test' / 'test_framework.c'

  t_full_name = 'test_' + i.to_string() + '_' + t_name

  test_executable = executable(t_full_name, t_srcs, dependencies : t_deps,
    include_directories : src_inc_dir, c_args : t_spec.get('c_args', []) +
    ['-DROOTSIM_TEST_NAME="' + t_name + '"'] + rootsim_c_args, link_args : '-no-pie',
    link_language : 'c')

  if mpi_dep.found() and t_spec.get('mpi', false)
    test(t_full_name + '_mpi', mpiexec_cmd, 
      args : ['-n', '2', test_executable.full_path()])
  endif

  test(t_full_name, test_executable, is_parallel : false,
    should_fail : t_spec.get('fail', false))

  i = i + 1
endforeach<|MERGE_RESOLUTION|>--- conflicted
+++ resolved
@@ -29,73 +29,35 @@
   'unit_buddy_allocator_hard' : {'src' : ['mm' / 'buddy' / 'buddy_hard_test.c', src_dir / 'mm' / 'buddy' / 'buddy.c', src_dir / 'mm' / 'buddy' / 'ckpt.c']},
   'unit_compiler' : {'src' : ['compiler' / 'compiler_test.c', src_dir / 'compiler' / 'compiler.c'], 'has_main' : true, 'c_args' : compiler_c_args},
 
-<<<<<<< HEAD
 #  'integration_serial': {
 #    'src' : ['integration' / 'integration_serial.c'] + test_model_srcs,
-#    'run_plugin' : true,
 #    'rslib' : true
 #  },
 #  'integration_single':  {
 #    'src' : ['integration' / 'integration_parallel_single.c'] + test_model_srcs,
-#    'run_plugin' : true,
 #    'rslib' : true,
 #    'mpi' : true
 #  },
 #  'integration_multi': {
 #    'src' : ['integration' / 'integration_parallel_multi.c'] + test_model_srcs,
-#    'run_plugin' : true,
 #    'rslib' : true,
 #    'mpi' : true
 #  },
 #
 #  'model_pcs': {
 #    'src' : [
-#      'models' / 'model_test.c', 
-#      models_dir / 'pcs' / 'application.c', 
-#      models_dir / 'pcs' / 'functions_app.c'
+#      'models' / 'model_test.c',
+#      models_dir / 'pcs' / 'pcs.c'
 #    ],
-#    'run_plugin' : true,
 #    'rslib' : true
 #  },
 #  'model_phold': {
 #    'src' : [
-#      'models' / 'model_test.c', 
-#      models_dir / 'phold' / 'application.c', 
+#      'models' / 'model_test.c',
+#      models_dir / 'phold' / 'phold.c'
 #    ],
-#    'run_plugin' : true,
 #    'rslib' : true
 #  }
-=======
-  'integration_serial': {
-    'src' : ['integration' / 'integration_serial.c'] + test_model_srcs,
-    'rslib' : true
-  },
-  'integration_single':  {
-    'src' : ['integration' / 'integration_parallel_single.c'] + test_model_srcs,
-    'rslib' : true,
-    'mpi' : true
-  },
-  'integration_multi': {
-    'src' : ['integration' / 'integration_parallel_multi.c'] + test_model_srcs,
-    'rslib' : true,
-    'mpi' : true
-  },
-
-  'model_pcs': {
-    'src' : [
-      'models' / 'model_test.c',
-      models_dir / 'pcs' / 'pcs.c'
-    ],
-    'rslib' : true
-  },
-  'model_phold': {
-    'src' : [
-      'models' / 'model_test.c',
-      models_dir / 'phold' / 'phold.c'
-    ],
-    'rslib' : true
-  }
->>>>>>> f3b8dbda
 }
 
 # Needed for mpi integration tests
