# SPDX-FileCopyrightText: 2008-2021 HPDCS Group <rootsim@googlegroups.com>
# SPDX-License-Identifier: GPL-3.0-only

src_dir = meson.source_root() / 'src'
models_dir = meson.source_root() / 'models'
# Test dependencies
rootsim_dep = declare_dependency(link_with : [rootsim_lib, rootsim_mods_lib])

test_model_srcs = [
  'integration' / 'model' / 'application.c',
  'integration' / 'model' / 'functions.c',
  'integration' / 'model' / 'output_256.c'
]

test_specs = {
  'fail_init': {'src' : ['test' / 'fail_init.c'], 'fail' : true},
  'fail_body': {'src' : ['test' / 'fail_body.c'], 'fail' : true},
  'fail_fini': {'src' : ['test' / 'fail_fini.c'], 'fail' : true},
  'fail_main': {'src' : ['test' / 'fail_main.c'], 'fail' : true, 'has_main' : true},

  'unit_init' : {'src' : ['core' / 'init_test.c', src_dir / 'core' / 'init.c', src_dir / 'core' / 'arg_parse.c'], 'has_main' : true},
  'unit_sync' : {'src' : ['core' / 'sync_test.c', src_dir / 'core' / 'sync.c']},
  'unit_msg_queue' : {'src' : ['datatypes' / 'msg_queue_test.c', src_dir / 'datatypes' / 'msg_queue.c']},
# 'unit_gvt' : {'src' : ['gvt' / 'gvt_test.c', src_dir / 'gvt' / 'gvt.c']},
  'unit_msg_allocator' : {'src' : ['mm' / 'msg_allocator_test.c', src_dir / 'mm' / 'msg_allocator.c']},
  'unit_lp' : {'src' : ['lp' / 'lp_test.c', src_dir / 'lp' / 'lp.c']},
  'unit_buddy_allocator' : {'src' : ['mm' / 'buddy' / 'buddy_test.c', src_dir / 'mm' / 'buddy' / 'buddy.c']},
  'unit_compiler' : {'src' : ['compiler' / 'compiler_test.c', src_dir / 'compiler' / 'compiler.c'], 'has_main' : true, 'c_args' : compiler_c_args},
  'unit_reflect' : {'src' : ['lib' / 'reflect.c', src_dir / 'lib' / 'config' / 'jsmn.c', src_dir / 'lib' / 'config' / 'reflect.c', src_dir / 'datatypes' / 'vector.c']},

  'integration_serial': {
    'src' : ['integration' / 'integration_serial.c'] + test_model_srcs,
    'run_plugin' : true,
    'rslib' : true
  },
  'integration_single':  {
    'src' : ['integration' / 'integration_parallel_single.c'] + test_model_srcs,
    'run_plugin' : true,
    'rslib' : true,
    'mpi' : true
  },
  'integration_multi': {
    'src' : ['integration' / 'integration_parallel_multi.c'] + test_model_srcs,
    'run_plugin' : true,
    'rslib' : true,
    'mpi' : true
  },

  'model_pcs': {
    'src' : [
      'models' / 'model_test.c',
<<<<<<< HEAD
      models_dir / 'pcs' / 'application.c',
      models_dir / 'pcs' / 'functions_app.c'
=======
      models_dir / 'pcs' / 'pcs.c',
>>>>>>> c4bf369a
    ],
    'run_plugin' : true,
    'rslib' : true
  },
  'model_phold': {
    'src' : [
      'models' / 'model_test.c',
<<<<<<< HEAD
      models_dir / 'phold' / 'application.c',
=======
      models_dir / 'phold' / 'phold.c',
>>>>>>> c4bf369a
    ],
    'run_plugin' : true,
    'rslib' : true
  }
}

# Needed for mpi integration tests
if mpi_dep.found()
  mpiexec_cmd = find_program('mpiexec')
endif

# Tests builds
i = 1
foreach t_name, t_spec : test_specs
  t_srcs = t_spec.get('src')
  if t_spec.get('run_plugin', false)
    t_srcs = [clang_with_plugin.process(t_srcs)]
  endif

  t_deps = []
  t_srcs += 'test.c'

  if t_spec.get('rslib', false)
    t_deps += rootsim_dep
  else
    t_srcs += src_dir / 'mm' / 'mm.c'
    if not t_spec.get('has_main', false)
      t_srcs += 'test_main.c'
      t_deps += rs_thr_dep
    endif
  endif

  t_full_name = 'test_' + i.to_string() + '_' + t_name

  test_executable = executable(t_full_name, t_srcs, dependencies : t_deps,
    include_directories : src_inc_dir, c_args : t_spec.get('c_args', []) +
    ['-DROOTSIM_TEST_NAME="' + t_name + '"'], link_args : '-no-pie')

  if mpi_dep.found() and t_spec.get('mpi', false)
    test(t_full_name + '_mpi', mpiexec_cmd,
      args : ['-n', '2', test_executable.full_path()])
  endif

  test(t_full_name, test_executable, is_parallel : false,
    should_fail : t_spec.get('fail', false))

  i = i + 1
endforeach<|MERGE_RESOLUTION|>--- conflicted
+++ resolved
@@ -49,12 +49,7 @@
   'model_pcs': {
     'src' : [
       'models' / 'model_test.c',
-<<<<<<< HEAD
-      models_dir / 'pcs' / 'application.c',
-      models_dir / 'pcs' / 'functions_app.c'
-=======
       models_dir / 'pcs' / 'pcs.c',
->>>>>>> c4bf369a
     ],
     'run_plugin' : true,
     'rslib' : true
@@ -62,11 +57,7 @@
   'model_phold': {
     'src' : [
       'models' / 'model_test.c',
-<<<<<<< HEAD
-      models_dir / 'phold' / 'application.c',
-=======
       models_dir / 'phold' / 'phold.c',
->>>>>>> c4bf369a
     ],
     'run_plugin' : true,
     'rslib' : true
