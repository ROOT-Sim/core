--- conflicted
+++ resolved
@@ -11,15 +11,9 @@
 
 #include <test.h>
 
-<<<<<<< HEAD
-#include "mm/buddy/buddy.h"
-#include "mm/mm.h"
-#include "lp/lp.h"
-=======
 #include <lp/lp.h>
 #include <mm/buddy/buddy.h>
 #include <mm/mm.h>
->>>>>>> 847a0df0
 
 #include <string.h>
 
