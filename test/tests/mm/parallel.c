--- conflicted
+++ resolved
@@ -12,11 +12,7 @@
 #include <test.h>
 
 #include <lp/lp.h>
-<<<<<<< HEAD
 #include <mm/mm.h>
-=======
-#include <mm/buddy/buddy.h>
->>>>>>> 2b99cb42
 
 #include <string.h>
 
