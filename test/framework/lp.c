/**
* @file test/framework/lp.c
*
* @brief LP mocking module
*
* This module allows to mock various parts of an LP for testing purposes
*
* SPDX-FileCopyrightText: 2008-2023 HPDCS Group <rootsim@googlegroups.com>
* SPDX-License-Identifier: GPL-3.0-only
*/
#include <lp/lp.h>

struct lp_mock {
	struct lp_ctx lp;
<<<<<<< HEAD
	struct lp_lib_ctx lib_ctx;
=======
>>>>>>> 8b00b6a7
};

static _Thread_local struct lp_mock lp_mock;

struct lp_ctx *test_lp_mock_get(void)
{
<<<<<<< HEAD
	lp_mock.lp.lib_ctx = &lp_mock.lib_ctx;
	struct rng_ctx *rng_ctx = &lp_mock.lp.lib_ctx->rng_ctx;
	rng_ctx->state[0] = 7319936632422683443ULL;
	rng_ctx->state[1] = 2268344373199366324ULL;
	rng_ctx->state[2] = 3443862242366399137ULL;
	rng_ctx->state[3] = 2366399137344386224ULL;
	lp_mock.lib_ctx.retractable_ctx = SIMTIME_MAX;

=======
>>>>>>> 8b00b6a7
	return &lp_mock.lp;
}<|MERGE_RESOLUTION|>--- conflicted
+++ resolved
@@ -12,26 +12,13 @@
 
 struct lp_mock {
 	struct lp_ctx lp;
-<<<<<<< HEAD
-	struct lp_lib_ctx lib_ctx;
-=======
->>>>>>> 8b00b6a7
 };
 
 static _Thread_local struct lp_mock lp_mock;
 
 struct lp_ctx *test_lp_mock_get(void)
 {
-<<<<<<< HEAD
-	lp_mock.lp.lib_ctx = &lp_mock.lib_ctx;
-	struct rng_ctx *rng_ctx = &lp_mock.lp.lib_ctx->rng_ctx;
-	rng_ctx->state[0] = 7319936632422683443ULL;
-	rng_ctx->state[1] = 2268344373199366324ULL;
-	rng_ctx->state[2] = 3443862242366399137ULL;
-	rng_ctx->state[3] = 2366399137344386224ULL;
-	lp_mock.lib_ctx.retractable_ctx = SIMTIME_MAX;
+	lp_mock.lp.retractable_ctx = SIMTIME_MAX;
 
-=======
->>>>>>> 8b00b6a7
 	return &lp_mock.lp;
 }