/**
 * @file test/framework/test.c
 *
 * @brief Custom minimalistic testing framework
 *
 * SPDX-FileCopyrightText: 2008-2022 HPDCS Group <rootsim@googlegroups.com>
 * SPDX-License-Identifier: GPL-3.0-only
 */

#include <stdlib.h>

#include "test.h"
#include "core/core.h"

struct test_unit test_unit = {0};

void finish(void)
{
	tear_down_worker_pool();

	int d1 = snprintf(NULL, 0, "PASSED.............: %u / %u\n", test_unit.passed, test_unit.should_pass);
	int d2 = snprintf(NULL, 0, "EXPECTED FAIL......: %u / %u\n", test_unit.xfailed, test_unit.should_fail);
	int d3 = snprintf(NULL, 0, "FAILED.............: %u\n", test_unit.failed);
	int d4 = snprintf(NULL, 0, "UNEXPECTED PASS....: %u\n", test_unit.uxpassed);
	int d = ((d1 > d2 && d1 > d3 && d1 > d4) ? d1 : ((d2 > d3 && d2 > d4) ? d2 : (d3 > d4 ? d3 : d4)));
	printf("%.*s\n", d, "============================================================================");
	printf("PASSED.............: %u / %u\n", test_unit.passed, test_unit.should_pass);
	printf("EXPECTED FAIL......: %u / %u\n", test_unit.xfailed, test_unit.should_fail);
	printf("FAILED.............: %u\n", test_unit.failed);
	printf("UNEXPECTED PASS....: %u\n", test_unit.uxpassed);
	printf("%.*s\n", d, "============================================================================");

	exit(test_unit.ret);
}

void test_init(unsigned n_th)
{
<<<<<<< HEAD
	test_random_init(n_th);
	global_config.n_threads = (n_th);
=======
	test_random_init();
	global_config.n_threads = n_th;
>>>>>>> 847a0df0
	spawn_worker_pool(n_th);
}

__attribute__((noreturn)) void fail(void)
{
	printf("failed explicitly.\n");
	test_unit.failed++;
	longjmp(test_unit.fail_buffer, 1);
}

void test(char *desc, test_fn test_fn, void *arg)
{
	test_unit.last_test_result = 0;
	test_unit.should_pass++;
	printf("%s... ", desc);
	if(test_fn(arg) != 0) {
		test_unit.ret = -1;
		test_unit.failed++;
		printf("FAIL.\n");
		fflush(stdout);
	} else {
		test_unit.passed++;
		printf("passed.\n");
		fflush(stdout);
	}
}


void test_xf(char *desc, test_fn test_fn, void *arg)
{
	test_unit.last_test_result = 0;
	test_unit.should_fail++;
	printf("%s... ", desc);
	if(test_fn(arg) == 0) {
		test_unit.ret = -1;
		test_unit.uxpassed++;
		printf("UNEXPECTED PASS.\n");
		fflush(stdout);
	} else {
		test_unit.xfailed++;
		printf("expected fail.\n");
		fflush(stdout);
	}
}

void parallel_test(char *desc, test_fn test_fn, void *args)
{
	test_unit.last_test_result = 0;
	int res = 0;
	test_unit.should_pass++;
	printf("%s... ", desc);
	fflush(stdout);
	signal_new_thread_action(test_fn, args);
	for(unsigned i = 0; i < test_unit.n_th; i++)
		res -= test_unit.pool[i].ret;

	if(res != 0) {
		test_unit.ret = -1;
		test_unit.failed++;
		printf("FAIL.\n");
		fflush(stdout);
	} else {
		test_unit.passed++;
		printf("passed.\n");
		fflush(stdout);
	}
}<|MERGE_RESOLUTION|>--- conflicted
+++ resolved
@@ -35,13 +35,8 @@
 
 void test_init(unsigned n_th)
 {
-<<<<<<< HEAD
 	test_random_init(n_th);
-	global_config.n_threads = (n_th);
-=======
-	test_random_init();
 	global_config.n_threads = n_th;
->>>>>>> 847a0df0
 	spawn_worker_pool(n_th);
 }
 
