/**
 * @file test/framework/test.c
 *
 * @brief Custom minimalistic testing framework
 *
 * SPDX-FileCopyrightText: 2008-2022 HPDCS Group <rootsim@googlegroups.com>
 * SPDX-License-Identifier: GPL-3.0-only
 */

#include <stdlib.h>

#include "test.h"
#include "core/core.h"

struct test_unit test_unit = {0};

void finish(void)
{
	tear_down_worker_pool();

	int d1 = snprintf(NULL, 0, "PASSED.............: %u / %u\n", test_unit.passed, test_unit.should_pass);
	int d2 = snprintf(NULL, 0, "EXPECTED FAIL......: %u / %u\n", test_unit.xfailed, test_unit.should_fail);
	int d3 = snprintf(NULL, 0, "FAILED.............: %u\n", test_unit.failed);
	int d4 = snprintf(NULL, 0, "UNEXPECTED PASS....: %u\n", test_unit.uxpassed);
	int d = ((d1 > d2 && d1 > d3 && d1 > d4) ? d1 : ((d2 > d3 && d2 > d4) ? d2 : (d3 > d4 ? d3 : d4)));
	printf("%.*s\n", d, "============================================================================");
	printf("PASSED.............: %u / %u\n", test_unit.passed, test_unit.should_pass);
	printf("EXPECTED FAIL......: %u / %u\n", test_unit.xfailed, test_unit.should_fail);
	printf("FAILED.............: %u\n", test_unit.failed);
	printf("UNEXPECTED PASS....: %u\n", test_unit.uxpassed);
	printf("%.*s\n", d, "============================================================================");

	exit(test_unit.ret);
}

void test_init(unsigned n_th)
{
	test_random_init();
	global_config.n_threads = n_th;
	spawn_worker_pool(n_th);
}

__attribute__((noreturn)) void fail(void)
{
	fprintf(stderr, "Failing explicitly\n");
<<<<<<< HEAD
        longjmp(test_unit.fail_buffer, 1);
=======
	longjmp(test_unit.fail_buffer, 1);
>>>>>>> 4f83b746
}

void test(char *desc, test_fn test_fn, void *arg)
{
	test_unit.last_test_result = 0;
	test_unit.should_pass++;
	printf("%s... ", desc);
	if(test_fn(arg) != 0) {
		test_unit.ret = -1;
		test_unit.failed++;
		printf("FAIL.\n");
		fflush(stdout);
	} else {
		test_unit.passed++;
		printf("passed.\n");
		fflush(stdout);
	}
}


void test_xf(char *desc, test_fn test_fn, void *arg)
{
	test_unit.last_test_result = 0;
	test_unit.should_fail++;
	printf("%s... ", desc);
	if(test_fn(arg) == 0) {
		test_unit.ret = -1;
		test_unit.uxpassed++;
		printf("UNEXPECTED PASS.\n");
		fflush(stdout);
	} else {
		test_unit.xfailed++;
		printf("expected fail.\n");
		fflush(stdout);
	}
}

void parallel_test(char *desc, test_fn test_fn, void *args)
{
	test_unit.last_test_result = 0;
	int res = 0;
	test_unit.should_pass++;
	printf("%s... ", desc);
	fflush(stdout);
	signal_new_thread_action(test_fn, args);
	for(unsigned i = 0; i < test_unit.n_th; i++)
		res -= test_unit.pool[i].ret;

	if(res != 0) {
		test_unit.ret = -1;
		test_unit.failed++;
		printf("FAIL.\n");
		fflush(stdout);
	} else {
		test_unit.passed++;
		printf("passed.\n");
		fflush(stdout);
	}
}<|MERGE_RESOLUTION|>--- conflicted
+++ resolved
@@ -43,11 +43,7 @@
 __attribute__((noreturn)) void fail(void)
 {
 	fprintf(stderr, "Failing explicitly\n");
-<<<<<<< HEAD
-        longjmp(test_unit.fail_buffer, 1);
-=======
 	longjmp(test_unit.fail_buffer, 1);
->>>>>>> 4f83b746
 }
 
 void test(char *desc, test_fn test_fn, void *arg)
