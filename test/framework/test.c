/**
 * @file test/framework/test.c
 *
 * @brief Custom minimalistic testing framework
 *
 * SPDX-FileCopyrightText: 2008-2021 HPDCS Group <rootsim@googlegroups.com>
 * SPDX-License-Identifier: GPL-3.0-only
 */

#include <stdlib.h>

#include "test.h"
#include "core/core.h"

struct test_unit test_unit = {0};

void finish(void)
{
	tear_down_worker_pool();

	int d1 = snprintf(NULL, 0, "PASSED.............: %u / %u\n", test_unit.passed, test_unit.should_pass);
	int d2 = snprintf(NULL, 0, "EXPECTED FAIL......: %u / %u\n", test_unit.xfailed, test_unit.should_fail);
	int d3 = snprintf(NULL, 0, "FAILED.............: %u\n", test_unit.failed);
	int d4 = snprintf(NULL, 0, "UNEXPECTED PASS....: %u\n", test_unit.uxpassed);
	int d = ((d1 > d2 && d1 > d3 && d1 > d4) ? d1 : ((d2 > d3 && d2 > d4) ? d2 : (d3 > d4 ? d3 : d4)));
	printf("%.*s\n", d, "============================================================================");
	printf("PASSED.............: %u / %u\n", test_unit.passed, test_unit.should_pass);
	printf("EXPECTED FAIL......: %u / %u\n", test_unit.xfailed, test_unit.should_fail);
	printf("FAILED.............: %u\n", test_unit.failed);
	printf("UNEXPECTED PASS....: %u\n", test_unit.uxpassed);
	printf("%.*s\n", d, "============================================================================");
	exit(test_unit.ret);
}

void test_init(unsigned n_th)
{
<<<<<<< HEAD
	// FIXME: this use of setjmp() is prone to undefined behaviour
	//        since we expect to longjmp once this function has returned
	if(setjmp(test_unit.fail_buffer)) {
		test_unit.ret = -1; // getting here from fail()
		finish();
	}

=======
>>>>>>> 3b131b98
	test_random_init();
	global_config.n_threads = (n_th);
	spawn_worker_pool(n_th);
}

void fail(void)
{
	fprintf(stderr, "Failing explicitly\n");
	// FIXME: this longjmp() invokes undefined behaviour (see previous FIXME)
        longjmp(test_unit.fail_buffer, 1);
}

void test(char *desc, test_fn test_fn, void *arg)
{
	test_unit.should_pass++;
	printf("%s... ", desc);
	if(test_fn(arg) != 0) {
		test_unit.ret = -1;
		test_unit.failed++;
		printf("FAIL.\n");
		fflush(stdout);
	} else {
		test_unit.passed++;
		printf("passed.\n");
		fflush(stdout);
	}
}


void test_xf(char *desc, test_fn test_fn, void *arg)
{
	test_unit.should_fail++;
	printf("%s... ", desc);
	if(test_fn(arg) == 0) {
		test_unit.ret = -1;
		test_unit.uxpassed++;
		printf("UNEXPECTED PASS.\n");
		fflush(stdout);
	} else {
		test_unit.xfailed++;
		printf("expected fail.\n");
		fflush(stdout);
	}
}

void parallel_test(char *desc, test_fn test_fn, void *args)
{
	int res = 0;
	test_unit.should_pass++;
	printf("%s... ", desc);
	fflush(stdout);
	signal_new_thread_action(test_fn, args);
	for(unsigned i = 0; i < test_unit.n_th; i++)
		res -= test_unit.pool[i].ret;

	if(res != 0) {
		test_unit.ret = -1;
		test_unit.failed++;
		printf("FAIL.\n");
		fflush(stdout);
	} else {
		test_unit.passed++;
		printf("passed.\n");
		fflush(stdout);
	}
}<|MERGE_RESOLUTION|>--- conflicted
+++ resolved
@@ -34,25 +34,14 @@
 
 void test_init(unsigned n_th)
 {
-<<<<<<< HEAD
-	// FIXME: this use of setjmp() is prone to undefined behaviour
-	//        since we expect to longjmp once this function has returned
-	if(setjmp(test_unit.fail_buffer)) {
-		test_unit.ret = -1; // getting here from fail()
-		finish();
-	}
-
-=======
->>>>>>> 3b131b98
 	test_random_init();
-	global_config.n_threads = (n_th);
+	global_config.n_threads = n_th;
 	spawn_worker_pool(n_th);
 }
 
 void fail(void)
 {
 	fprintf(stderr, "Failing explicitly\n");
-	// FIXME: this longjmp() invokes undefined behaviour (see previous FIXME)
         longjmp(test_unit.fail_buffer, 1);
 }
 
