/**
 * @file test/integration/integration_serial.c
 *
 * @brief Test: integration test of the serial runtime
 *
 * SPDX-FileCopyrightText: 2008-2021 HPDCS Group <rootsim@googlegroups.com>
 * SPDX-License-Identifier: GPL-3.0-only
 */
#include <test.h>
#include <integration/model/application.h>
#include <ROOT-Sim.h>

struct simulation_configuration conf = {
    .lps = N_LPS,
    .n_threads = 2,
    .termination_time = 0.0,
    .gvt_period = 100000,
    .log_level = LOG_SILENT,
    .stats_file = NULL,
    .ckpt_interval = 0,
    .prng_seed = 0,
    .core_binding = 0,
    .serial = true,
    .dispatcher = ProcessEvent,
    .committed = CanEnd,
};

static test_ret_t correctness(void *config)
{
<<<<<<< HEAD
	RootsimInit((struct simulation_configuration *)config);
	return RootsimRun();
}
=======
	init();

	crc_table_init();

	RootsimInit(&conf);
	test("Correctness test (serial)", RootsimRun);
>>>>>>> 34d58f33

int main(void)
{
	init(0);
	test("Correctness test (serial)", correctness, &conf);
	finish();
}<|MERGE_RESOLUTION|>--- conflicted
+++ resolved
@@ -27,22 +27,14 @@
 
 static test_ret_t correctness(void *config)
 {
-<<<<<<< HEAD
 	RootsimInit((struct simulation_configuration *)config);
 	return RootsimRun();
 }
-=======
-	init();
-
-	crc_table_init();
-
-	RootsimInit(&conf);
-	test("Correctness test (serial)", RootsimRun);
->>>>>>> 34d58f33
 
 int main(void)
 {
 	init(0);
+	crc_table_init();
 	test("Correctness test (serial)", correctness, &conf);
 	finish();
 }