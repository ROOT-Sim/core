--- conflicted
+++ resolved
@@ -13,13 +13,9 @@
 #include <assert.h>
 #include <limits.h>
 #include <setjmp.h>
+#include <stdbool.h>
 #include <stdint.h>
 #include <stdio.h>
-<<<<<<< HEAD
-=======
-#include <setjmp.h>
-#include <stdbool.h>
->>>>>>> 4f83b746
 
 #ifdef __WINDOWS
 #define WIN32_LEAN_AND_MEAN
