/**
* @file test/test.h
*
* @brief Custom minimalistic testing framework
*
* SPDX-FileCopyrightText: 2008-2022 HPDCS Group <rootsim@googlegroups.com>
* SPDX-License-Identifier: GPL-3.0-only
*/
#pragma once

#include <stdint.h>

#ifndef _unused
#define _unused __attribute__ ((unused))
#endif

typedef int (*test_fn)(void *);

extern uint64_t test_random_range(uint64_t n);
extern uint64_t test_random_u(void);
extern double test_random_double(void);
<<<<<<< HEAD
extern void test_random_init(unsigned th_id);


extern struct lp_ctx *mock_lp();

/****+ API TO BE USED IN TESTS ARE DECLARED BELOW THIS LINE ******/

#define test_assert(condition)                                                                                         \
	do {                                                                                                           \
		if(!(condition)) {                                                                                     \
			fprintf(stderr, "assertion failed: " #condition " at %s:%d\n", __FILE__, __LINE__);            \
			fflush(stderr);                                                                                \
			test_unit.last_test_result = -1;                                                               \
		}                                                                                                      \
	} while(0)

#define check_passed_asserts()                                                                                         \
	do {                                                                                                           \
		test_ret_t ret = test_unit.last_test_result;                                                           \
		return ret;                                                                                            \
	} while(0)
=======
>>>>>>> 8c03ceee

extern __attribute__((noreturn)) void test_fail(void);
extern int test(const char *desc, test_fn test_fn, void *arg);
extern int test_xf(const char *desc, test_fn test_fn, void *arg);
extern int test_parallel(const char *desc, test_fn test_fn, void *args, unsigned thread_count);

extern void test_assert_internal(_Bool condition, const char *file_name, unsigned line_count);
#define test_assert(condition) test_assert_internal(condition, __FILE__, __LINE__)

extern struct lp_ctx *test_lp_mock_get();<|MERGE_RESOLUTION|>--- conflicted
+++ resolved
@@ -19,30 +19,6 @@
 extern uint64_t test_random_range(uint64_t n);
 extern uint64_t test_random_u(void);
 extern double test_random_double(void);
-<<<<<<< HEAD
-extern void test_random_init(unsigned th_id);
-
-
-extern struct lp_ctx *mock_lp();
-
-/****+ API TO BE USED IN TESTS ARE DECLARED BELOW THIS LINE ******/
-
-#define test_assert(condition)                                                                                         \
-	do {                                                                                                           \
-		if(!(condition)) {                                                                                     \
-			fprintf(stderr, "assertion failed: " #condition " at %s:%d\n", __FILE__, __LINE__);            \
-			fflush(stderr);                                                                                \
-			test_unit.last_test_result = -1;                                                               \
-		}                                                                                                      \
-	} while(0)
-
-#define check_passed_asserts()                                                                                         \
-	do {                                                                                                           \
-		test_ret_t ret = test_unit.last_test_result;                                                           \
-		return ret;                                                                                            \
-	} while(0)
-=======
->>>>>>> 8c03ceee
 
 extern __attribute__((noreturn)) void test_fail(void);
 extern int test(const char *desc, test_fn test_fn, void *arg);
