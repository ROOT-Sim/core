#include <stdlib.h>
#include <stdio.h>
#include <string.h>
#include <ROOT-Sim.h>

#include "application.h"

bool pcs_statistics = false;
int complete_calls = COMPLETE_CALLS;


#define DUMMY_TA 500


void ProcessEvent(unsigned int me, simtime_t now, int event_type, event_content_type *event_content, unsigned int size, void *ptr) {

	char *parameter, *value;
	channel *c;
	int w;

	event_content_type new_event_content;

	new_event_content.cell = -1;
	new_event_content.channel = -1;
	new_event_content.call_term_time = -1;

	simtime_t handoff_time;
	simtime_t timestamp = 0;

	lp_state_type *state;
	state = (lp_state_type*)ptr;

	if(state != NULL) {
		state->lvt = now;
		state->executed_events++;
	}
	
//	printf("INIT=%d, START_CALL=%d, END_CALL=%d, HANDOFF_LEAVE=%d, HANDOFF_RECV=%d, FADING_RECHECK=%d\n", INIT, START_CALL, END_CALL, HANDOFF_LEAVE, HANDOFF_RECV, FADING_RECHECK);
//	printf("Event type = %d (time %f)\n", event_type, now);
	switch(event_type) {

		case INIT:
//			printf("INIT\n");
			// Initialize the LP's state
			state = (lp_state_type *)malloc(sizeof(lp_state_type));
			if (state == NULL){
				printf("Out of memory!\n");
				exit(EXIT_FAILURE);
			}

			SetState(state);

			bzero(state, sizeof(lp_state_type));
			state->channel_counter = CHANNELS_PER_CELL;

			// Read runtime parameters
			if(IsParameterPresent(event_content, "pcs_statistics"))
				pcs_statistics = true;

			if(IsParameterPresent(event_content, "ta"))
				state->ref_ta = state->ta = GetParameterDouble(event_content, "ta");
			else
				state->ref_ta = state->ta = TA;

			if(IsParameterPresent(event_content, "ta_duration"))
				state->ta_duration = GetParameterDouble(event_content, "ta_duration");
			else
				state->ta_duration = TA_DURATION;

			if(IsParameterPresent(event_content, "ta_change"))
				state->ta_change = GetParameterDouble(event_content, "ta_change");
			else
				state->ta_change = TA_CHANGE;

			if(IsParameterPresent(event_content, "channels_per_cell"))
				state->channels_per_cell = GetParameterInt(event_content, "channels_per_cell");
			else
				state->channels_per_cell = CHANNELS_PER_CELL;

			if(IsParameterPresent(event_content, "complete_calls"))
				complete_calls = GetParameterInt(event_content, "complete_calls");

			state->fading_recheck = IsParameterPresent(event_content, "fading_recheck");
			state->variable_ta = IsParameterPresent(event_content, "variable_ta");


			// Show current configuration, only once
			if(me == 0) {
				printf("CURRENT CONFIGURATION:\ncomplete calls: %d\nTA: %f\nta_duration: %f\nta_change: %f\nchannels_per_cell: %d\nfading_recheck: %d\nvariable_ta: %d\n",
					complete_calls, state->ta, state->ta_duration, state->ta_change, state->channels_per_cell, state->fading_recheck, state->variable_ta);
				fflush(stdout);
			}

			state->channel_counter = state->channels_per_cell;

			// Setup channel state
			state->channel_state = malloc(sizeof(unsigned int) * 2 * (CHANNELS_PER_CELL / BITS + 1));
			for (w = 0; w < state->channel_counter / (sizeof(int) * 8) + 1; w++)
				state->channel_state[w] = 0;

			// Start the simulation
			timestamp = (simtime_t) (20 * Random());
			ScheduleNewEvent(me, timestamp, START_CALL, NULL, 0);

			// If needed, start the first fading recheck
//			if (state->fading_recheck) {
				timestamp = (simtime_t) (FADING_RECHECK_FREQUENCY * Random());
				ScheduleNewEvent(me, timestamp, FADING_RECHECK, NULL, 0);
//			}

			break;


		case START_CALL:

//			printf("START_CALL\n");
			state->arriving_calls++;

			if (state->channel_counter == 0) {
				state->blocked_on_setup++;
			} else {

				state->channel_counter--;

				new_event_content.channel = allocation(state);
				new_event_content.from = me;
				new_event_content.sent_at = now;

				// Determine call duration
				switch (DURATION_DISTRIBUTION) {

					case UNIFORM:
						new_event_content.call_term_time = now + (simtime_t)(state->ta_duration * Random());
						break;

					case EXPONENTIAL:
						new_event_content.call_term_time = now + (simtime_t)(Expent(state->ta_duration));
						break;

					default:
 						new_event_content.call_term_time = now + (simtime_t) (5 * Random() );
				}

				// Determine whether the call will be handed-off or not
				switch (CELL_CHANGE_DISTRIBUTION) {

					case UNIFORM:

						handoff_time  = now + (simtime_t)((state->ta_change) * Random());
						break;

					case EXPONENTIAL:
						handoff_time = now + (simtime_t)(Expent(state->ta_change));
						break;

					default:
						handoff_time = now + (simtime_t)(5 * Random());

				}

				if(new_event_content.call_term_time <=  handoff_time) {
					ScheduleNewEvent(me, new_event_content.call_term_time, END_CALL, &new_event_content, sizeof(new_event_content));
				} else {
					new_event_content.cell = FindReceiver(TOPOLOGY_HEXAGON);
					ScheduleNewEvent(me, handoff_time, HANDOFF_LEAVE, &new_event_content, sizeof(new_event_content));
				}
			}


			if (state->variable_ta)
				state->ta = recompute_ta(state->ref_ta, now);

			// Determine the time at which a new call will be issued
			switch (DISTRIBUTION) {

				case UNIFORM:
					timestamp= now + (simtime_t)(state->ta * Random());
					break;

				case EXPONENTIAL:
					timestamp= now + (simtime_t)(Expent(state->ta));
					break;

				default:
					timestamp= now + (simtime_t) (5 * Random());

			}

			ScheduleNewEvent(me, timestamp, START_CALL, NULL, 0);

			break;

		case END_CALL:

//			printf("END_CALL\n");
			state->channel_counter++;
			state->complete_calls++;
			deallocation(me, state, event_content->channel, event_content, now);

			break;

		case HANDOFF_LEAVE:

//			printf("HANDOFF_LEAVE");
			state->channel_counter++;
			state->leaving_handoffs++;
			deallocation(me, state, event_content->channel, event_content, now);

			new_event_content.call_term_time =  event_content->call_term_time;
			ScheduleNewEvent(event_content->cell, now, HANDOFF_RECV, &new_event_content, sizeof(new_event_content));
			break;

        	case HANDOFF_RECV:
//			printf("HANDOFF_RECV");
			state->arriving_handoffs++;
			state->arriving_calls++;

			if (state->channel_counter == 0)
				state->blocked_on_handoff++;
			else {
				state->channel_counter--;

				new_event_content.channel = allocation(state);
				new_event_content.call_term_time = event_content->call_term_time;

				switch (CELL_CHANGE_DISTRIBUTION) {
					case UNIFORM:
						handoff_time  = now + (simtime_t)((state->ta_change) * Random());

						break;
					case EXPONENTIAL:
						handoff_time = now + (simtime_t)(Expent( state->ta_change ));

						break;
					default:
						handoff_time = now+
			    			(simtime_t) (5 * Random());
				}

				if(new_event_content.call_term_time < handoff_time ) {
					ScheduleNewEvent(me, new_event_content.call_term_time, END_CALL, &new_event_content, sizeof(new_event_content));
				} else {
					new_event_content.cell = FindReceiver(TOPOLOGY_HEXAGON);
					ScheduleNewEvent(me, handoff_time, HANDOFF_LEAVE, &new_event_content, sizeof(new_event_content));
				}
			}


			break;


		case FADING_RECHECK:

<<<<<<< HEAD

//			printf("FADING_RECHECK");
=======
/*
>>>>>>> 5a263b7b
			if(state->check_fading)
				state->check_fading = false;
			else
				state->check_fading = true;
*/

			fading_recheck(state);

			timestamp = now + (simtime_t) (FADING_RECHECK_FREQUENCY );
			ScheduleNewEvent(me, timestamp, FADING_RECHECK, NULL, 0);

			break;


		default:
			fprintf(stdout, "PCS: Unknown event type! (me = %d - event type = %d)\n", me, event_type);
			abort();

	}
}


bool OnGVT(unsigned int me, lp_state_type *snapshot) {

	if (snapshot->complete_calls < complete_calls)
		return false;
	return true;
}<|MERGE_RESOLUTION|>--- conflicted
+++ resolved
@@ -251,12 +251,7 @@
 
 		case FADING_RECHECK:
 
-<<<<<<< HEAD
-
-//			printf("FADING_RECHECK");
-=======
 /*
->>>>>>> 5a263b7b
 			if(state->check_fading)
 				state->check_fading = false;
 			else
