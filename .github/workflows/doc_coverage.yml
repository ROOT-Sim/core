name: Documentation Coverage

permissions:
  contents: read
  pull-requests: write

on:
  pull_request:

jobs:
  doc_coverage:
    runs-on: ubuntu-latest
    steps:
      - uses: actions/checkout@v3
      - uses: actions/setup-python@v1
      - name: Initialize Environment
        uses: ROOT-Sim/ci-actions/init@v1.2
      - name: Generate Documentation
<<<<<<< HEAD
        uses: ROOT-Sim/ci-actions/docs@docs-target
=======
        uses: ROOT-Sim/ci-actions/docs@master
>>>>>>> b1b76b49
        with:
          docs-target: rscore-doc
      - name: Documentation Coverage
        uses: ROOT-Sim/ci-actions/docs-coverage@v1.2
        with:
          build-path: docs
      - name: Comment PR
        uses: actions/github-script@v3
        with:
          github-token: ${{secrets.GITHUB_TOKEN}}
          script: |
            github.issues.createComment({
              issue_number: context.issue.number,
              owner: context.repo.owner,
              repo: context.repo.repo,
              body: ${{env.COMMENT}}
            })
      - name: Determine success
        run: |
          if [ ${{env.acceptable}} -eq 0 ]; then exit 1; fi
          exit 0;<|MERGE_RESOLUTION|>--- conflicted
+++ resolved
@@ -16,11 +16,7 @@
       - name: Initialize Environment
         uses: ROOT-Sim/ci-actions/init@v1.2
       - name: Generate Documentation
-<<<<<<< HEAD
-        uses: ROOT-Sim/ci-actions/docs@docs-target
-=======
-        uses: ROOT-Sim/ci-actions/docs@master
->>>>>>> b1b76b49
+        uses: ROOT-Sim/ci-actions/docs@v1.3
         with:
           docs-target: rscore-doc
       - name: Documentation Coverage
