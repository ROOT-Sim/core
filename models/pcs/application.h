#include <ROOT-Sim.h>



/* DISTRIBUZIONI TIMESTAMP */
#define UNIFORM		0
#define EXPONENTIAL	1
#define DISTRIBUTION	1


#define CHECK_FADING_TIME	10
#define COMPLETE_CALLS		5000
#ifndef TA
#define TA			0.9
#endif
//#define TA_DURATION		120
#define TA_DURATION		60
#define CHANNELS_PER_CELL	1000
//#define TA_CHANGE		300.0
#define TA_CHANGE		150.0

#define	CELL_CHANGE_DISTRIBUTION	EXPONENTIAL
#define DURATION_DISTRIBUTION		EXPONENTIAL


/* Channel states */
#define CHAN_BUSY	1
#define CHAN_FREE	0

/* EVENT TYPES */
#define START_CALL	20
#define END_CALL	21
#define HANDOFF_LEAVE	30
#define HANDOFF_RECV	31
#define FADING_RECHECK	40

#define FADING_RECHECK_FREQUENCY	300	// Every 5 Minutes

#define MSK 0x1
#define SET_CHANNEL_BIT(B,K) ( B |= (MSK << K) )
#define RESET_CHANNEL_BIT(B,K) ( B &= ~(MSK << K) )
#define CHECK_CHANNEL_BIT(B,K) ( B & (MSK << K) )

#define BITS (sizeof(int) * 8)

#define CHECK_CHANNEL(P,I) ( CHECK_CHANNEL_BIT(						\
	((unsigned int*)(((lp_state_type*)P)->core_data->channel_state))[(int)((int)I / BITS)],	\
	((int)I % BITS)) )
#define SET_CHANNEL(P,I) ( SET_CHANNEL_BIT(						\
	((unsigned int*)(((lp_state_type*)P)->core_data->channel_state))[(int)((int)I / BITS)],	\
	((int)I % BITS)) )
#define RESET_CHANNEL(P,I) ( RESET_CHANNEL_BIT(						\
	((unsigned int*)(((lp_state_type*)P)->core_data->channel_state))[(int)((int)I / BITS)],	\
	((int)I % BITS)) )

// Message exchanged among LPs
typedef struct _event_content_type {
	unsigned int cell; // The destination cell of an event
	unsigned int from; // The sender of the event (in case of HANDOFF_RECV)
	simtime_t sent_at; // Simulation time at which the call was handed off
	int channel; // Channel to be freed in case of END_CALL
	simtime_t   call_term_time; // Termination time of the call (used mainly in HANDOFF_RECV)
} event_content_type;

#define CROSS_PATH_GAIN		0.00000000000005
#define PATH_GAIN		0.0000000001
#define MIN_POWER		3
#define MAX_POWER		3000
#define SIR_AIM			10

// Taglia di 16 byte
typedef struct _channel{
	double fading; // Fading of the call
	double power; // Power allocated to the call
} channel;

struct core_data_t {
	unsigned int complete_calls; // Number of calls which were completed within this cell
	unsigned int *channel_state;
	double ta; // Current call interarrival frequency for this cell
};

typedef struct _lp_state_type{
	unsigned int channel_counter; // How many free cells
	unsigned int arriving_calls; // How many calls have been delivered within this cell
	unsigned int blocked_on_setup; // Number of calls blocked due to lack of free channels
	unsigned int blocked_on_handoff; // Number of calls blocked due to lack of free channels in HANDOFF_RECV
	unsigned int leaving_handoffs; // How many calls were diverted to a different cell
	unsigned int arriving_handoffs; // How many calls were received from other cells
<<<<<<< HEAD

=======
>>>>>>> 4f3f2ba5
	struct core_data_t *core_data;
	struct _channel *channels;
} lp_state_type;

extern unsigned int channels_per_cell;

double recompute_ta(double ref_ta, simtime_t now);
double generate_cross_path_gain(void);
double generate_path_gain(void);
void deallocation(lp_state_type *state, unsigned channel);
unsigned allocation(lp_state_type *state);
void fading_recheck(lp_state_type *pointer);
unsigned reallocate_channels(lp_state_type *pointer);

<|MERGE_RESOLUTION|>--- conflicted
+++ resolved
@@ -87,10 +87,6 @@
 	unsigned int blocked_on_handoff; // Number of calls blocked due to lack of free channels in HANDOFF_RECV
 	unsigned int leaving_handoffs; // How many calls were diverted to a different cell
 	unsigned int arriving_handoffs; // How many calls were received from other cells
-<<<<<<< HEAD
-
-=======
->>>>>>> 4f3f2ba5
 	struct core_data_t *core_data;
 	struct _channel *channels;
 } lp_state_type;
