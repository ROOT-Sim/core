--- conflicted
+++ resolved
@@ -106,15 +106,6 @@
 		state->executed_events++;
 	}
 
-<<<<<<< HEAD
-
-//	for(w = 0; w < 10000000; w++);
-
-
-=======
-//	printf("INIT=%d, START_CALL=%d, END_CALL=%d, HANDOFF_LEAVE=%d, HANDOFF_RECV=%d, FADING_RECHECK=%d\n", INIT, START_CALL, END_CALL, HANDOFF_LEAVE, HANDOFF_RECV, FADING_RECHECK);
-//	printf("Event type = %d (time %f)\n", event_type, now);
->>>>>>> 126bb145
 	switch(event_type) {
 
 		case INIT:
