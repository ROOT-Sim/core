--- conflicted
+++ resolved
@@ -92,11 +92,6 @@
 	switch (event_type) {
 
 		case INIT:
-<<<<<<< HEAD
-
-			// Initialize LP's state
-=======
->>>>>>> 6f8aa352
 			state_ptr = malloc(sizeof(lp_state_type));
                         if(state_ptr == NULL){
                                 exit(-1);
