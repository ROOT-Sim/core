--- conflicted
+++ resolved
@@ -20,17 +20,10 @@
 
 		case PACKET: {
 			state->packet_count++;
-<<<<<<< HEAD
 			if(content != NULL && content->sender != me) {
-				if(content->pointer!=NULL){
-					content->pointer[0]++;
-				}
-=======
-			if(content != NULL && content->sender != me){
 			//	if(content->pointer!=NULL){
 			//		content->pointer[0]++;
 			//	}
->>>>>>> 507aa7f5
 			}
 			new_event.sent_at = now;
 			new_event.pointer = state->pointer;
