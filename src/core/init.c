--- conflicted
+++ resolved
@@ -81,7 +81,8 @@
 	OPT_NPWD,
 	OPT_P,
 	OPT_FULL,
-	OPT_INC,
+	OPT_SOFTINC,
+	OPT_HARDINC,
 	OPT_A,
 	OPT_GVT,
 	OPT_SIMULATION_TIME,
@@ -132,7 +133,8 @@
 	[OPT_SNAPSHOT - OPT_FIRST] = {
 			[SNAPSHOT_INVALID] = "invalid snapshot specification",
 			[SNAPSHOT_FULL] = "full",
-			[SNAPSHOT_INCREMENTAL] = "incremental",
+			[SNAPSHOT_SOFTINC] = "software based incremental",
+			[SNAPSHOT_HARDINC] = "hardware based incremental",
 	}
 };
 
@@ -157,7 +159,8 @@
 	{"npwd",		OPT_NPWD,		0,		0,		"Non Piece-Wise-Deterministic simulation model. See manpage for accurate description", 0},
 	{"p",			OPT_P,			"VALUE",	0,		"Checkpointing interval", 0},
 	{"full",		OPT_FULL,		0,		0,		"Take only full logs", 0},
-	{"inc",			OPT_INC,		0,		0,		"Take only incremental logs", 0},
+	{"soft-inc",		OPT_SOFTINC,		0,		0,		"Take only software-aided incremental logs", 0},
+	{"hard-inc",		OPT_HARDINC,		0,		0,		"Take only hardware-aided incremental logs", 0},
 	{"A",			OPT_A,			0,		0,		"Autonomic subsystem: set checkpointing interval and log mode automatically at runtime (still to be released)", 0},
 	{"gvt",			OPT_GVT,		"VALUE",	0,		"Time between two GVT reductions (in milliseconds)", 0},
 	{"cktrm-mode",		OPT_CKTRM_MODE,		"TYPE",		0,		"Termination Detection mode. Supported values: normal, incremental, accurate", 0},
@@ -265,12 +268,12 @@
 			}
 			break;
 
-		case OPT_INC:
-<<<<<<< HEAD
-=======
-			#if defined(HAS_GCC_PLUGIN) || defined(HAVE_PMU)
->>>>>>> bb74b0a4
-			rootsim_config.snapshot = SNAPSHOT_INCREMENTAL;
+		case OPT_SOFTINC:
+			rootsim_config.snapshot = SNAPSHOT_SOFTINC;
+			break;
+
+		case OPT_HARDINC:
+			rootsim_config.snapshot = SNAPSHOT_HARDINC;
 			break;
 
 		case OPT_A:
@@ -341,6 +344,11 @@
 				rootsim_config.snapshot = SNAPSHOT_FULL;
 			}
 
+#ifndef HAVE_PMU
+			if(rootsim_config.snapshot == SNAPSHOT_HARDINC)
+				rootsim_error(true, "ROOT-Sim has been built without hardware incremental support");
+#endif
+
 			// sanity checks
 			if(!rootsim_config.serial && !bitmap_check(scanned, OPT_NP - OPT_FIRST))
 				rootsim_error(true, "Number of cores was not provided \"--wt\"\n");
