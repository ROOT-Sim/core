--- conflicted
+++ resolved
@@ -53,17 +53,9 @@
 	STATS_MSG_SILENT,
 	/// The time taken to carry out silent processing activities
 	STATS_MSG_SILENT_TIME,
-<<<<<<< HEAD
-	STATS_MSG_REMOTE_RECEIVED,
-	STATS_EXTRACTION_TIME,
-	STATS_ROLLBACK_TIME,
-	STATS_FORWARD_TIME,
-	STATS_SCHEDULE_TIME,
-=======
 	/// The count of generated anti-messages
 	STATS_MSG_ANTI,
 	/// The real time elapsed since last GVT computation
->>>>>>> 47b82254
 	STATS_REAL_TIME_GVT, // used internally, don't use elsewhere
 	/// Used to count the members of this enum
 	STATS_COUNT
