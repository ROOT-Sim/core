--- conflicted
+++ resolved
@@ -26,6 +26,8 @@
 * @date 3/16/2011
 */
 
+
+
 #pragma once
 #ifndef __ROOT_Sim_H
 #define __ROOT_Sim_H
@@ -38,8 +40,9 @@
 #include <limits.h>
 #include <argp.h>
 
+
 #ifdef INIT
-#undef INIT
+ #undef INIT
 #endif
 /// This is the message code which is sent by the simulation kernel upon startup
 #define INIT	0
@@ -57,55 +60,7 @@
 __attribute((weak))
 extern struct argp model_argp;
 
-<<<<<<< HEAD
-=======
-// Topology library
-#define TOPOLOGY_HEXAGON	1000
-#define TOPOLOGY_SQUARE		1001
-#define TOPOLOGY_MESH		1002
-#define TOPOLOGY_STAR		1003
-#define TOPOLOGY_RING		1004
-#define TOPOLOGY_BIDRING	1005
-#define TOPOLOGY_TORUS		1006
-unsigned int FindReceiver(int topology);
-
-#define DIRECTION_N	0
-#define DIRECTION_S	1
-#define DIRECTION_E	2
-#define DIRECTION_W	3
-#define DIRECTION_NW	4
-#define DIRECTION_SW	5
-#define DIRECTION_SE	6
-#define DIRECTION_NE	7
-
-#define INVALID_DIRECTION UINT_MAX
-
-/// This is a type used to setup obstacles in a grid of cells
-typedef struct obstacles_t obstacles_t;
-
-// Returns INVALID_DIRECTION if a movement is not possible according to the given topology
-unsigned int GetReceiver(int topology, int direction);
-
-// Setup and discard an obstacle grid. num is the number of integers passed to the variadic function
-void SetupObstacles(obstacles_t ** obstacles);
-void AddObstacles(obstacles_t * obstacles, int num, ...);
-void AddObstacle(obstacles_t * obstacles, int cell);
-void DiscardObstacles(obstacles_t * obstacles);
-
-// Function to return a list of LP IDs to be visited in order to reach a given cell.
-unsigned int ComputeMinTour(unsigned int **list, obstacles_t * obstacles,
-			    int topology, unsigned int source,
-			    unsigned int dest);
-
-// Expose to the application level the command line parameter parsers
-int GetParameterInt(void *args, char *name);
-float GetParameterFloat(void *args, char *name);
-double GetParameterDouble(void *args, char *name);
-bool GetParameterBool(void *args, char *name);
-char *GetParameterString(void *args, char *name);
-bool IsParameterPresent(void *args, char *name);
-
->>>>>>> cacb418b
+
 // Expose to the application level the rollbackable numerical library
 double Random(void);
 int RandomRange(int min, int max);
@@ -122,7 +77,6 @@
 				unsigned int event_size);
 extern void SetState(void *new_state);
 
-<<<<<<< HEAD
 /*********************************/
 /********TOPOLOGY*LIBRARY*********/
 /*********************************/
@@ -269,7 +223,5 @@
 unsigned 		CountPastVisits		(const agent_abm_t *agent);
 int 			GetPastVisit		(const agent_abm_t *agent, unsigned *region_p, unsigned *event_type_p, simtime_t *time_p, unsigned i);
 
-#endif /* __ROOT_Sim_H */
-=======
-#endif				/* __ROOT_Sim_H */
->>>>>>> cacb418b
+
+#endif				/* __ROOT_Sim_H */