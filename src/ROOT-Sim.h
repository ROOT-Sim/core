/**
 * @file ROOT-Sim.h
 *
 * @brief ROOT-Sim header for model development
 *
 * This header defines all the symbols which are needed to develop a model
 * to be simulated on top of ROOT-Sim.
 *
 * This header is the only file which should be included when developing
 * a simulation model. All function prototypes exposed to the application
 * developer are exposed and defined here.
 *
 * SPDX-FileCopyrightText: 2008-2021 HPDCS Group <rootsim@googlegroups.com>
 * SPDX-License-Identifier: GPL-3.0-only
 */
#pragma once

#include <limits.h>
#include <stdbool.h>
#include <stdint.h>
#include <stdlib.h>

enum rootsim_event {
	MODEL_INIT = 65532,
	LP_INIT,
	LP_FINI,
	MODEL_FINI
};

typedef double simtime_t;
typedef uint64_t lp_id_t;

struct ap_option {
	const char *name;
	int key;
	const char *arg;
	const char *doc;
};

enum ap_event_key {
	AP_KEY_INIT = 1 << 14,
	AP_KEY_FINI
};

__attribute((weak)) extern struct ap_option model_options[];
__attribute((weak)) extern void model_parse(int key, const char *arg);
extern void arg_parse_error(const char *fmt, ...);

extern lp_id_t n_lps;

extern void ScheduleNewEvent(lp_id_t receiver, simtime_t timestamp,
	unsigned event_type, const void *event_content, unsigned event_size);

// For retractable events
extern void ScheduleRetractableEvent(simtime_t timestamp, unsigned event_type);
extern void DescheduleRetractableEvent();


extern void SetState(void *new_state);

extern double Random(void);
extern uint64_t RandomU64(void);
extern double Expent(double mean);
extern double Normal(void);
extern int RandomRange(int min, int max);

enum _topology_geometry_t {
	TOPOLOGY_HEXAGON = 1,	//!< hexagonal grid topology
	TOPOLOGY_SQUARE,	//!< square grid topology
	TOPOLOGY_RING,		//!< a ring shaped topology walkable in a single direction
	TOPOLOGY_BIDRING,	//!< a ring shaped topology
	TOPOLOGY_TORUS,		//!< a torus shaped grid topology (a wrapping around square topology)
	TOPOLOGY_STAR,		//!< a star shaped topology
	TOPOLOGY_MESH,		//!< an arbitrary shaped topology
};

enum _direction_t {
	DIRECTION_N,	//!< North direction
	DIRECTION_S,	//!< South direction
	DIRECTION_E,	//!< East direction
	DIRECTION_W,	//!< West direction
	DIRECTION_NE,	//!< North-east direction
	DIRECTION_SW,	//!< South-west direction
	DIRECTION_NW,	//!< North-west direction
	DIRECTION_SE,	//!< South-east direction

	// FIXME this is bad if the n_lps is more than INT_MAX - 1
	DIRECTION_INVALID = INT_MAX	//!< A generic invalid direction
};

struct topology_t;

<<<<<<< HEAD
extern __attribute__ ((pure)) lp_id_t RegionsCount(void);
extern __attribute__ ((pure)) lp_id_t DirectionsCount(void);
extern __attribute__ ((pure)) lp_id_t GetReceiver(lp_id_t from, enum _direction_t direction);
extern lp_id_t FindReceiver(void);

/// A set of configurable values used by other modules
struct simulation_configuration {
	/// The target termination logical time
	simtime_t termination_time;
	/// The gvt period expressed in microseconds
	unsigned gvt_period;
	/// The log verbosity level
	int verbosity;
	/// The seed used to initialize the pseudo random numbers
	uint64_t prng_seed;
	/// If set, worker threads are bound to physical cores
	bool core_binding;
	/// If set, the simulation will run on the serial runtime
	bool is_serial;
};

/// The configuration filled in by init_args_parse()
extern struct simulation_configuration global_config;

// INTERFACES for neural_model_interface
typedef lp_id_t neuron_id_t;
=======
extern struct topology_t *TopologyInit(enum _topology_geometry_t geometry, unsigned int out_of_topology);
extern unsigned long long RegionsCount(const struct topology_t *topology);
extern unsigned long long DirectionsCount(const struct topology_t *topology);
extern lp_id_t GetReceiver(const struct topology_t *topology, lp_id_t from, enum _direction_t direction);
extern lp_id_t FindReceiver(const struct topology_t *topology);
>>>>>>> f3b8dbda
<|MERGE_RESOLUTION|>--- conflicted
+++ resolved
@@ -44,17 +44,17 @@
 
 __attribute((weak)) extern struct ap_option model_options[];
 __attribute((weak)) extern void model_parse(int key, const char *arg);
-extern void arg_parse_error(const char *fmt, ...);
 
 extern lp_id_t n_lps;
 
 extern void ScheduleNewEvent(lp_id_t receiver, simtime_t timestamp,
 	unsigned event_type, const void *event_content, unsigned event_size);
 
+// TODO: readd guards
 // For retractable events
 extern void ScheduleRetractableEvent(simtime_t timestamp, unsigned event_type);
 extern void DescheduleRetractableEvent();
-
+// </readd guards>
 
 extern void SetState(void *new_state);
 
@@ -90,11 +90,11 @@
 
 struct topology_t;
 
-<<<<<<< HEAD
-extern __attribute__ ((pure)) lp_id_t RegionsCount(void);
-extern __attribute__ ((pure)) lp_id_t DirectionsCount(void);
-extern __attribute__ ((pure)) lp_id_t GetReceiver(lp_id_t from, enum _direction_t direction);
-extern lp_id_t FindReceiver(void);
+extern struct topology_t *TopologyInit(enum _topology_geometry_t geometry, unsigned int out_of_topology);
+extern unsigned long long RegionsCount(const struct topology_t *topology);
+extern unsigned long long DirectionsCount(const struct topology_t *topology);
+extern lp_id_t GetReceiver(const struct topology_t *topology, lp_id_t from, enum _direction_t direction);
+extern lp_id_t FindReceiver(const struct topology_t *topology);
 
 /// A set of configurable values used by other modules
 struct simulation_configuration {
@@ -112,15 +112,4 @@
 	bool is_serial;
 };
 
-/// The configuration filled in by init_args_parse()
-extern struct simulation_configuration global_config;
-
-// INTERFACES for neural_model_interface
-typedef lp_id_t neuron_id_t;
-=======
-extern struct topology_t *TopologyInit(enum _topology_geometry_t geometry, unsigned int out_of_topology);
-extern unsigned long long RegionsCount(const struct topology_t *topology);
-extern unsigned long long DirectionsCount(const struct topology_t *topology);
-extern lp_id_t GetReceiver(const struct topology_t *topology, lp_id_t from, enum _direction_t direction);
-extern lp_id_t FindReceiver(const struct topology_t *topology);
->>>>>>> f3b8dbda
+extern struct simulation_configuration global_config;