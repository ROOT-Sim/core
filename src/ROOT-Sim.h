--- conflicted
+++ resolved
@@ -80,13 +80,8 @@
  * @param receiver The ID of the LP that should receive the newly-injected message
  * @param timestamp The simulation time at which the event should be delivered at the recipient LP
  * @param event_type Numerical event type to be passed to the model's dispatcher
-<<<<<<< HEAD
- * @param payload The event content
- * @param payload_size the size (in bytes) of the event content
-=======
  * @param event_content The event content
  * @param event_size The size (in bytes) of the event content
->>>>>>> 847a0df0
  */
 extern void ScheduleNewEvent(lp_id_t receiver, simtime_t timestamp, unsigned event_type, const void *event_content,
     unsigned event_size);
