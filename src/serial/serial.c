--- conflicted
+++ resolved
@@ -115,17 +115,11 @@
 			last_vt = timer_new();
 		}
 
-<<<<<<< HEAD
+		timer_uint t = timer_hr_new();
 		if(msg->m_type != LP_RETRACTABLE)
 			heap_extract(queue, msg_is_before);
-
+		stats_take(STATS_MSG_EXTRACTION, timer_hr_value(t)); // TODO properly measure retractables
 		msg_allocator_free(msg);
-=======
-		timer_uint t = timer_hr_new();
-		struct lp_msg *to_free = heap_extract(queue, msg_is_before);
-		stats_take(STATS_MSG_EXTRACTION, timer_hr_value(t));
-		msg_allocator_free(to_free);
->>>>>>> 31001ee7
 	}
 
 	stats_dump();
