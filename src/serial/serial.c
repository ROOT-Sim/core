--- conflicted
+++ resolved
@@ -34,13 +34,8 @@
 	set_gid(receiver, rcv);
 	size_t size = sizeof(msg_t) + event_size;
 	event = rsalloc(size);
-<<<<<<< HEAD
 	bzero(event, sizeof(msg_t));
 	event->sender = current->gid;
-=======
-	bzero(event, size);
-	event->sender = LidToGid(current_lp);
->>>>>>> f6cde7e3
 	event->receiver = receiver;
 	event->timestamp = stamp;
 	event->send_time = lvt(current);
@@ -110,25 +105,11 @@
 		}
                 #endif
 
-<<<<<<< HEAD
 		timer_start(serial_event_execution);
 		ProcessEvent_light(current->gid.to_int, event->timestamp, event->type, event->event_content, event->size, current->current_base_pointer);
 
 		statistics_post_data_serial(STAT_EVENT, 1.0);
 		statistics_post_data_serial(STAT_EVENT_TIME, timer_value_seconds(serial_event_execution) );
-=======
-		current_lp = GidToLid(event->receiver);
-		current_lvt = event->timestamp;
-
-		content = event->size > 0 ? event->event_content : NULL;
-
-		timer_start(serial_event_execution);
-
-		ProcessEvent_light(lid_to_int(current_lp), current_lvt, event->type, content, event->size, serial_states[lid_to_int(current_lp)]);
-
-		statistics_post_lp_data(current_lp, STAT_EVENT_TIME, timer_value_seconds(serial_event_execution) );
-		statistics_post_lp_data(current_lp, STAT_EVENT, 1.0);
->>>>>>> f6cde7e3
 
 		#ifdef EXTRA_CHECKS
 		if(event->size > 0) {
