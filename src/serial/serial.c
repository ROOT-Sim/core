/**
 * @file serial/serial.c
 *
 * @brief Sequential simulation engine
 *
 * SPDX-FileCopyrightText: 2008-2023 HPDCS Group <rootsim@googlegroups.com>
 * SPDX-License-Identifier: GPL-3.0-only
 */
#include <serial/serial.h>

#include <arch/timer.h>
#include <datatypes/heap.h>
<<<<<<< HEAD
#include <lib/random/random.h>
#include <lib/retractable/retractable.h>
=======
>>>>>>> 8b00b6a7
#include <log/stats.h>
#include <lp/common.h>
#include <mm/msg_allocator.h>

/// The messages queue of the serial runtime
static heap_declare(struct lp_msg *) queue;

/**
 * @brief Initialize the serial simulation environment
 */
static void serial_simulation_init(void)
{
	stats_global_init();
	stats_init();
	msg_allocator_init();
	retractable_lib_init();
	heap_init(queue);

	lps = mm_alloc(sizeof(*lps) * global_config.lps);
	memset(lps, 0, sizeof(*lps) * global_config.lps);

	n_lps_node = global_config.lps;

	for(lp_id_t i = 0; i < global_config.lps; ++i) {
		struct lp_ctx *lp = &lps[i];

		lp->termination_t = -1;

		model_allocator_lp_init(&lp->mm_state);

		current_lp = lp;
<<<<<<< HEAD
		lp->lib_ctx = rs_malloc(sizeof(*lp->lib_ctx));
		random_lib_lp_init(i, &lp->lib_ctx->rng_ctx);
		retractable_lib_lp_init(lp);
=======
>>>>>>> 8b00b6a7

		lp->state_pointer = NULL;

		struct lp_msg *msg = msg_allocator_pack(i, 0.0, LP_INIT, NULL, 0);
		msg->raw_flags = 0;
		heap_insert(queue, msg_is_before, msg);

		common_msg_process(lp, msg);

		msg_allocator_free(heap_extract(queue, msg_is_before));
	}
	lp_initialized_set();
}

/**
 * @brief Finalizes the serial simulation environment
 */
static void serial_simulation_fini(void)
{
	for(uint64_t i = 0; i < global_config.lps; ++i) {
		struct lp_ctx *lp = &lps[i];
		current_lp = lp;
		global_config.dispatcher(i, 0, LP_FINI, NULL, 0, lp->state_pointer);
		model_allocator_lp_fini(&lp->mm_state);
	}

	for(array_count_t i = 0; i < array_count(queue); ++i)
		msg_allocator_free(array_get_at(queue, i));

	mm_free(lps);

	heap_fini(queue);
	retractable_lib_fini();
	msg_allocator_fini();
	stats_global_fini();
}

/**
 * @brief Runs the serial simulation
 */
static int serial_simulation_run(void)
{
	timer_uint last_vt = timer_new();
	lp_id_t to_terminate = global_config.lps;

	while(likely(!heap_is_empty(queue))) {
		const struct lp_msg *msg = heap_min(queue);
		struct lp_ctx *lp = &lps[msg->dest];
		current_lp = lp;

		common_msg_process(lp, msg);

		if(unlikely(lp->termination_t < 0 && global_config.committed(msg->dest, lp->state_pointer))) {
			lp->termination_t = msg->dest_t;
			if(unlikely(!--to_terminate)) {
				stats_on_gvt(msg->dest_t);
				break;
			}
		}

		if(global_config.gvt_period <= timer_value(last_vt)) {
			stats_on_gvt(msg->dest_t);
			if(unlikely(msg->dest_t >= global_config.termination_time))
				break;
			last_vt = timer_new();
		}

		msg_allocator_free(heap_extract(queue, msg_is_before));
	}

	stats_dump();

	return 0;
}

/**
 * @brief Schedule a new event. Sequential version.
 * @param receiver destination LP
 * @param timestamp timestamp of the injected event
 * @param event_type model-defined type
 * @param payload payload of the event
 * @param payload_size size of the payload
 */
void ScheduleNewEvent_serial(lp_id_t receiver, simtime_t timestamp, unsigned event_type, const void *payload,
    unsigned payload_size)
{
	struct lp_msg *msg = msg_allocator_pack(receiver, timestamp, event_type, payload, payload_size);
	msg->raw_flags = 0;

#ifndef NDEBUG
	if(unlikely(msg_is_before(msg, heap_min(queue)))) {
		logger(LOG_FATAL, "Sending a message in the PAST!");
		abort();
	}
#endif

	heap_insert(queue, msg_is_before, msg);
}

/**
 * @brief Handles a full serial simulation runs
 */
int serial_simulation(void)
{
	int ret;

	logger(LOG_INFO, "Initializing serial simulation");
	serial_simulation_init();
	stats_global_time_take(STATS_GLOBAL_INIT_END);

	stats_global_time_take(STATS_GLOBAL_EVENTS_START);
	logger(LOG_INFO, "Starting simulation");
	ret = serial_simulation_run();
	stats_global_time_take(STATS_GLOBAL_EVENTS_END);

	stats_global_time_take(STATS_GLOBAL_FINI_START);
	logger(LOG_INFO, "Finalizing simulation");
	serial_simulation_fini();

	return ret;
}<|MERGE_RESOLUTION|>--- conflicted
+++ resolved
@@ -10,11 +10,7 @@
 
 #include <arch/timer.h>
 #include <datatypes/heap.h>
-<<<<<<< HEAD
-#include <lib/random/random.h>
 #include <lib/retractable/retractable.h>
-=======
->>>>>>> 8b00b6a7
 #include <log/stats.h>
 #include <lp/common.h>
 #include <mm/msg_allocator.h>
@@ -46,12 +42,7 @@
 		model_allocator_lp_init(&lp->mm_state);
 
 		current_lp = lp;
-<<<<<<< HEAD
-		lp->lib_ctx = rs_malloc(sizeof(*lp->lib_ctx));
-		random_lib_lp_init(i, &lp->lib_ctx->rng_ctx);
 		retractable_lib_lp_init(lp);
-=======
->>>>>>> 8b00b6a7
 
 		lp->state_pointer = NULL;
 
