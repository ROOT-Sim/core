--- conflicted
+++ resolved
@@ -16,14 +16,8 @@
 
 # ROOT-Sim LLVM plugin for model instrumentation
 rootsim_llvm_lib = shared_library('rootsim-llvm', ['instr_llvm.cpp', instr_cfg],
-<<<<<<< HEAD
-  dependencies : llvm_dep, name_prefix : 'lib', name_suffix : 'so',
-  cpp_args : [log_level_def, rootsim_version_def, '-Wno-unused-parameter'],
-  include_directories : src_inc_dir, install : true)
-=======
   dependencies : rootsim_llvm_lib_dep, name_prefix : 'lib', name_suffix : 'so',
   cpp_args : log_level_def, include_directories : src_inc_dir, install : true)
->>>>>>> 2adefdcf
 
 clang_arguments = c_optimization_options
 clang_arguments += ['@EXTRA_ARGS@', '-I', meson.source_root() / 'src', 
