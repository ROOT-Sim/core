--- conflicted
+++ resolved
@@ -35,7 +35,6 @@
 #include <stdbool.h>
 #include <stdint.h>
 
-<<<<<<< HEAD
 /// This is the definition of a software barrier. No effect on hardware
 /// accesses comes from the usage of this instruction!
 #define barrier() __asm__ __volatile__("":::"memory")
@@ -55,48 +54,17 @@
 /// Atomic type definition
 typedef atomic_int atomic_t;
 #define atomic _Atomic
-=======
-/**
- * Atomic counter definition. This is a structure keeping a volatile int
- * inside. The structure and the volatile part is required to avoid
- * that the compiler wrongly optimizes some accesses to the count member.
- */
-typedef struct {
-	volatile int count; ///< Atomic counter. Use the provided API to ensure atomicity.
-} atomic_t;
-
-/**
- * Spinlock definition. This is a structure keeping a volatile unsigned int
- * inside. The structure and the volatile part is required to avoid
- * that the compiler wrongly optimizes some accesses to the count member.
- */
-typedef struct {
-	volatile unsigned int lock; ///< The lock guard.
-} spinlock_t;
->>>>>>> 668f3c0f
 
 #define atomic_add(P, V)	__atomic_add((P), (V))
 #define atomic_inc(P)		atomic_add((P), 1)
 #define atomic_sub(P, V)	__atomic_sub((P), (V))
 #define atomic_dec(P)		atomic_sub((P), 1)
 
-<<<<<<< HEAD
 /// Read operation on an atomic counter
 #define atomic_read(P)		atomic_load_explicit((P), memory_order_acquire)
 
 /// Set operation on an atomic counter
 #define atomic_set(P, V)	atomic_init((P), (V))
-
-=======
-inline bool iCAS(volatile uint32_t * ptr, uint32_t oldVal, uint32_t newVal);
-inline int atomic_test_and_set(int *);
-inline void atomic_inc(atomic_t *);
-inline void atomic_dec(atomic_t *);
-inline int atomic_inc_and_test(atomic_t * v);
-inline bool spin_trylock(spinlock_t * s);
-inline void spin_unlock(spinlock_t * s);
-inline void spin_lock(spinlock_t * s);
->>>>>>> 668f3c0f
 
 
 /**
@@ -116,7 +84,6 @@
 };
 
 /// Spinlock initialization
-<<<<<<< HEAD
 #define spinlock_init(P)	((P)->u = 0)
 
 
@@ -143,6 +110,3 @@
 
     return false;
 }
-=======
-#define spinlock_init(s)	((s)->lock = 0)
->>>>>>> 668f3c0f
