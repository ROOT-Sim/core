/**
*			Copyright (C) 2008-2010 HPDC Group
*			http://www.dis.uniroma1.it/~hpdcs
*
*
* This file is part of ROOT-Sim (ROme OpTimistic Simulator).
*
* ROOT-Sim is free software; you can redistribute it and/or modify it under the
* terms of the GNU General Public License as published by the Free Software
* Foundation; either version 3 of the License, or (at your option) any later
* version.
*
* ROOT-Sim is distributed in the hope that it will be useful, but WITHOUT ANY
* WARRANTY; without even the implied warranty of MERCHANTABILITY or FITNESS FOR
* A PARTICULAR PURPOSE. See the GNU General Public License for more details.
*
* You should have received a copy of the GNU General Public License along with
* ROOT-Sim; if not, write to the Free Software Foundation, Inc.,
* 51 Franklin St, Fifth Floor, Boston, MA  02110-1301  USA
*
* @file barrier.c
* @brief This module implements a thread barrier
* @author Alessandro Pellegrini
* @date Jan 25, 2012
*/


#include <stdbool.h>
#include <arch/thread.h>
#include <core/core.h>
#include <mm/dymelor.h>

static tid_t os_tid;

__thread unsigned int tid;
__thread unsigned int local_tid;

static unsigned int thread_counter = 0;


/**
* This helper function is the actual entry point for every thread created using the provided internal
* services. The goal of this function is to silently set the new thread's tid so that any place in the
* simulator will find that already set.
* Additionally, when the created thread returns, it frees the memory used to maintain the real entry point
* and the pointer to its arguments.
*
* @author Alessandro Pellegrini
*
* @param arg A pointer to an internally defined structure keeping the real thread's entry point and its arguments
*
* @return This function always returns NULL
*
*/
static void *__helper_create_thread(void *arg) {

	struct _helper_thread *real_arg = (struct _helper_thread *)arg;

	// Get a unique local thread id...
	unsigned int old_counter;
	unsigned int _local_tid;

	while(true) {
		old_counter = thread_counter;
		_local_tid = old_counter + 1;
		if(iCAS(&thread_counter, old_counter, _local_tid)) {
			break;
		}
	}
	local_tid = _local_tid;
	// ...and make it globally unique
	tid = to_global_tid(kid, _local_tid);


	// Set the affinity on a CPU core, for increased performance
	if(rootsim_config.core_binding)
		set_affinity(local_tid);

	// Now get into the real thread's entry point
	real_arg->start_routine(real_arg->arg);

	// We don't really need any return value
	return NULL;
}





/**
* This function creates n threads, all having the same entry point and the same arguments.
* It creates a new thread starting from the __helper_create_thread function which silently
* sets the new thread's tid.
* Note that the arguments passed to __helper_create_thread are malloc'd here, and free'd there.
* This means that if start_routine does not return, there will be a memory leak.
* Additionally, note that arguments pointer by arg are not actually copied here, so all the
* created threads will share them in memory. Changing passed arguments from one of the newly
* created threads will result in all the threads seeing the change.
*
* @author Alessandro Pellegrini
*
* @param start_routine The new threads' entry point
* @param arg A pointer to an array of arguments to be passed to the new threads' entry point
*
*/
void create_threads(unsigned short int n, void *(*start_routine)(void*), void *arg) {

	int i;

	// We create our thread within our helper function, which accepts just
	// one parameter. We thus have to create one single parameter containing
	// the original pointer and the function to be used as real entry point.
	// This malloc'd array is free'd by the helper function.
	struct _helper_thread *new_arg = rsalloc(sizeof(struct _helper_thread));
	new_arg->start_routine = start_routine;
	new_arg->arg = arg;

	// n threads are created simply looping...
	for(i = 0; i < n; i++) {
		new_thread(__helper_create_thread, (void *)new_arg);
	}
}





/**
* This function initializes a thread barrier. If more than the hereby specified
* number of threads try to synchronize on the barrier, the behaviour is undefined.
*
* @author Alessandro Pellegrini
*
* @param b the thread barrier to initialize
* @param t the number of threads which will synchronize on the barrier
*/
void barrier_init(barrier_t *b, int t) {
	b->reserved = 0;
	b->num_threads = t;
	thread_barrier_reset(b);
}


bool reserve_barrier(barrier_t *b) {
<<<<<<< HEAD
	return atomic_test_and_set((int *)&b->reserved); // the cast must be removed
=======
	return atomic_test_and_set((int *)&b->reserved);
>>>>>>> 58d0ff02
}


/**
* This function synchronizes all the threads. After a thread leaves this function,
* it is guaranteed that no other thread has (at least) not entered the function,
* therefore allowing to create a separation between the execution in portions of the code.
* If more threads than specified in the initialization of the barrier try to synchronize
* on it, the behaviour is undefined.
* The function additionally returns 'true' only to one of the calling threads, allowing
* the execution of portions of code in isolated mode after the barrier itself. This is
* like a leader election for free.
*
* @author Alessandro Pellegrini
*
* @param b the thread barrier to synchronize on
*
* @return true to only one of the threads which synchronized on the barrier
*/
bool thread_barrier(barrier_t *b) {

	// Wait for the leader to finish resetting the barrier
	while(atomic_read(&b->barr) != -1);

	// Wait for all threads to synchronize
	atomic_dec(&b->c1);
	while(atomic_read(&b->c1));

	// Leader election
	if(atomic_inc_and_test(&b->barr)) {

		// I'm sync'ed!
		atomic_dec(&b->c2);

		// Wait all the other threads to leave the first part of the barrier
		while(atomic_read(&b->c2));

		// Reset the barrier to its initial values
		thread_barrier_reset(b);

		return true;
	}

	// I'm sync'ed!
	atomic_dec(&b->c2);

	return false;
}


<|MERGE_RESOLUTION|>--- conflicted
+++ resolved
@@ -142,11 +142,7 @@
 
 
 bool reserve_barrier(barrier_t *b) {
-<<<<<<< HEAD
-	return atomic_test_and_set((int *)&b->reserved); // the cast must be removed
-=======
 	return atomic_test_and_set((int *)&b->reserved);
->>>>>>> 58d0ff02
 }
 
 
