/**
*			Copyright (C) 2008-2010 HPDC Group
*			http://www.dis.uniroma1.it/~hpdcs
*
*
* This file is part of ROOT-Sim (ROme OpTimistic Simulator).
*
* ROOT-Sim is free software; you can redistribute it and/or modify it under the
* terms of the GNU General Public License as published by the Free Software
* Foundation; either version 3 of the License, or (at your option) any later
* version.
*
* ROOT-Sim is distributed in the hope that it will be useful, but WITHOUT ANY
* WARRANTY; without even the implied warranty of MERCHANTABILITY or FITNESS FOR
* A PARTICULAR PURPOSE. See the GNU General Public License for more details.
*
* You should have received a copy of the GNU General Public License along with
* ROOT-Sim; if not, write to the Free Software Foundation, Inc.,
* 51 Franklin St, Fifth Floor, Boston, MA  02110-1301  USA
*
* @file barrier.c
* @brief This module implements a thread barrier
* @author Alessandro Pellegrini
* @date Jan 25, 2012
*/


#include <stdbool.h>
#include <arch/thread.h>
#include <core/core.h>
#include <mm/dymelor.h>

static tid_t os_tid;

__thread unsigned int tid;

static unsigned int thread_counter = 0;


/**
* This helper function is the actual entry point for every thread created using the provided internal
* services. The goal of this function is to silently set the new thread's tid so that any place in the
* simulator will find that already set.
* Additionally, when the created thread returns, it frees the memory used to maintain the real entry point
* and the pointer to its arguments.
*
* @author Alessandro Pellegrini
*
* @param arg A pointer to an internally defined structure keeping the real thread's entry point and its arguments
*
* @return This function always returns NULL
*
*/
static void *__helper_create_thread(void *arg) {

	struct _helper_thread *real_arg = (struct _helper_thread *)arg;

	// Get a unique local thread id...
	unsigned int old_counter;
	unsigned int local_tid;

	while(true) {
		old_counter = thread_counter;
		local_tid = old_counter + 1;
		if(iCAS(&thread_counter, old_counter, local_tid)) {
			break;
		}
	}

	// ...and make it globally unique
	tid = (kid << (sizeof(unsigned int) * 8 / 2)) | local_tid;


	// Set the affinity on a CPU core, for increased performance
	set_affinity(local_tid);

	// Now get into the real thread's entry point
	real_arg->start_routine(real_arg->arg);

	// We don't really need any return value
	return NULL;
}





/**
* This function creates n threads, all having the same entry point and the same arguments.
* It creates a new thread starting from the __helper_create_thread function which silently
* sets the new thread's tid.
* Note that the arguments passed to __helper_create_thread are malloc'd here, and free'd there.
* This means that if start_routine does not return, there will be a memory leak.
* Additionally, note that arguments pointer by arg are not actually copied here, so all the
* created threads will share them in memory. Changing passed arguments from one of the newly
* created threads will result in all the threads seeing the change.
*
* @author Alessandro Pellegrini
*
* @param start_routine The new threads' entry point
* @param arg A pointer to an array of arguments to be passed to the new threads' entry point
*
*/
void create_threads(unsigned short int n, void *(*start_routine)(void*), void *arg) {

	int i;

	// We create our thread within our helper function, which accepts just
	// one parameter. We thus have to create one single parameter containing
	// the original pointer and the function to be used as real entry point.
	// This malloc'd array is free'd by the helper function.
	struct _helper_thread *new_arg = rsalloc(sizeof(struct _helper_thread));
	new_arg->start_routine = start_routine;
	new_arg->arg = arg;

	// n threads are created simply looping...
	for(i = 0; i < n; i++) {
		new_thread(__helper_create_thread, (void *)new_arg);
	}
}





/**
* This function initializes a thread barrier. If more than the hereby specified
* number of threads try to synchronize on the barrier, the behaviour is undefined.
*
* @author Alessandro Pellegrini
*
* @param b the thread barrier to initialize
* @param t the number of threads which will synchronize on the barrier
*/
void barrier_init(barrier_t *b, int t) {
	b->reserved = 0;
	b->num_threads = t;
	thread_barrier_reset(b);
}


bool reserve_barrier(barrier_t *b) {
<<<<<<< HEAD
	return atomic_test_and_set(&b->reserved);
=======
	return atomic_test_and_set((int *)&b->reserved); // the cast must be removed
>>>>>>> 885fa2c1
}


/**
* This function synchronizes all the threads. After a thread leaves this function,
* it is guaranteed that no other thread has (at least) not entered the function,
* therefore allowing to create a separation between the execution in portions of the code.
* If more threads than specified in the initialization of the barrier try to synchronize
* on it, the behaviour is undefined.
* The function additionally returns 'true' only to one of the calling threads, allowing
* the execution of portions of code in isolated mode after the barrier itself. This is
* like a leader election for free.
*
* @author Alessandro Pellegrini
*
* @param b the thread barrier to synchronize on
*
* @return true to only one of the threads which synchronized on the barrier
*/
bool thread_barrier(barrier_t *b) {

	// Wait for the leader to finish resetting the barrier
	while(atomic_read(&b->barr) != -1);

	// Wait for all threads to synchronize
	atomic_dec(&b->c1);
	while(atomic_read(&b->c1));

	// Leader election
	if(atomic_inc_and_test(&b->barr)) {

		// I'm sync'ed!
		atomic_dec(&b->c2);

		// Wait all the other threads to leave the first part of the barrier
		while(atomic_read(&b->c2));

		// Reset the barrier to its initial values
		thread_barrier_reset(b);

		return true;
	}

	// I'm sync'ed!
	atomic_dec(&b->c2);

	return false;
}


<|MERGE_RESOLUTION|>--- conflicted
+++ resolved
@@ -140,11 +140,7 @@
 
 
 bool reserve_barrier(barrier_t *b) {
-<<<<<<< HEAD
-	return atomic_test_and_set(&b->reserved);
-=======
 	return atomic_test_and_set((int *)&b->reserved); // the cast must be removed
->>>>>>> 885fa2c1
 }
 
 
