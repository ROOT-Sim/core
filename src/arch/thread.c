--- conflicted
+++ resolved
@@ -73,9 +73,6 @@
  */
 __thread unsigned int local_tid;
 
-<<<<<<< HEAD
-static volatile unsigned int thread_counter = 0;
-=======
 
 /**
  * The thread counter is a global variable which is incremented atomically
@@ -85,8 +82,7 @@
  * This variable is used only as a synchronization point upon initialization,
  * later no one cares about its value.
  */
-static unsigned int thread_counter = 0;
->>>>>>> 668f3c0f
+static volatile unsigned int thread_counter = 0;
 
 
 /**
@@ -118,11 +114,7 @@
 	while (true) {
 		old_counter = thread_counter;
 		_local_tid = old_counter + 1;
-<<<<<<< HEAD
 		if(cmpxchg(&thread_counter, &old_counter, _local_tid)) {
-=======
-		if (iCAS(&thread_counter, old_counter, _local_tid)) {
->>>>>>> 668f3c0f
 			break;
 		}
 	}
@@ -180,21 +172,6 @@
 	}
 }
 
-<<<<<<< HEAD
-=======
-/**
-* This function initializes a thread barrier. If more than the hereby specified
-* number of threads try to synchronize on the barrier, the behaviour is undefined.
-*
-* @param b the thread barrier to initialize
-* @param t the number of threads which will synchronize on the barrier
-*/
-void barrier_init(barrier_t * b, int t)
-{
-	b->num_threads = t;
-	thread_barrier_reset(b);
-}
->>>>>>> 668f3c0f
 
 /**
 * This function synchronizes all the threads. After a thread leaves this function,
@@ -210,33 +187,11 @@
 *
 * @return false to all threads, except for one which is elected as the leader
 */
-<<<<<<< HEAD
 bool thread_barrier(barrier_t *b) {
 	int old_pass = atomic_load_explicit(&b->pass, memory_order_relaxed);
 
 	if(atomic_fetch_add(&b->barr, 1) == (b->num_threads - 1)) {
 		// Last thread, resets the barrier and becomes leader
-=======
-bool thread_barrier(barrier_t * b)
-{
-	// Wait for the leader to finish resetting the barrier
-	while (atomic_read(&b->barr) != -1) ;
-
-	// Wait for all threads to synchronize
-	atomic_dec(&b->c1);
-	while (atomic_read(&b->c1)) ;
-
-	// Leader election
-	if (unlikely(atomic_inc_and_test(&b->barr))) {
-
-		// I'm sync'ed!
-		atomic_dec(&b->c2);
-
-		// Wait all the other threads to leave the first part of the barrier
-		while (atomic_read(&b->c2)) ;
-
-		// Reset the barrier to its initial values
->>>>>>> 668f3c0f
 		thread_barrier_reset(b);
 		barrier();
 		atomic_store_explicit(&b->pass, old_pass + 1, memory_order_release);
@@ -246,15 +201,6 @@
 		while(old_pass == atomic_load_explicit(&b->pass, memory_order_relaxed));
 		atomic_thread_fence(memory_order_acquire);
 	}
-<<<<<<< HEAD
 
 	return false;
 }
-
-=======
-	// I'm sync'ed!
-	atomic_dec(&b->c2);
-
-	return false;
-}
->>>>>>> 668f3c0f
