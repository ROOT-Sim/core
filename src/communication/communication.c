--- conflicted
+++ resolved
@@ -100,16 +100,10 @@
 }
 
 msg_hdr_t *get_msg_hdr_from_slab(void) {
-<<<<<<< HEAD
-	spin_lock(&slab_lock[tid]);
-	msg_hdr_t *msg = (msg_hdr_t *)slab_alloc(&msg_slab[tid]);
-	spin_unlock(&slab_lock[tid]);
-=======
 	// TODO: The magnitude of this hack compares to that of the national debt.
 	// We must have a single allocation point where we just get a buffer, and then
 	// we map that to the various data structures.
 	msg_hdr_t *msg = (msg_hdr_t *)get_msg_from_slab();
->>>>>>> 9293c5a5
 	bzero(msg, SLAB_MSG_SIZE);
 	msg->alloc_tid = tid;
 	return msg;
@@ -121,11 +115,6 @@
 }
 
 msg_t *get_msg_from_slab(void) {
-<<<<<<< HEAD
-	spin_lock(&slab_lock[tid]);
-	msg_t *msg = (msg_t *)slab_alloc(&msg_slab[tid]);
-	spin_unlock(&slab_lock[tid]);
-=======
 	msg_t *msg = NULL;
 	treiber *to_release;
 	treiber *to_release_nxt;
@@ -152,7 +141,6 @@
 	msg = (msg_t *)slab_alloc(&msg_slab[local_tid]);
 
     out:
->>>>>>> 9293c5a5
 	bzero(msg, SLAB_MSG_SIZE);
 	msg->alloc_tid = tid;
 	return msg;
