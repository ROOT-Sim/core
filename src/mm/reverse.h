#ifdef HAVE_REVERSE

#pragma once
#ifndef __REVERSE_H
#define __REVERSE_H

#include <sys/types.h>

//#include <mm/dymelor.h>


<<<<<<< HEAD
//#define REVWIN_SIZE 1024 * 4	//! Defalut size of the reverse window which will contain the reverse code
#define REVWIN_SIZE 1024 * 8	//! Defalut size of the reverse window which will contain the reverse code
#define REVWIN_CODE_SIZE (REVWIN_SIZE - sizeof(revwin_t))
//#define REVWIN_STACK_SIZE 4*1024*1024*1024	//! Default size of the emultated reverse stack window on the heap space
#define REVWIN_STACK_SIZE 1024	//! Default size of the emultated reverse stack window on the heap space
=======
#define REVWIN_SIZE 1024 * 32	//! Defalut size of the reverse window which will contain the reverse code
#define REVWIN_CODE_SIZE (REVWIN_SIZE - sizeof(revwin_t))
>>>>>>> 9f1cb26d
#define REVWIN_RZONE_SIZE 100		//! Size of the red zone in the reverse window that will be skipped to prevent cache misses
#define RANDOMIZE_REVWIN 0 			//! Activate the rendomization of the addresses used by revwin to prevent cache misses

#define PAGE_SIZE 4096

#define CLUSTER_SIZE 64
#define ADDRESS_PREFIX (-CLUSTER_SIZE)
#define CLUSTER_PREFIX (CLUSTER_SIZE - 1)
#define PREFIX_HEAD_SIZE 1024

#define FRAG_THRESHOLD 0.15
#define LOAD_THRESHOLD 0.15

#define STRATEGY_SINGLE 0
#define STRATEGY_CHUNK 1


/**
 * Descriptor which keeps track of the current
 * reversing strategy in use.
 */
typedef struct strategy_t {
	int current;
	int switches;
} strategy_t;



/**
 * Descriptor of a single address cluster cache line. This entry tells
 * which address it refers to and other possible interesting meta-data
 * relative it for the reverse module.
 */
typedef struct _cache_entry {
	unsigned long long address;		//! Actual address
	unsigned int touches;			//! Number of times this address has been touched so far
} cache_entry;


/**
 * A single cluster cache entry which handles a chunk of 'CLUSTER_SIZE'
 * prefixed addresses. This descriptor is structured as a hash-indexed
 * vector of cache entries, each one containing metad-ata relative to
 * a single address.
 * The prefix_head also keeps track of the internal fragmentation, used
 * to choose the reversing strategy.
 */
typedef struct _prefix_head {
	unsigned long long prefix;			//! Base address prefix of this cluster head
	unsigned int load;					//! Number of total address in this cluster (current cluster load)
	unsigned int contiguous;			//! Maximum number of contiguous addresses registered
	double fragmentation;				//! Internal fragmentation of addresses in the cluster, i.e. how much they are sparse
	cache_entry cache[CLUSTER_SIZE];	//! List of registered addresses with current prefix
} prefix_head;


/**
 * Main descriptor of the cluster cache. This maintains the pointer
 * to a linked list of clusters of addresses, i.e. the prefix_head,
 * in order to collect infomation about memory reversing for each
 * address cluster of the specified size.
 */
typedef struct _revwin_cache {
	unsigned int load;							//! The overall load factor of the software cache
	prefix_head cluster[PREFIX_HEAD_SIZE];		//! Array of cache clusters
} revwin_cache;



/**
 * Descriptor of a single reverse window
 */
 typedef struct _revwin_t {
<<<<<<< HEAD
	
	struct _revwin_t *prev;
=======
	struct _revwin_t *prev;			//! Pointer to the previous reverse window
>>>>>>> 9f1cb26d
	void *top;				//! Pointer to the first instruction byte to be executed
	void *base;				//! Pointer to the logic base of the window
	unsigned int offset;	//! A random offset used to prevent cache lines to be alligned
	size_t size;			//! The actual size of the reverse window executable portion
	void *dump;				//! This is the pointer to the memory area where chunk reversal has been dumped
<<<<<<< HEAD
//	unsigned long long dummy;
	char code[];			//! Placeholder for the actual executable reverse code, i.e. from this point there is code
=======
	char code[];			//! Placeholder for the actual executable reverse code, i.e. the point where the executable code is
>>>>>>> 9f1cb26d
} revwin_t;




// ========================================= //
// ================== API ================== //

/**
 * Initialize a thread local reverse manager to build and populate reverse windows
 * for the simulation events. This manager leans on a SLAB allocator to fast handle
 * creation and destruction of reverse windows.
 *
 * @author Davide Cingolani
 *
 * @param revwin_sise The size the SLAB will allocate for each reverse window
 */
extern void reverse_init(size_t revwin_size);

/** 
 * Finalize the reverse manager. It must be called at the end of the overall execution
 * in order to clean up the internal allocator and free the resources.
 *
 * @author Davide Cingolani
 */
extern void reverse_fini(void);


/**
 * Initializes locally a new reverse window.
 *
 * @author Davide Cingolani
 */
extern revwin_t *revwin_create(void);


/**
 * Free the reverse window passed as argument.
 *
 * @author Davide Cingolani 
 *
 * @param window A pointer to a reverse window
 */
extern void revwin_free(unsigned int lid, revwin_t *win);


/**
 * Reset local reverse window
 *
 * @author Davide Cingolani 
 *
 * @param lid The ID of the LP issuing the execution
 * @param win Pointer to the reverse window descriptor
 */
extern void revwin_reset(unsigned int lid, revwin_t *win);


/**
 * Prompt the execution of the specified reverse window.
 *
 * @author Davide Cingolani 
 *
 * @param lid The ID of the LP issuing the execution
 * @param win Pointer to the reverse window descriptor
 */
extern void execute_undo_event(unsigned int lid, revwin_t *win);


/**
 * Prints some statistics of the software 
 *
 * @author Davide Cingolani 
 */
extern void print_cache_stats(void);


/**
 * Computes the actual size of the passed reverse window.
 *
 * @author Davide Cingolani
 *
 * @param win Pointer to the reverse window descriptor
 *
 * @returns A size_t representing the size of the passed reverse window
 */
extern size_t revwin_size(revwin_t *win);


/**
 * Clean up the software cache used to keep track of the reversed addresses.
 * Upon this cache is built the model to choose the reversing strategy to
 * apply.
 *
 * @author Davide Cingolani
 *
 */
extern void revwin_flush_cache(void);


#endif /* __REVERSE_H */
#endif /* HAVE_REVERSE */
<|MERGE_RESOLUTION|>--- conflicted
+++ resolved
@@ -9,20 +9,12 @@
 //#include <mm/dymelor.h>
 
 
-<<<<<<< HEAD
-//#define REVWIN_SIZE 1024 * 4	//! Defalut size of the reverse window which will contain the reverse code
-#define REVWIN_SIZE 1024 * 8	//! Defalut size of the reverse window which will contain the reverse code
-#define REVWIN_CODE_SIZE (REVWIN_SIZE - sizeof(revwin_t))
-//#define REVWIN_STACK_SIZE 4*1024*1024*1024	//! Default size of the emultated reverse stack window on the heap space
-#define REVWIN_STACK_SIZE 1024	//! Default size of the emultated reverse stack window on the heap space
-=======
 #define REVWIN_SIZE 1024 * 32	//! Defalut size of the reverse window which will contain the reverse code
 #define REVWIN_CODE_SIZE (REVWIN_SIZE - sizeof(revwin_t))
->>>>>>> 9f1cb26d
 #define REVWIN_RZONE_SIZE 100		//! Size of the red zone in the reverse window that will be skipped to prevent cache misses
 #define RANDOMIZE_REVWIN 0 			//! Activate the rendomization of the addresses used by revwin to prevent cache misses
 
-#define PAGE_SIZE 4096
+//#define PAGE_SIZE 4096
 
 #define CLUSTER_SIZE 64
 #define ADDRESS_PREFIX (-CLUSTER_SIZE)
@@ -92,23 +84,13 @@
  * Descriptor of a single reverse window
  */
  typedef struct _revwin_t {
-<<<<<<< HEAD
-	
-	struct _revwin_t *prev;
-=======
 	struct _revwin_t *prev;			//! Pointer to the previous reverse window
->>>>>>> 9f1cb26d
 	void *top;				//! Pointer to the first instruction byte to be executed
 	void *base;				//! Pointer to the logic base of the window
 	unsigned int offset;	//! A random offset used to prevent cache lines to be alligned
 	size_t size;			//! The actual size of the reverse window executable portion
 	void *dump;				//! This is the pointer to the memory area where chunk reversal has been dumped
-<<<<<<< HEAD
-//	unsigned long long dummy;
-	char code[];			//! Placeholder for the actual executable reverse code, i.e. from this point there is code
-=======
 	char code[];			//! Placeholder for the actual executable reverse code, i.e. the point where the executable code is
->>>>>>> 9f1cb26d
 } revwin_t;
 
 
