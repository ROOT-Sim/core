--- conflicted
+++ resolved
@@ -56,11 +56,7 @@
 #define BLOCK_SIZE sizeof(unsigned int)
 
 
-<<<<<<< HEAD
 #define MIN_CHUNK_SIZE 128	// Size (in bytes) of the smallest chunk provideable by DyMeLoR
-=======
-#define MIN_CHUNK_SIZE 32	// Size (in bytes) of the smallest chunk provideable by DyMeLoR
->>>>>>> 885fa2c1
 #define MAX_CHUNK_SIZE 4194304	// Size (in bytes) of the biggest one. Notice that if this number
 				// is too large, performance (and memory usage) might be affected.
 				// If it is too small, large amount of memory requests by the
@@ -68,19 +64,11 @@
 				// will fail, as DyMeLoR will not be able to handle them!
 
 #define NUM_AREAS (log2(MAX_CHUNK_SIZE) - log2(MIN_CHUNK_SIZE) + 1)			// Number of initial malloc_areas available (will be increased at runtime if needed)
-<<<<<<< HEAD
 #define MAX_NUM_AREAS (NUM_AREAS * 32) 	// Maximum number of allocatable malloc_areas. If MAX_NUM_AREAS
 				// malloc_areas are filled at runtime, subsequent malloc() requests
 				// by the application level software will fail.
 #define MAX_LIMIT_NUM_AREAS MAX_NUM_AREAS
 #define MIN_NUM_CHUNKS 512	// Minimum number of chunks per malloc_area
-=======
-#define MAX_NUM_AREAS (NUM_AREAS * 4) 	// Maximum number of allocatable malloc_areas. If MAX_NUM_AREAS
-				// malloc_areas are filled at runtime, subsequent malloc() requests
-				// by the application level software will fail.
-#define MAX_LIMIT_NUM_AREAS 100
-#define MIN_NUM_CHUNKS 4096	// Minimum number of chunks per malloc_area
->>>>>>> 885fa2c1
 #define MAX_NUM_CHUNKS 4096	// Maximum number of chunks per malloc_area
 
 #define MAX_LOG_THRESHOLD 1.7	// Threshold to check if a malloc_area is underused TODO: retest
@@ -134,11 +122,8 @@
 #define RESET_BIT_AT(B,K) ( B &= ~(MASK << K) )
 #define CHECK_BIT_AT(B,K) ( B & (MASK << K) )
 
-<<<<<<< HEAD
 #define POWEROF2(x) (1UL << (1 + (63 - __builtin_clzl((x) - 1))))
 #define IS_POWEROF2(x) ((x) != 0 && ((x) & ((x) - 1)) == 0)
-=======
->>>>>>> 885fa2c1
 
 /// This structure let DyMeLoR handle one malloc area (for serving given-size memory requests)
 struct _malloc_area {
@@ -227,11 +212,7 @@
 extern void malloc_state_init(bool recoverable, malloc_state *state);
 extern void *do_malloc(unsigned int, malloc_state * mem_pool, size_t size);
 extern void do_free(unsigned int, malloc_state *mem_pool, void *ptr);
-<<<<<<< HEAD
 extern void *pool_get_memory(unsigned int lid, size_t size);
-=======
-extern void *pool_get_memory(unsigned int lid, size_t size, bool);
->>>>>>> 885fa2c1
 extern void pool_release_memory(unsigned int lid, void *ptr);
 
 // Checkpointing API
@@ -253,16 +234,6 @@
 extern void *urealloc(unsigned int, void *, size_t);
 extern void *ucalloc(unsigned int, size_t nmemb, size_t size);
 
-<<<<<<< HEAD
-// Unrecoverable Memory API
-extern void *umalloc(unsigned int, size_t);
-extern void ufree(unsigned int, void *);
-extern void *urealloc(unsigned int, void *, size_t);
-extern void *ucalloc(unsigned int, size_t nmemb, size_t size);
-
-
-=======
->>>>>>> 885fa2c1
 /* Simulation Platform Memory APIs */
 extern inline void *rsalloc(size_t);
 extern inline void rsfree(void *);
