--- conflicted
+++ resolved
@@ -56,14 +56,8 @@
 #define BLOCK_SIZE sizeof(unsigned int)
 
 
-<<<<<<< HEAD
-#define CACHE_SIZE 32768	// Must be a power of 2!
 #define MIN_CHUNK_SIZE 32	// Size (in bytes) of the smallest chunk provideable by DyMeLoR
 #define MAX_CHUNK_SIZE 4194304	// Size (in bytes) of the biggest one. Notice that if this number
-=======
-#define MIN_CHUNK_SIZE 64	// Size (in bytes) of the smallest chunk provideable by DyMeLoR
-#define MAX_CHUNK_SIZE 2048	// Size (in bytes) of the biggest one. Notice that if this number
->>>>>>> fbf8812d
 				// is too large, performance (and memory usage) might be affected.
 				// If it is too small, large amount of memory requests by the
 				// application level software (i.e, larger than this number)
