--- conflicted
+++ resolved
@@ -33,7 +33,6 @@
 
 #pragma once
 
-#include <math.h>
 #include <string.h>
 
 #include <core/core.h>
@@ -48,13 +47,13 @@
 #define LP_PREALLOCATION_INITIAL_ADDRESS	(void *)0x0000008000000000
 
 #define MIN_CHUNK_SIZE 128U	// Size (in bytes) of the smallest chunk provideable by DyMeLoR
-#define MAX_CHUNK_SIZE 4194304	// Size (in bytes) of the biggest one. Notice that if this number
+#define MAX_CHUNK_SIZE 4194304U	// Size (in bytes) of the biggest one. Notice that if this number
 				// is too large, performance (and memory usage) might be affected.
 				// If it is too small, large amount of memory requests by the
 				// application level software (i.e, larger than this number)
 				// will fail, as DyMeLoR will not be able to handle them!
 
-#define NUM_AREAS (log2(MAX_CHUNK_SIZE) - log2(MIN_CHUNK_SIZE) + 1)	// Number of initial malloc_areas available (will be increased at runtime if needed)
+#define NUM_AREAS (B_CTZ(MAX_CHUNK_SIZE) - B_CTZ(MIN_CHUNK_SIZE) + 1)	// Number of initial malloc_areas available (will be increased at runtime if needed)
 #define MAX_NUM_AREAS (NUM_AREAS * 32)	// Maximum number of allocatable malloc_areas. If MAX_NUM_AREAS
 				// malloc_areas are filled at runtime, subsequent malloc() requests
 				// by the application level software will fail.
@@ -77,17 +76,6 @@
 #define GET_CACHE_LINE_NUMBER(P) ((unsigned long)((P >> 4) & (CACHE_SIZE - 1)))
 
 // Macros uset to check, set and unset special purpose bits
-<<<<<<< HEAD
-#define SET_LOG_MODE_BIT(m_area)	(((struct malloc_area *)(m_area))->chunk_size |=  (MASK << 0))
-#define RESET_LOG_MODE_BIT(m_area)	(((struct malloc_area *)(m_area))->chunk_size &= ~(MASK << 0))
-#define CHECK_LOG_MODE_BIT(m_area)	(((struct malloc_area *)(m_area))->chunk_size &   (MASK << 0))
-
-#define SET_AREA_LOCK_BIT(m_area)	(((struct malloc_area *)(m_area))->chunk_size |=  (MASK << 1))
-#define RESET_AREA_LOCK_BIT(m_area)	(((struct malloc_area *)(m_area))->chunk_size &= ~(MASK << 1))
-#define CHECK_AREA_LOCK_BIT(m_area)	(((struct malloc_area *)(m_area))->chunk_size &   (MASK << 1))
-
-#define UNTAGGED_CHUNK_SIZE(m_area)	(((struct malloc_area *)(m_area))->chunk_size & ~((MASK << 0) | (MASK << 1)))
-=======
 #define SET_LOG_MODE_BIT(m_area)	(((malloc_area*)(m_area))->chunk_size |=  (1UL << 0))
 #define RESET_LOG_MODE_BIT(m_area)	(((malloc_area*)(m_area))->chunk_size &= ~(1UL << 0))
 #define CHECK_LOG_MODE_BIT(m_area)	(((malloc_area*)(m_area))->chunk_size &   (1UL << 0))
@@ -97,14 +85,14 @@
 #define CHECK_AREA_LOCK_BIT(m_area)	(((malloc_area*)(m_area))->chunk_size &   (1UL << 1))
 
 #define UNTAGGED_CHUNK_SIZE(m_area)	(((malloc_area*)(m_area))->chunk_size & ~((1UL << 0) | (1UL << 1)))
->>>>>>> e855cee1
 
 #define POWEROF2(x) (1UL << (1 + (63 - __builtin_clzl((x) - 1))))
 #define IS_POWEROF2(x) ((x) != 0 && ((x) & ((x) - 1)) == 0)
 
+#define PER_LP_PREALLOCATED_MEMORY (262144L * PAGE_SIZE)	// This should be power of 2 multiplied by a page size. This is 1GB per LP.
 
 /// This structure let DyMeLoR handle one malloc area (for serving given-size memory requests)
-struct malloc_area {
+struct _malloc_area {
 #ifndef NDEBUG
 	atomic_t presence;
 #endif
@@ -116,7 +104,7 @@
 	int idx;
 	int state_changed;
 	simtime_t last_access;
-	struct malloc_area *self_pointer;	// This pointer is used in a free operation. Each chunk points here. If malloc_area is moved, only this is updated.
+	struct _malloc_area *self_pointer;	// This pointer is used in a free operation. Each chunk points here. If malloc_area is moved, only this is updated.
 	rootsim_bitmap *use_bitmap;
 	rootsim_bitmap *dirty_bitmap;
 	void *area;
@@ -124,27 +112,34 @@
 	int next;
 };
 
+typedef struct _malloc_area malloc_area;
+
 /// Definition of the memory map
-struct malloc_state {
+struct _malloc_state {
 	bool is_incremental;	///< Tells if it is an incremental log or a full one (when used for logging)
 	size_t total_log_size;
 	size_t total_inc_size;
 	int num_areas;
 	int max_num_areas;
 	simtime_t timestamp;
-	struct malloc_area *areas;
-};
+	struct _malloc_area *areas;
+};
+
+typedef struct _malloc_state malloc_state;
+
+#define is_incremental(ckpt) (((malloc_state *)ckpt)->is_incremental == true)
+
+#define get_top_pointer(ptr) ((unsigned long long *)((char *)ptr - sizeof(unsigned long long)))
+#define get_area_top_pointer(ptr) ( (malloc_area **)(*get_top_pointer(ptr)) )
+#define get_area(ptr) ( *(get_area_top_pointer(ptr)) )
+
+#define PER_LP_PREALLOCATED_MEMORY (262144L * PAGE_SIZE)	// This should be power of 2 multiplied by a page size. This is 1GB per LP.
+#define BUDDY_GRANULARITY PAGE_SIZE	// This is the smallest chunk released by the buddy in bytes. PER_LP_PREALLOCATED_MEMORY/BUDDY_GRANULARITY must be integer and a power of 2
 
 
 struct segment {
 	unsigned char *base;
 	unsigned char *brk;
-};
-
-struct buddy {
-	spinlock_t lock;
-	size_t size;
-	size_t longest[] __attribute__((aligned(sizeof(size_t))));
 };
 
 extern size_t __page_size;
@@ -174,15 +169,6 @@
 	struct slab_header *partial, *empty, *full;
 };
 
-#define get_top_pointer(ptr) ((unsigned long long *)(void *)((char *)ptr - sizeof(unsigned long long)))
-#define get_area_top_pointer(ptr) ( (struct malloc_area **)(*get_top_pointer(ptr)) )
-#define get_area(ptr) ( *(get_area_top_pointer(ptr)) )
-
-#define PER_LP_PREALLOCATED_MEMORY (262144L * PAGE_SIZE)	// This should be power of 2 multiplied by a page size. This is 1GB per LP.
-#define BUDDY_GRANULARITY PAGE_SIZE	// This is the smallest chunk released by the buddy in bytes. PER_LP_PREALLOCATED_MEMORY/BUDDY_GRANULARITY must be integer and a power of 2
-
-
-
 
 /***************
  * EXPOSED API *
@@ -191,11 +177,11 @@
 // DyMeLoR API
 __attribute__((used)) void __write_mem(void *address, size_t size);
 extern size_t get_state_size(int);
-extern size_t get_log_size(struct malloc_state *);
+extern size_t get_log_size(malloc_state *);
 extern size_t get_inc_log_size(void *);
 extern int get_granularity(void);
 extern size_t dirty_size(unsigned int, void *, double *);
-extern struct malloc_state *malloc_state_init(void);
+extern malloc_state *malloc_state_init(void);
 extern void *do_malloc(struct lp_struct *, size_t);
 extern void do_free(struct lp_struct *, void *ptr);
 extern void *allocate_lp_memory(struct lp_struct *, size_t);
@@ -215,6 +201,12 @@
 
 // buddy block size expressed in 2^n, e.g.: BUDDY_BLOCK_SIZE_EXP = 4, block_size = 16 TODO make this the pagesize
 #define BUDDY_BLOCK_SIZE_EXP 12
+
+struct buddy {
+	spinlock_t lock;
+	size_t size;
+	size_t longest[] __attribute__((aligned(sizeof(size_t)))); // an array based binary tree
+};
 
 extern struct buddy *buddy_new(size_t requested_size);
 extern void buddy_destroy(struct buddy *self);
