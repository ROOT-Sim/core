--- conflicted
+++ resolved
@@ -103,14 +103,11 @@
 		new_state->base_pointer = lp->current_base_pointer;
 
 		// Log library-related states
-<<<<<<< HEAD
-		memcpy(&new_state->numerical, &LPS(lid)->numerical, sizeof(numerical_state_t));
-		new_state->topology = rsalloc(topology_global.chkp_size);
-		memcpy(new_state->topology, LPS(lid)->topology, topology_global.chkp_size);
-=======
 		memcpy(&new_state->numerical, &lp->numerical,
 		       sizeof(numerical_state_t));
->>>>>>> cacb418b
+		new_state->topology = rsalloc(topology_global.chkp_size);
+		memcpy(new_state->topology, lp->topology, 
+			topology_global.chkp_size);
 
 		// Link the new checkpoint to the state chain
 		list_insert_tail(lp->queue_states, new_state);
@@ -130,13 +127,10 @@
 	lp->state = restore_state->state;
 
 	// Restore library-related states
-<<<<<<< HEAD
-	memcpy(&LPS(lid)->numerical, &restore_state->numerical, sizeof(numerical_state_t));
-	memcpy(LPS(lid)->topology, restore_state->topology, topology_global.chkp_size);
-=======
 	memcpy(&lp->numerical, &restore_state->numerical,
 	       sizeof(numerical_state_t));
->>>>>>> cacb418b
+	memcpy(lp->topology, restore_state->topology, 
+		topology_global.chkp_size);
 
 #ifdef HAVE_CROSS_STATE
 	lp->ECS_index = 0;
