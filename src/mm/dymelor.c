<<<<<<< HEAD
/**
*			Copyright (C) 2008-2015 HPDCS Group
*			http://www.dis.uniroma1.it/~hpdcs
*
*
* This file is part of ROOT-Sim (ROme OpTimistic Simulator).
*
* ROOT-Sim is free software; you can redistribute it and/or modify it under the
* terms of the GNU General Public License as published by the Free Software
* Foundation; either version 3 of the License, or (at your option) any later
* version.
*
* ROOT-Sim is distributed in the hope that it will be useful, but WITHOUT ANY
* WARRANTY; without even the implied warranty of MERCHANTABILITY or FITNESS FOR
* A PARTICULAR PURPOSE. See the GNU General Public License for more details.
*
* You should have received a copy of the GNU General Public License along with
* ROOT-Sim; if not, write to the Free Software Foundation, Inc.,
* 51 Franklin St, Fifth Floor, Boston, MA  02110-1301  USA
*
* @file dymelor.c
* @brief This module implements all the logic and all the routines supporting
*        ROOT-Sim's memory manager subsystem
* @author Roberto Toccaceli
* @author Alessandro Pellegrini
* @author Roberto Vitali
* @author Francesco Quaglia
*/

#include <stdlib.h>
#include <stdio.h>
#include <errno.h>

#include <core/core.h>
#include <mm/dymelor.h>
#include <mm/malloc.h>
#include <scheduler/process.h>


/// Current per-logical process state
malloc_state *m_state[MAX_LPs];



/// Maximum number of malloc_areas allocated during the simulation. This variable is used
/// for correctly restoring an LP's state whenever some areas are deallocated during the simulation.
int max_num_areas;


// This variable is used in the software cache to determine if an entry in the cache is still valid.
int era = 0;


/// Software Cache for holding a reference between addressess and malloc_areas, for reverse queries
__thread cache_line cache_chunk_address[CACHE_SIZE]; // __attribute__ ((section (".data")));


/// Flag to tell DyMeLoR to take a full log upon next invocation of log_state, independently of any other configuration/current state
int force_full[MAX_LPs];


/// This global variable counts the number of write access to memory for the statistic needed by the autonic layer
extern unsigned int add_counter;


/// This variable is used to count the overhead to mark a memory area as updated
unsigned long long ticks_counter;


static void malloc_state_init(malloc_state *);
static void malloc_area_init(malloc_area *, size_t, int);
static void load_cache_line(void *, void *, unsigned int);
static malloc_area *get_area(void *);
static size_t compute_size(size_t);
static void find_next_free(malloc_area*);


/**
* This function inizializes the dymelor subsystem
*
* @author Alessandro Pellegrini
* @author Roberto Vitali
*
*/
void dymelor_init(void) {

	register unsigned int i;

	// Preallocate memory for the LPs
	lp_alloc_init();

	for(i = 0; i < n_prc; i++){

//		m_state[i] = (malloc_state*)__real_malloc(sizeof(malloc_state));
		m_state[i] = (malloc_state*)rsalloc(sizeof(malloc_state));
		if(m_state[i] == NULL)
			rootsim_error(true, "Unable to allocate memory on malloc init");

		malloc_state_init(m_state[i]);

		// Next (first) log must be taken, and taken full!
		force_LP_checkpoint(i);
		force_full[i] = FORCE_FULL_NEXT;
	}

}



/**
* This function finalizes the dymelor subsystem
*
* @author Alessandro Pellegrini
* @author Roberto Vitali
*
*/
void dymelor_fini(void){
	unsigned int i, j;
	malloc_area *current_area;

	for(i = 0; i < n_prc; i++) {
		for (j = 0; j < (unsigned int)m_state[i]->num_areas; j++) {
			current_area = &(m_state[i]->areas[j]);
			if (current_area != NULL) {
				if (current_area->use_bitmap != NULL) {
					lp_free(current_area->use_bitmap);
				}
			}
		}
		rsfree(m_state[i]->areas);
		rsfree(m_state[i]);
	}

	// Release as well memory used for remaining logs
	for(i = 0; i < n_prc; i++) {
		while(!list_empty(LPS[i]->queue_states)) {
			rsfree(list_head(LPS[i]->queue_states)->log);
			list_pop(LPS[i]->queue_states);
		}
	}

	lp_alloc_fini();
}



/**
* This function inizializes a malloc_area
*
* @author Roberto Toccaceli
* @author Francesco Quaglia
*
* @param m_area The pointer to the malloc_area to initialize
* @param size The chunks' size of the malloc_area
* @param num_chunks The number of chunk of the new malloc_area
*/
static void malloc_area_init(malloc_area *m_area, size_t size, int num_chunks){

	int bitmap_blocks;

	m_area->chunk_size = size;
	m_area->alloc_chunks = 0;
	m_area->dirty_chunks = 0;
	m_area->next_chunk = 0;
	m_area->num_chunks = num_chunks;
	m_area->state_changed = 0;
	m_area->last_access = -1;
	m_area->use_bitmap = NULL;
	m_area->dirty_bitmap = NULL;
	m_area->area = NULL;

	bitmap_blocks = num_chunks / NUM_CHUNKS_PER_BLOCK;
	if(bitmap_blocks < 1)
		bitmap_blocks = 1;

	m_area->prev = -1;
	m_area->next = -1;

	SET_AREA_LOCK_BIT(m_area);

}




/**
* This function inizializes a malloc_state
*
* @author Roberto Toccaceli
* @author Francesco Quaglia
* @author Alessandro Pellegrini
* @author Roberto Vitali
*
* @param state The pointer to the malloc_state to initialize
*/
static void malloc_state_init(malloc_state *state){

	int i, num_chunks;
	size_t chunk_size;

	state->total_log_size = 0;
	state->total_inc_size = 0;
	state->busy_areas = 0;
	state->dirty_areas = 0;
	state->num_areas = NUM_AREAS;
	state->max_num_areas = MAX_NUM_AREAS;
	state->bitmap_size = 0;
	state->dirty_bitmap_size = 0;
	state->timestamp = -1;
	state->is_incremental = -1;

	state->areas = (malloc_area*)rsalloc(state->max_num_areas * sizeof(malloc_area));
	if(state->areas == NULL)
		rootsim_error(true, "Unable to allocate memory on state init");

	chunk_size = MIN_CHUNK_SIZE;
	num_chunks = MIN_NUM_CHUNKS;

	for(i = 0; i < NUM_AREAS; i++){

		malloc_area_init(&state->areas[i], chunk_size, num_chunks);
		state->areas[i].idx = i;
		chunk_size = chunk_size << 1;
		if(num_chunks > MIN_NUM_CHUNKS) {
			num_chunks = num_chunks >> 1;
		}
	}

}




/**
* This function should be used to force DyMeLoR to take a full log upon invocation of log_state, or to follow
* its internal policy to determine which checkpointing routine should be invoked.
*
* @author Alessandro Pellegrini
* @author Roberto Vitali
*
* @param lid The Logical Process Id
* @param value The value to be assigned to the variable. Can take the following values:
*        FORCE_FULL_NEXT: upon next invocation of log_state on lid, DyMeLoR will be forced to take a full snapshot
*        FORCE_FULL: force DyMeLoR to take a always a full snapshot
*        NO_FORCE_FULL: upon next invocation of log_state on lid, DyMeLoR will follow the strategy specified by the configuration to decide the log to take
*/
void set_force_full(unsigned int lid, int value){
	force_full[lid] = value;
}


/**
* This function marks a memory chunk as dirty.
* It is invoked from assembly modules invoked by calls injected by the instrumentor, and from the
* third-party library wrapper. Invocations from other parts of the kernel should be handled with
* great care.
*
* @author Alessandro Pellegrini
* @author Roberto Vitali
*
* @param base The initial to the start address of the update
* @param size The number of bytes being updated
*/
void dirty_mem(void *base, int size) {


	// TODO: Quando reintegriamo l'incrementale questo qui deve ricomparire!
	(void)base;
	(void)size;


	return;

#if 0
//	unsigned long long current_cost;

	// Sanity check on passed address
/*	if(base == NULL) {
		rootsim_error(false, "Trying to access NULL. Memory interception aborted\n");
		return;
	}
*/
/*	if (rootsim_config.snapshot == AUTONOMIC_SNAPSHOT ||
	    rootsim_config.snapshot == AUTONOMIC_INC_SNAPSHOT ||
	    rootsim_config.snapshot == AUTONOMIC_FULL_SNAPSHOT)
		add_counter++;
*/
	int 	first_chunk,
		last_chunk,
		i,
		chk_size,
		bitmap_blocks;

	malloc_area *m_area = get_area(base);

	if(m_area != NULL){

		chk_size = m_area->chunk_size;
		RESET_BIT_AT(chk_size, 0);
		RESET_BIT_AT(chk_size, 1);

		// Compute the number of chunks affected by the write
		first_chunk = (int)(((char *)base - (char *)m_area->area) / chk_size);

		// If size == -1, then we adopt a conservative approach: dirty all the chunks from the base to the end
		// of the actual malloc area base address belongs to.
		// This has been inserted to support the wrapping of third-party libraries where the size of the
		// update (or even the actual update) cannot be statically/dynamically determined.
		if(size == -1)
			last_chunk = m_area->num_chunks - 1;
		else
			last_chunk = (int)(((char *)base + size - 1 - (char *)m_area->area) / chk_size);

		bitmap_blocks = m_area->num_chunks / NUM_CHUNKS_PER_BLOCK;
                if(bitmap_blocks < 1)
                       bitmap_blocks = 1;

		if (m_area->state_changed == 1){
                        if (m_area->dirty_chunks == 0)
                                m_state[current_lp]->dirty_bitmap_size += bitmap_blocks * BLOCK_SIZE;
                } else {
                        m_state[current_lp]->dirty_areas++;
                        m_state[current_lp]->dirty_bitmap_size += bitmap_blocks * BLOCK_SIZE * 2;
                        m_area->state_changed = 1;
                }

                for(i = first_chunk; i <= last_chunk; i++){

                        // If it is dirted a clean chunk, set it dirty and increase dirty object count for the malloc_area
                        if (!CHECK_DIRTY_BIT(m_area, i)){
                                SET_DIRTY_BIT(m_area, i);
                                m_state[current_lp]->total_inc_size += chk_size;

                                m_area->dirty_chunks++;
                        }
                }
	}
#endif
}



/**
* This function inserts an entry into the chunk cache.
* To assign a cache line, we compute log2(CACHE_SIZE).
*
* @author Alessandro Pellegrini
* @author Roberto Vitali
*
* @param init_address The initial address of the chunk
* @param final_address The final address of the chunk
* @param malloc_area_idx The idx of the malloc area owns the chunk
*/
static void load_cache_line(void *init_address, void *final_address, unsigned int malloc_area_idx) {

	int line_number = GET_CACHE_LINE_NUMBER((unsigned long)init_address);

        cache_chunk_address[line_number].chunk_init_address = init_address;
        cache_chunk_address[line_number].chunk_final_address = final_address;
        cache_chunk_address[line_number].malloc_area_idx = malloc_area_idx;
        cache_chunk_address[line_number].lid = current_lp;
        cache_chunk_address[line_number].valid_era = era;

}




/**
* This function returns the whole size of a LP's state. It can be used as the total size to pack a log
*
* @author Alessandro Pellegrini
* @author Roberto Vitali
*
* @param lp The Logical Process Id
* @return The whole size of the state (included the metadata)
*/
size_t get_state_size(int lp){
	return sizeof(malloc_state) + sizeof(seed_type) +  m_state[lp]->busy_areas * sizeof(malloc_area) + m_state[lp]->bitmap_size + m_state[lp]->total_log_size;
}



/**
* This function returns the whole size of a state. It can be used as the total size to pack a log
*
* @author Alessandro Pellegrini
* @author Roberto Vitali
*
* @param log The pointer to the log, or to the state
* @return The whole size of the state (metadata included)
*
*/
size_t get_log_size(void *ckpt){
	if (ckpt == NULL)
		return 0;
	malloc_state *logged_state = (malloc_state *)ckpt;
	if (is_incremental(ckpt))
		return sizeof(malloc_state) + sizeof(seed_type) + logged_state->dirty_areas * sizeof(malloc_area) + logged_state->dirty_bitmap_size + logged_state->total_inc_size;
	else
		return sizeof(malloc_state) + sizeof(seed_type) + logged_state->busy_areas * sizeof(malloc_area) + logged_state->bitmap_size + logged_state->total_log_size;
}



/**
* This function retrieves the malloc_area a buffer belongs to.
* If enabled, this function relies on the software cache.
* Cache lineas compute log2(CACHE_SIZE). If the cache size is not a power of 2 (which must be not!),
* the line number corresponding to ptr is given by:
*    chunk_address & 2^(floor(log2(CACHE_SIZE)))
* To load a line:
*    - in case of miss, as the original get_area()
*    - when a chunk is allocated, the line is loaded into cache
*    - when a line is loaded into cache, time_value must be updated
* To retrieve a line:
*    - Go to the corresponding line
*    - Check if chunk_address == ptr
*    - Check if time_value in the line is the same as the one of the cache
*
* @author Alessandro Pellegrini
* @author Roberto Vitali
*
* @param ptr A memory buffer
*/
static malloc_area *get_area(void *ptr) {

	int i, line_number;
	malloc_area *m_area;
	size_t chunk_size;


	#ifdef NO_CACHE
	goto miss;
	#endif

	line_number = GET_CACHE_LINE_NUMBER((unsigned long)ptr);

	// Check whether the assigned line contains an entry for the passed pointer
	if(cache_chunk_address[line_number].chunk_init_address == ptr) {

		// Check whether the current process id was the one who put the line in the cache
		if(cache_chunk_address[line_number].lid != current_lp) {

			// The line MUST be invalid
			if(cache_chunk_address[line_number].valid_era == era)
				rootsim_error(true, "Error get_area: valid entry for different lid: %d get_area: %lx - lid: %d\n",
					current_lp, (unsigned long)cache_chunk_address[line_number].chunk_init_address, cache_chunk_address[line_number].lid);

			goto miss;
		}

		// The line could be invalid
		if(cache_chunk_address[line_number].valid_era != era)
 			goto miss;

	   	// Hit
		return &m_state[current_lp]->areas[cache_chunk_address[line_number].malloc_area_idx];
	}

    miss:

	for(i = 0; i < m_state[current_lp]->num_areas; i++){

		m_area = &m_state[current_lp]->areas[i];
		chunk_size = m_area->chunk_size;
		RESET_BIT_AT(chunk_size, 0);
		RESET_BIT_AT(chunk_size, 1);

		if(m_area->area != NULL && (m_area->area <= ptr && (void *)((char *)m_area->area + chunk_size * m_area->num_chunks) > ptr)){

			// Add a line in the chunk address cache
			load_cache_line(ptr, (char *)ptr + chunk_size, (unsigned int)i);

			return m_area;
		}

	}

	return NULL;
}



/**
* This function corrects a size value. It changes the given value to the immediately greater power of two
*
* @author Alessandro Pellegrini
* @author Roberto Vitali
*
* @param size The size to correct
* @return The new size
*/
static size_t compute_size(size_t size){

	size_t size_new;

	size_new = MIN_CHUNK_SIZE;

	while(size_new < size)
		size_new *= 2;

	return size_new;
}



/**
* Find the smallest idx associated with a free chunk in a given malloc_area.
* This function tries to keep the chunks clustered in the beginning of the malloc_area,
* so to enchance locality
*
* @author Roberto Toccaceli
* @author Francesco Quaglia
*
* @param m_area The malloc_area to scan in order to find the next available chunk
*/
static void find_next_free(malloc_area *m_area){

	unsigned int check;

	m_area->next_chunk++;

	while(m_area->next_chunk < m_area->num_chunks){

		check = CHECK_USE_BIT(m_area, m_area->next_chunk);

		if(!check)
			break;

		m_area->next_chunk++;
	}

}



/**
* This is the wrapper of the real stdlib malloc(). Whenever the application level software
* calls malloc, the call is redirected to this piece of code which use the memory preallocated
* by the DyMeLoR subsystem for serving the request. If the memory in the malloc_area is exhausted,
* a new one is created, relying on the stdlib malloc.
* In future releases, this wrapper will be integrated with the Memory Management subsystem,
* which is not yet ready for production.
*
* @author Roberto Toccaceli
* @author Francesco Quaglia
*
* @param ptr A memory buffer
* @return The chunk's size
*
*/
void *__wrap_malloc(size_t size) {

	malloc_area *m_area, *prev_area;
	void *ptr, *final_address;
	int bitmap_blocks, num_chunks, malloc_area_idx;

	int j;

	if(rootsim_config.serial) {
		return rsalloc(size);
	}

	size = compute_size(size);

	if(size > MAX_CHUNK_SIZE){
		rootsim_error(false, "Requested a memory allocation of %d but the limit is %d. Reconfigure MAX_CHUNK_SIZE. Returning NULL.\n", size, MAX_CHUNK_SIZE);
		return NULL;
	}

	j = (int)log2(size) - (int)log2(MIN_CHUNK_SIZE);

	m_area = &m_state[current_lp]->areas[(int)log2(size) - (int)log2(MIN_CHUNK_SIZE)];

	while(m_area != NULL && m_area->alloc_chunks == m_area->num_chunks){
		prev_area = m_area;
		if (m_area->next == -1)
			m_area = NULL;
		else
			m_area = &(m_state[current_lp]->areas[m_area->next]);
	}

	if(m_area == NULL){

		if(m_state[current_lp]->num_areas == m_state[current_lp]->max_num_areas){

			malloc_area *tmp;

			if ((m_state[current_lp]->max_num_areas << 1) > MAX_LIMIT_NUM_AREAS)
				return NULL;

			m_state[current_lp]->max_num_areas = m_state[current_lp]->max_num_areas << 1;

			tmp = (malloc_area *)rsrealloc(m_state[current_lp]->areas, m_state[current_lp]->max_num_areas * sizeof(malloc_area));
			if(tmp == NULL){

				/**
				* @todo can we find a better way to handle the realloc failure?
				*/
				rootsim_error(false,  "DyMeLoR: cannot reallocate the block of malloc_area.");

				m_state[current_lp]->max_num_areas = m_state[current_lp]->max_num_areas >> 1;

				return NULL;
			}

			m_state[current_lp]->areas = tmp;
		}

		// Allocate a new malloc area
		m_area = &m_state[current_lp]->areas[m_state[current_lp]->num_areas];

		// The malloc area to be instantiated has twice the number of chunks wrt the last full malloc area for the same chunks size
		malloc_area_init(m_area, size, prev_area->num_chunks << 1);

		m_area->idx = m_state[current_lp]->num_areas;
		m_state[current_lp]->num_areas++;
		prev_area->next = m_area->idx;
		m_area->prev = prev_area->idx;

	}

	if(m_area->area == NULL){

		num_chunks = m_area->num_chunks;
		bitmap_blocks = num_chunks / NUM_CHUNKS_PER_BLOCK;
		if(bitmap_blocks < 1)
			bitmap_blocks = 1;

		// lp_malloc
		m_area->use_bitmap = (unsigned int *)lp_malloc(bitmap_blocks * BLOCK_SIZE * 2 + num_chunks * size);

		if(m_area->use_bitmap == NULL){
			rootsim_error(true, "DyMeLoR: error allocating space for the use bitmap");
		}

		for(j = 0; j < (bitmap_blocks * 2); j++)
			m_area->use_bitmap[j] = 0;
		m_area->dirty_chunks = 0;

		m_area->dirty_bitmap = (unsigned int*)((char*)m_area->use_bitmap + bitmap_blocks * BLOCK_SIZE);

		m_area->area = (void*)((char*)m_area->use_bitmap + bitmap_blocks * BLOCK_SIZE * 2);
	}

	if(m_area->area == NULL)
		printf("(%d) LP %d PTR NULL\n", kid, current_lp);

	ptr = (void*)((char*)m_area->area + (m_area->next_chunk * size));

	SET_USE_BIT(m_area, m_area->next_chunk);

	bitmap_blocks = m_area->num_chunks / NUM_CHUNKS_PER_BLOCK;
	if(bitmap_blocks < 1)
		bitmap_blocks = 1;


	if(m_area->alloc_chunks == 0){
		m_state[current_lp]->bitmap_size += bitmap_blocks * BLOCK_SIZE;
		m_state[current_lp]->busy_areas++;
	}

	if(m_area->state_changed == 0) {
		m_state[current_lp]->dirty_bitmap_size += bitmap_blocks * BLOCK_SIZE;
		m_state[current_lp]->dirty_areas++;
	}

	m_area->state_changed = 1;

	m_area->alloc_chunks++;
	m_area->last_access = current_lvt;

	if(!CHECK_LOG_MODE_BIT(m_area)){
		if((double)m_area->alloc_chunks / (double)m_area->num_chunks > MAX_LOG_THRESHOLD){
			SET_LOG_MODE_BIT(m_area);
			m_state[current_lp]->total_log_size += (m_area->num_chunks - (m_area->alloc_chunks - 1)) * size;
		} else
			m_state[current_lp]->total_log_size += size;
	}

	find_next_free(m_area);

	int chk_size = m_area->chunk_size;
	RESET_BIT_AT(chk_size, 0);
	RESET_BIT_AT(chk_size, 1);

	// Add a line in chunk address cache
	malloc_area_idx = m_area - (m_state[current_lp]->areas);
	final_address = (char *)ptr + chk_size;
	load_cache_line(ptr, final_address, malloc_area_idx);

	return ptr;
}

/**
* This is the wrapper of the real stdlib free(). Whenever the application level software
* calls free, the call is redirected to this piece of code which will set the chunk in the
* corresponding malloc_area as not allocated.
*
* For further information, please see the paper:
* 	R. Toccaceli, F. Quaglia
* 	DyMeLoR: Dynamic Memory Logger and Restorer Library for Optimistic Simulation Objects
* 	with Generic Memory Layout
*	Proceedings of the 22nd Workshop on Principles of Advanced and Distributed Simulation
*	2008
*
* @author Roberto Toccaceli
* @author Francesco Quaglia
*
* @param ptr A memory buffer to be free'd
*
*/
void __wrap_free(void *ptr) {

	malloc_area * m_area;
	int idx, bitmap_blocks;
	size_t chunk_size;

	if(rootsim_config.serial) {
		rsfree(ptr);
		return;
	}

	if(ptr == NULL){
		rootsim_error(false, "Invalid pointer during free");
		return;
	}


	m_area = get_area(ptr);
	if(m_area == NULL){
		rootsim_error(false, "Invalid pointer during free: malloc_area NULL");
		return;
	}

	chunk_size = m_area->chunk_size;
	RESET_BIT_AT(chunk_size, 0);
	RESET_BIT_AT(chunk_size, 1);
	idx = (int)((char*)ptr - (char*)m_area->area) / chunk_size;

	RESET_USE_BIT(m_area, idx);

        bitmap_blocks = m_area->num_chunks / NUM_CHUNKS_PER_BLOCK;
        if(bitmap_blocks < 1)
                bitmap_blocks = 1;


	if (m_area->state_changed == 0){
                m_state[current_lp]->dirty_bitmap_size += bitmap_blocks * BLOCK_SIZE;
                m_state[current_lp]->dirty_areas++;
        }

	if(CHECK_DIRTY_BIT(m_area, idx)){
                RESET_DIRTY_BIT(m_area, idx);
                m_area->dirty_chunks--;

                if (m_area->state_changed == 1 && m_area->dirty_chunks == 0)
                        m_state[current_lp]->dirty_bitmap_size -= bitmap_blocks * BLOCK_SIZE;

                m_state[current_lp]->total_inc_size -= chunk_size;

                if (m_area->dirty_chunks < 0)
			rootsim_error(true, "Dirty chunk is negative");
        }

	m_area->state_changed = 1;

	if(idx < m_area->next_chunk)
		m_area->next_chunk = idx;


	m_area->last_access = current_lvt;
	m_area->alloc_chunks--;


	if(m_area->alloc_chunks == 0){

		m_state[current_lp]->bitmap_size -= bitmap_blocks * BLOCK_SIZE;
		m_state[current_lp]->busy_areas--;
	}

	if( CHECK_LOG_MODE_BIT(m_area)){
		if((double)m_area->alloc_chunks / (double)m_area->num_chunks < MIN_LOG_THRESHOLD){
			RESET_LOG_MODE_BIT(m_area);
			m_state[current_lp]->total_log_size -= (m_area->num_chunks - m_area->alloc_chunks) * chunk_size;
		}
	} else
		m_state[current_lp]->total_log_size -= chunk_size;

}



/**
* This is the wrapper of the real stdlib realloc(). Whenever the application level software
* calls realloc, the call is redirected to this piece of code which rely on wrap_malloc
*
* @author Roberto Vitali
*
* @param ptr The pointer to be buffer to be reallocated
* @param size The size of the allocation
* @return A pointer to the newly allocated buffer
*
*/
void *__wrap_realloc(void *ptr, size_t size){

	void *new_buffer;
	size_t old_size;
	malloc_area *m_area;

	if(rootsim_config.serial) {
		return rsrealloc(ptr, size);
	}

	// If ptr is NULL realloc is equivalent to the malloc
	if (ptr == NULL) {
		return __wrap_malloc(size);
	}

	// If ptr is not NULL and the size is 0 realloc is equivalent to the free
	if (size == 0) {
		__wrap_free(ptr);
		return NULL;
	}

	m_area = get_area(ptr);
	if (m_area == NULL) {
		return NULL;
	}

	// The size could be greater than the real request, but it does not matter since the realloc specific requires that
	// is copied at least the smaller buffer size between the new and the old one
	old_size = m_area->chunk_size;

	new_buffer = __wrap_malloc(size);

	if (new_buffer == NULL)
		return NULL;

	memcpy(new_buffer, ptr, size > old_size ? size : old_size);
	__wrap_free(ptr);

	return new_buffer;
}



/**
* This is the wrapper of the real stdlib calloc(). Whenever the application level software
* calls calloc, the call is redirected to this piece of code which rely on wrap_malloc
*
* @author Roberto Vitali
*
* @param size The size of the allocation
* @return A pointer to the newly allocated buffer
*
*/
void *__wrap_calloc(size_t nmemb, size_t size){

	void *buffer;

	if(rootsim_config.serial) {
		return rscalloc(nmemb, size);
	}

	if (nmemb == 0 || size == 0)
		return NULL;

	buffer = __wrap_malloc(nmemb * size);
	if (buffer == NULL)
		return NULL;

	bzero(buffer, nmemb * size);

	return buffer;
}




/**
* This function resets the state of the currently scheduled LP. Must be necessarily invoked after the
* simulation
*
* @author Roberto Toccaceli
* @author Francesco Quaglia
*/
void reset_state(void){

	int i, j;
	malloc_area * m_area;

	m_state[current_lp]->total_log_size = 0;
	m_state[current_lp]->total_inc_size = 0;
	m_state[current_lp]->bitmap_size = 0;
	m_state[current_lp]->dirty_bitmap_size = 0;
	m_state[current_lp]->busy_areas = 0;
	m_state[current_lp]->dirty_areas = 0;
	m_state[current_lp]->num_areas = NUM_AREAS;
	m_state[current_lp]->max_num_areas = MAX_NUM_AREAS;
	m_state[current_lp]->timestamp = -1;

	for(i = 0; i < m_state[current_lp]->num_areas; i++){

		m_area = &m_state[current_lp]->areas[i];
		m_area->alloc_chunks = 0;
		m_area->dirty_chunks = 0;
		m_area->next_chunk = 0;
		m_area->state_changed = 0;
		m_area->last_access = current_lvt;
		m_area->prev = -1;
		m_area->next = -1;
		RESET_LOG_MODE_BIT(m_area);
		RESET_AREA_LOCK_BIT(m_area);

		for(j = 0; j < (m_area->num_chunks / NUM_CHUNKS_PER_BLOCK) * 2; j++)
			m_area->use_bitmap[j] = 0;

	}

}


/**
* This function whether a log is incremental or not
*
* @author Alessandro Pellegrini
* @author Roberto Vitali
*
* @param log Pointer to a valid log (no sanity check is performed on log, for efficiency purposes)
* @return true if log points to a partial log, false otherwise. Note that if log points
*/
bool is_incremental(void *ckpt) {
	return ((malloc_state *)ckpt)->is_incremental;
}



/**
* This function is used to statistically check if a malloc area has been dirtied since the last log.
*
* @author Roberto Vitali
*
* @param lid The Logical Process id
* @param last_state the state to perform the check against
* @param checked_bytes
*/
size_t dirty_size(unsigned int lid, void *last_state, double *checked_bytes) {

	char *ptr, *check_address;
	malloc_area *curr_old_area, *curr_area;
	int i, j, k, bitmap_blocks, num_old_areas, chunk_size, big_check_size;
	unsigned int *old_bitmap, cmp_bitmap;
	int mem_check;
	int dirty_chunks;
	size_t dirty_memory = 0, dirty_area;
	int big_size_offset;
	int j_blocks_skip;

	*checked_bytes = 0;

	num_old_areas = ((malloc_state *)last_state)->busy_areas;

	ptr = ((char *)last_state) + sizeof(malloc_state);
	ptr = ptr + sizeof(seed_type);

	dirty_memory += sizeof(malloc_state);
	dirty_memory += sizeof(seed_type);

	for(i = 0; i < num_old_areas; i++) {
		dirty_area = 0;
		dirty_chunks = 0;

		curr_old_area = (malloc_area *)ptr;

		chunk_size = curr_old_area->chunk_size;
		RESET_BIT_AT(chunk_size, 0);
		RESET_BIT_AT(chunk_size, 1);
		big_check_size = chunk_size * CHECK_SIZE;
		big_size_offset = (int)((3./4) * chunk_size) - big_check_size;

		curr_area = &m_state[lid]->areas[curr_old_area->idx];

		if (curr_old_area->idx < 0 || curr_old_area->idx > num_old_areas)
			break;

		ptr += sizeof(malloc_area);
		old_bitmap = (unsigned int *)ptr;

		bitmap_blocks = curr_old_area->num_chunks / NUM_CHUNKS_PER_BLOCK;
		if(bitmap_blocks < 1)
			bitmap_blocks = 1;

		ptr += BLOCK_SIZE * bitmap_blocks;
		for(j = 0; j < bitmap_blocks; j++) {
			cmp_bitmap = old_bitmap[j] & curr_area->use_bitmap[j];

			j_blocks_skip = j * NUM_CHUNKS_PER_BLOCK;

			for(k = 0; k < NUM_CHUNKS_PER_BLOCK; k++) {

				if(CHECK_BIT_AT(cmp_bitmap, k)) {

					if(chunk_size <= LITTLE_SIZE) {

						check_address = (char *)curr_area->area + (j_blocks_skip + k) * chunk_size;

						mem_check = memcmp(ptr, check_address, chunk_size);
						if (mem_check != 0) {
							dirty_chunks++;
							dirty_memory += chunk_size;
							dirty_area = 1;
							*checked_bytes += chunk_size;
						}
					} else {

						// Begin
						check_address = (char *)curr_area->area + (j_blocks_skip + k) * chunk_size;
						mem_check = memcmp(ptr, check_address, big_check_size);
						if (mem_check != 0) {
							dirty_chunks++;
							dirty_area = 1;
							dirty_memory += chunk_size;
							*checked_bytes += big_check_size;
							goto check_next_chunk;
						}

						// 3/4
						check_address = (char *)curr_area->area + (j_blocks_skip + k) * chunk_size + big_size_offset;
						mem_check = memcmp(ptr + big_size_offset, check_address, big_check_size);
						if (mem_check != 0) {
							dirty_chunks++;
							dirty_area = 1;
							dirty_memory += chunk_size;
							*checked_bytes += big_check_size;
						}
					}
				}
				else {
					if(CHECK_BIT_AT(curr_area->use_bitmap[j], k))
						dirty_memory += chunk_size;
				}
				check_next_chunk:

				if(CHECK_BIT_AT(old_bitmap[j], k))
					ptr += chunk_size;
			}
		}
		if (dirty_area == 1) {
			dirty_memory += sizeof(malloc_area) + 2 * BLOCK_SIZE * bitmap_blocks;
		}
	}

	*checked_bytes /= m_state[lid]->total_log_size;
	return  dirty_memory;

}



void clean_buffers_on_gvt(unsigned int lid, simtime_t time_barrier){

	int i;
	int increment_era = 0;
	malloc_state *state;
	malloc_area *m_area;

	state = m_state[lid];

	// The first NUM_AREAS malloc_areas are placed accordind to their chunks' sizes. The exceeding malloc_areas can be compacted
	for(i = NUM_AREAS; i < state->num_areas; i++){
		m_area = &state->areas[i];

		if(m_area->alloc_chunks == 0 && m_area->last_access < time_barrier && !CHECK_AREA_LOCK_BIT(m_area)){


			if(m_area->use_bitmap != NULL) {

				// lp_free
				lp_free(m_area->use_bitmap);

				m_area->use_bitmap = NULL;
				m_area->dirty_bitmap = NULL;
				m_area->area = NULL;
				m_area->state_changed = 0;

				// Set the pointers
				if(m_area->prev != -1)
					state->areas[m_area->prev].next = m_area->next;
				if(m_area->next != -1)
					state->areas[m_area->next].prev = m_area->prev;

				// Swap, if possible
				if(i < state->num_areas - 1) {
					memcpy(m_area, &state->areas[state->num_areas - 1], sizeof(malloc_area));
					m_area->idx = i;
					if(m_area->prev != -1)
						state->areas[m_area->prev].next = m_area->idx;
					if(m_area->next != -1)
						state->areas[m_area->next].prev = m_area->idx;
					// The swapped area will now be checked
					i--;
				}

				// Decrement the expected number of areas
				state->num_areas--;
				// Era has to be incremented
				increment_era = 1;
			}
		}
	}

	if(increment_era)
		era++;
}

=======
/**
*			Copyright (C) 2008-2015 HPDCS Group
*			http://www.dis.uniroma1.it/~hpdcs
*
*
* This file is part of ROOT-Sim (ROme OpTimistic Simulator).
*
* ROOT-Sim is free software; you can redistribute it and/or modify it under the
* terms of the GNU General Public License as published by the Free Software
* Foundation; either version 3 of the License, or (at your option) any later
* version.
*
* ROOT-Sim is distributed in the hope that it will be useful, but WITHOUT ANY
* WARRANTY; without even the implied warranty of MERCHANTABILITY or FITNESS FOR
* A PARTICULAR PURPOSE. See the GNU General Public License for more details.
*
* You should have received a copy of the GNU General Public License along with
* ROOT-Sim; if not, write to the Free Software Foundation, Inc.,
* 51 Franklin St, Fifth Floor, Boston, MA  02110-1301  USA
*
* @file dymelor.c
* @brief LP's memory pre-allocator. This layer stands below DyMeLoR, and is the
* 		connection point to the Linux Kernel Module for Memory Management, when
* 		activated.
* @author Alessandro Pellegrini
*/

#include <mm/dymelor.h>
#include <mm/allocator.h>
#include <scheduler/scheduler.h>


/**
* This function inizializes the dymelor subsystem
*
* @author Alessandro Pellegrini
* @author Roberto Vitali
*
*/
void dymelor_init(void) {
	allocator_init(n_prc);
	recoverable_init();
	unrecoverable_init();
}




/**
* This function finalizes the dymelor subsystem
*
* @author Alessandro Pellegrini
* @author Roberto Vitali
*
*/
void dymelor_fini(void){
	recoverable_fini();
	unrecoverable_fini();
}





/**
* This function inizializes a malloc_area
*
* @author Roberto Toccaceli
* @author Francesco Quaglia
* @author Alessandro Pellegrini
*
* @param m_area The pointer to the malloc_area to initialize
* @param size The chunks' size of the malloc_area
* @param num_chunks The number of chunk of the new malloc_area
*/
static void malloc_area_init(bool recoverable, malloc_area *m_area, size_t size, int num_chunks){

	int bitmap_blocks;

	m_area->is_recoverable = recoverable;
	m_area->chunk_size = size;
	m_area->alloc_chunks = 0;
	m_area->dirty_chunks = 0;
	m_area->next_chunk = 0;
	m_area->num_chunks = num_chunks;
	m_area->state_changed = 0;
	m_area->last_access = -1;
	m_area->use_bitmap = NULL;
	m_area->dirty_bitmap = NULL;
	m_area->self_pointer = NULL;
	m_area->area = NULL;

	bitmap_blocks = num_chunks / NUM_CHUNKS_PER_BLOCK;
	if(bitmap_blocks < 1)
		bitmap_blocks = 1;

	m_area->prev = -1;
	m_area->next = -1;

	SET_AREA_LOCK_BIT(m_area);

}


/**
* This function inizializes a malloc_state
*
* @author Roberto Toccaceli
* @author Francesco Quaglia
* @author Alessandro Pellegrini
* @author Roberto Vitali
*
* @param state The pointer to the malloc_state to initialize
*/
void malloc_state_init(bool recoverable, malloc_state *state) {

	int i, num_chunks;
	size_t chunk_size;

	state->total_log_size = 0;
	state->total_inc_size = 0;
	state->busy_areas = 0;
	state->dirty_areas = 0;
	state->num_areas = NUM_AREAS;
	state->max_num_areas = MAX_NUM_AREAS;
	state->bitmap_size = 0;
	state->dirty_bitmap_size = 0;
	state->timestamp = -1;
	state->is_incremental = false;

	state->areas = (malloc_area*)rsalloc(state->max_num_areas * sizeof(malloc_area));
	if(state->areas == NULL)
		rootsim_error(true, "Unable to allocate memory at %s:%d", __FILE__, __LINE__);

	chunk_size = MIN_CHUNK_SIZE;
	num_chunks = MIN_NUM_CHUNKS;

	for(i = 0; i < NUM_AREAS; i++){

		malloc_area_init(recoverable, &state->areas[i], chunk_size, num_chunks);
		state->areas[i].idx = i;
		chunk_size = chunk_size << 1;
		if(num_chunks > MIN_NUM_CHUNKS) {
			num_chunks = num_chunks >> 1;
		}
	}

}






/**
* This function corrects a size value. It changes the given value to the immediately greater power of two
*
* @author Alessandro Pellegrini
* @author Roberto Vitali
*
* @param size The size to correct
* @return The new size
*/
static size_t compute_size(size_t size){

	// TODO: cambiare in qualcosa del tipo:
	// size = (size + sizeof(size_t) + (align_to - 1)) & ~ (align_to - 1);

	// Account for the space needed to keep the pointer to the malloc area
	size += sizeof(long long);

	size_t size_new;

	size_new = MIN_CHUNK_SIZE;

	while(size_new < size)
		size_new *= 2;

	return size_new;
}




/**
* Find the smallest idx associated with a free chunk in a given malloc_area.
* This function tries to keep the chunks clustered in the beginning of the malloc_area,
* so to enchance locality
*
* @author Roberto Toccaceli
* @author Francesco Quaglia
*
* @param m_area The malloc_area to scan in order to find the next available chunk
*/
static void find_next_free(malloc_area *m_area){
	m_area->next_chunk++;

	while(m_area->next_chunk < m_area->num_chunks){

		if(!CHECK_USE_BIT(m_area, m_area->next_chunk))
			break;

		m_area->next_chunk++;
	}

}




void *do_malloc(unsigned int lid, malloc_state *mem_pool, size_t size) {
	
	malloc_area *m_area, *prev_area;
	void *ptr;
	int bitmap_blocks, num_chunks;
	size_t area_size;
	bool is_recoverable;

	int j;

	size = compute_size(size);

	if(size > MAX_CHUNK_SIZE){
		rootsim_error(false, "Requested a memory allocation of %d but the limit is %d. Reconfigure MAX_CHUNK_SIZE. Returning NULL.\n", size, MAX_CHUNK_SIZE);
		return NULL;
	}

	j = (int)log2(size) - (int)log2(MIN_CHUNK_SIZE);
	m_area = &mem_pool->areas[j];
	is_recoverable = m_area->is_recoverable;

	while(m_area != NULL && m_area->alloc_chunks == m_area->num_chunks){
		prev_area = m_area;
		if (m_area->next == -1)
			m_area = NULL;
		else
			m_area = &(mem_pool->areas[m_area->next]);
	}

	if(m_area == NULL){

		if(mem_pool->num_areas == mem_pool->max_num_areas){

			malloc_area *tmp;

			if ((mem_pool->max_num_areas << 1) > MAX_LIMIT_NUM_AREAS)
				return NULL;

			mem_pool->max_num_areas = mem_pool->max_num_areas << 1;

			rootsim_error(true, "To reimplement\n");
//			tmp = (malloc_area *)pool_realloc_memory(mem_pool->areas, mem_pool->max_num_areas * sizeof(malloc_area));
			if(tmp == NULL){

				/**
				* @todo can we find a better way to handle the realloc failure?
				*/
				rootsim_error(false,  "DyMeLoR: cannot reallocate the block of malloc_area.");

				mem_pool->max_num_areas = mem_pool->max_num_areas >> 1;

				return NULL;
			}

			mem_pool->areas = tmp;
		}

		// Allocate a new malloc area
		m_area = &mem_pool->areas[mem_pool->num_areas];

		// The malloc area to be instantiated has twice the number of chunks wrt the last full malloc area for the same chunks size
		malloc_area_init(is_recoverable, m_area, size, prev_area->num_chunks << 1);

		m_area->idx = mem_pool->num_areas;
		mem_pool->num_areas++;
		prev_area->next = m_area->idx;
		m_area->prev = prev_area->idx;

	}

	if(m_area->area == NULL) {

		num_chunks = m_area->num_chunks;
		bitmap_blocks = num_chunks / NUM_CHUNKS_PER_BLOCK;
		if(bitmap_blocks < 1)
			bitmap_blocks = 1;

		area_size = sizeof(malloc_area *) + bitmap_blocks * BLOCK_SIZE * 2 + num_chunks * size;

		m_area->self_pointer = (malloc_area *)pool_get_memory(lid, area_size);

		if(m_area->self_pointer == NULL){
			rootsim_error(true, "DyMeLoR: error allocating space");
		}

		m_area->dirty_chunks = 0;
		bzero(m_area->self_pointer, area_size);
		
		*(unsigned long long *)(m_area->self_pointer) = (unsigned long long)m_area;

		m_area->use_bitmap = (unsigned int *)((char *)m_area->self_pointer + sizeof(malloc_area *));

		m_area->dirty_bitmap = (unsigned int*)((char *)m_area->use_bitmap + bitmap_blocks * BLOCK_SIZE);
		
		m_area->area = (void *)((char*)m_area->use_bitmap + bitmap_blocks * BLOCK_SIZE * 2);	
	}

	if(m_area->area == NULL) {
		rootsim_error(true, "Error while allocating memory at %s:%d\n", __FILE__, __LINE__);
	}

	// TODO: ricontrollare come viene inizializzato next_chunk
	ptr = (void*)((char*)m_area->area + (m_area->next_chunk * size));

	SET_USE_BIT(m_area, m_area->next_chunk);

	bitmap_blocks = m_area->num_chunks / NUM_CHUNKS_PER_BLOCK;
	if(bitmap_blocks < 1)
		bitmap_blocks = 1;

	if(m_area->is_recoverable) {
		if(m_area->alloc_chunks == 0){
			mem_pool->bitmap_size += bitmap_blocks * BLOCK_SIZE;
			mem_pool->busy_areas++;
		}

		if(m_area->state_changed == 0) {
			mem_pool->dirty_bitmap_size += bitmap_blocks * BLOCK_SIZE;
			mem_pool->dirty_areas++;
		}

		m_area->state_changed = 1;
		m_area->last_access = current_lvt;

		if(!CHECK_LOG_MODE_BIT(m_area)){
			if((double)m_area->alloc_chunks / (double)m_area->num_chunks > MAX_LOG_THRESHOLD){
				SET_LOG_MODE_BIT(m_area);
				mem_pool->total_log_size += (m_area->num_chunks - (m_area->alloc_chunks - 1)) * size;
			} else
				mem_pool->total_log_size += size;
		}

		//~ int chk_size = m_area->chunk_size;
		//~ RESET_BIT_AT(chk_size, 0);
		//~ RESET_BIT_AT(chk_size, 1);
	}

	m_area->alloc_chunks++;
	find_next_free(m_area);

	// TODO: togliere
	memset(ptr, 0xe8, size);

	// Keep track of the malloc_area which this chunk belongs to
	*(unsigned long long *)ptr = (unsigned long long)m_area->self_pointer;
	return (void*)((char*)ptr + sizeof(long long));
}




// TODO: multiple checks on m_area->is_recoverable. The code should be refactored
// TODO: lid non necessario qui
void do_free(unsigned int lid, malloc_state *mem_pool, void *ptr) {
	
	malloc_area * m_area;
	int idx, bitmap_blocks;
	size_t chunk_size;

	if(rootsim_config.serial) {
		rsfree(ptr);
		return;
	}

	if(ptr == NULL)
		return;

	m_area = get_area(ptr);

	chunk_size = m_area->chunk_size;
	RESET_BIT_AT(chunk_size, 0);
	RESET_BIT_AT(chunk_size, 1);
	idx = (int)((char *)ptr - (char *)m_area->area) / chunk_size;

	if(!CHECK_USE_BIT(m_area, idx)) {
		fprintf(stderr, "%s:%d: double free() corruption or address not malloc'd\n", __FILE__, __LINE__);
		abort();
	}
	RESET_USE_BIT(m_area, idx);

        bitmap_blocks = m_area->num_chunks / NUM_CHUNKS_PER_BLOCK;
        if(bitmap_blocks < 1)
                bitmap_blocks = 1;


	if(m_area->is_recoverable) {
		if (m_area->state_changed == 0) {
			mem_pool->dirty_bitmap_size += bitmap_blocks * BLOCK_SIZE;
			mem_pool->dirty_areas++;
		}


		if(CHECK_DIRTY_BIT(m_area, idx)){
			RESET_DIRTY_BIT(m_area, idx);
			m_area->dirty_chunks--;

			if (m_area->state_changed == 1 && m_area->dirty_chunks == 0)
				mem_pool->dirty_bitmap_size -= bitmap_blocks * BLOCK_SIZE;

			mem_pool->total_inc_size -= chunk_size;

			if (m_area->dirty_chunks < 0) {
				rootsim_error(false, "%s:%d: negative number of chunks", __FILE__, __LINE__);
				abort();
			}
		}

		m_area->state_changed = 1;
		
		m_area->last_access = current_lvt;
	}

	if(idx < m_area->next_chunk)
		m_area->next_chunk = idx;

	m_area->alloc_chunks--;

	if(m_area->alloc_chunks == 0) {
		mem_pool->bitmap_size -= bitmap_blocks * BLOCK_SIZE;
		mem_pool->busy_areas--;
	}

	if(m_area->is_recoverable) {
		if(CHECK_LOG_MODE_BIT(m_area)){
			if((double)m_area->alloc_chunks / (double)m_area->num_chunks < MIN_LOG_THRESHOLD){
				RESET_LOG_MODE_BIT(m_area);
				mem_pool->total_log_size -= (m_area->num_chunks - m_area->alloc_chunks) * chunk_size;
			}
		} else
			mem_pool->total_log_size -= chunk_size;
	}
	// TODO: when do we free unrecoverable areas?
}


>>>>>>> d96918e1
<|MERGE_RESOLUTION|>--- conflicted
+++ resolved
@@ -1,1122 +1,3 @@
-<<<<<<< HEAD
-/**
-*			Copyright (C) 2008-2015 HPDCS Group
-*			http://www.dis.uniroma1.it/~hpdcs
-*
-*
-* This file is part of ROOT-Sim (ROme OpTimistic Simulator).
-*
-* ROOT-Sim is free software; you can redistribute it and/or modify it under the
-* terms of the GNU General Public License as published by the Free Software
-* Foundation; either version 3 of the License, or (at your option) any later
-* version.
-*
-* ROOT-Sim is distributed in the hope that it will be useful, but WITHOUT ANY
-* WARRANTY; without even the implied warranty of MERCHANTABILITY or FITNESS FOR
-* A PARTICULAR PURPOSE. See the GNU General Public License for more details.
-*
-* You should have received a copy of the GNU General Public License along with
-* ROOT-Sim; if not, write to the Free Software Foundation, Inc.,
-* 51 Franklin St, Fifth Floor, Boston, MA  02110-1301  USA
-*
-* @file dymelor.c
-* @brief This module implements all the logic and all the routines supporting
-*        ROOT-Sim's memory manager subsystem
-* @author Roberto Toccaceli
-* @author Alessandro Pellegrini
-* @author Roberto Vitali
-* @author Francesco Quaglia
-*/
-
-#include <stdlib.h>
-#include <stdio.h>
-#include <errno.h>
-
-#include <core/core.h>
-#include <mm/dymelor.h>
-#include <mm/malloc.h>
-#include <scheduler/process.h>
-
-
-/// Current per-logical process state
-malloc_state *m_state[MAX_LPs];
-
-
-
-/// Maximum number of malloc_areas allocated during the simulation. This variable is used
-/// for correctly restoring an LP's state whenever some areas are deallocated during the simulation.
-int max_num_areas;
-
-
-// This variable is used in the software cache to determine if an entry in the cache is still valid.
-int era = 0;
-
-
-/// Software Cache for holding a reference between addressess and malloc_areas, for reverse queries
-__thread cache_line cache_chunk_address[CACHE_SIZE]; // __attribute__ ((section (".data")));
-
-
-/// Flag to tell DyMeLoR to take a full log upon next invocation of log_state, independently of any other configuration/current state
-int force_full[MAX_LPs];
-
-
-/// This global variable counts the number of write access to memory for the statistic needed by the autonic layer
-extern unsigned int add_counter;
-
-
-/// This variable is used to count the overhead to mark a memory area as updated
-unsigned long long ticks_counter;
-
-
-static void malloc_state_init(malloc_state *);
-static void malloc_area_init(malloc_area *, size_t, int);
-static void load_cache_line(void *, void *, unsigned int);
-static malloc_area *get_area(void *);
-static size_t compute_size(size_t);
-static void find_next_free(malloc_area*);
-
-
-/**
-* This function inizializes the dymelor subsystem
-*
-* @author Alessandro Pellegrini
-* @author Roberto Vitali
-*
-*/
-void dymelor_init(void) {
-
-	register unsigned int i;
-
-	// Preallocate memory for the LPs
-	lp_alloc_init();
-
-	for(i = 0; i < n_prc; i++){
-
-//		m_state[i] = (malloc_state*)__real_malloc(sizeof(malloc_state));
-		m_state[i] = (malloc_state*)rsalloc(sizeof(malloc_state));
-		if(m_state[i] == NULL)
-			rootsim_error(true, "Unable to allocate memory on malloc init");
-
-		malloc_state_init(m_state[i]);
-
-		// Next (first) log must be taken, and taken full!
-		force_LP_checkpoint(i);
-		force_full[i] = FORCE_FULL_NEXT;
-	}
-
-}
-
-
-
-/**
-* This function finalizes the dymelor subsystem
-*
-* @author Alessandro Pellegrini
-* @author Roberto Vitali
-*
-*/
-void dymelor_fini(void){
-	unsigned int i, j;
-	malloc_area *current_area;
-
-	for(i = 0; i < n_prc; i++) {
-		for (j = 0; j < (unsigned int)m_state[i]->num_areas; j++) {
-			current_area = &(m_state[i]->areas[j]);
-			if (current_area != NULL) {
-				if (current_area->use_bitmap != NULL) {
-					lp_free(current_area->use_bitmap);
-				}
-			}
-		}
-		rsfree(m_state[i]->areas);
-		rsfree(m_state[i]);
-	}
-
-	// Release as well memory used for remaining logs
-	for(i = 0; i < n_prc; i++) {
-		while(!list_empty(LPS[i]->queue_states)) {
-			rsfree(list_head(LPS[i]->queue_states)->log);
-			list_pop(LPS[i]->queue_states);
-		}
-	}
-
-	lp_alloc_fini();
-}
-
-
-
-/**
-* This function inizializes a malloc_area
-*
-* @author Roberto Toccaceli
-* @author Francesco Quaglia
-*
-* @param m_area The pointer to the malloc_area to initialize
-* @param size The chunks' size of the malloc_area
-* @param num_chunks The number of chunk of the new malloc_area
-*/
-static void malloc_area_init(malloc_area *m_area, size_t size, int num_chunks){
-
-	int bitmap_blocks;
-
-	m_area->chunk_size = size;
-	m_area->alloc_chunks = 0;
-	m_area->dirty_chunks = 0;
-	m_area->next_chunk = 0;
-	m_area->num_chunks = num_chunks;
-	m_area->state_changed = 0;
-	m_area->last_access = -1;
-	m_area->use_bitmap = NULL;
-	m_area->dirty_bitmap = NULL;
-	m_area->area = NULL;
-
-	bitmap_blocks = num_chunks / NUM_CHUNKS_PER_BLOCK;
-	if(bitmap_blocks < 1)
-		bitmap_blocks = 1;
-
-	m_area->prev = -1;
-	m_area->next = -1;
-
-	SET_AREA_LOCK_BIT(m_area);
-
-}
-
-
-
-
-/**
-* This function inizializes a malloc_state
-*
-* @author Roberto Toccaceli
-* @author Francesco Quaglia
-* @author Alessandro Pellegrini
-* @author Roberto Vitali
-*
-* @param state The pointer to the malloc_state to initialize
-*/
-static void malloc_state_init(malloc_state *state){
-
-	int i, num_chunks;
-	size_t chunk_size;
-
-	state->total_log_size = 0;
-	state->total_inc_size = 0;
-	state->busy_areas = 0;
-	state->dirty_areas = 0;
-	state->num_areas = NUM_AREAS;
-	state->max_num_areas = MAX_NUM_AREAS;
-	state->bitmap_size = 0;
-	state->dirty_bitmap_size = 0;
-	state->timestamp = -1;
-	state->is_incremental = -1;
-
-	state->areas = (malloc_area*)rsalloc(state->max_num_areas * sizeof(malloc_area));
-	if(state->areas == NULL)
-		rootsim_error(true, "Unable to allocate memory on state init");
-
-	chunk_size = MIN_CHUNK_SIZE;
-	num_chunks = MIN_NUM_CHUNKS;
-
-	for(i = 0; i < NUM_AREAS; i++){
-
-		malloc_area_init(&state->areas[i], chunk_size, num_chunks);
-		state->areas[i].idx = i;
-		chunk_size = chunk_size << 1;
-		if(num_chunks > MIN_NUM_CHUNKS) {
-			num_chunks = num_chunks >> 1;
-		}
-	}
-
-}
-
-
-
-
-/**
-* This function should be used to force DyMeLoR to take a full log upon invocation of log_state, or to follow
-* its internal policy to determine which checkpointing routine should be invoked.
-*
-* @author Alessandro Pellegrini
-* @author Roberto Vitali
-*
-* @param lid The Logical Process Id
-* @param value The value to be assigned to the variable. Can take the following values:
-*        FORCE_FULL_NEXT: upon next invocation of log_state on lid, DyMeLoR will be forced to take a full snapshot
-*        FORCE_FULL: force DyMeLoR to take a always a full snapshot
-*        NO_FORCE_FULL: upon next invocation of log_state on lid, DyMeLoR will follow the strategy specified by the configuration to decide the log to take
-*/
-void set_force_full(unsigned int lid, int value){
-	force_full[lid] = value;
-}
-
-
-/**
-* This function marks a memory chunk as dirty.
-* It is invoked from assembly modules invoked by calls injected by the instrumentor, and from the
-* third-party library wrapper. Invocations from other parts of the kernel should be handled with
-* great care.
-*
-* @author Alessandro Pellegrini
-* @author Roberto Vitali
-*
-* @param base The initial to the start address of the update
-* @param size The number of bytes being updated
-*/
-void dirty_mem(void *base, int size) {
-
-
-	// TODO: Quando reintegriamo l'incrementale questo qui deve ricomparire!
-	(void)base;
-	(void)size;
-
-
-	return;
-
-#if 0
-//	unsigned long long current_cost;
-
-	// Sanity check on passed address
-/*	if(base == NULL) {
-		rootsim_error(false, "Trying to access NULL. Memory interception aborted\n");
-		return;
-	}
-*/
-/*	if (rootsim_config.snapshot == AUTONOMIC_SNAPSHOT ||
-	    rootsim_config.snapshot == AUTONOMIC_INC_SNAPSHOT ||
-	    rootsim_config.snapshot == AUTONOMIC_FULL_SNAPSHOT)
-		add_counter++;
-*/
-	int 	first_chunk,
-		last_chunk,
-		i,
-		chk_size,
-		bitmap_blocks;
-
-	malloc_area *m_area = get_area(base);
-
-	if(m_area != NULL){
-
-		chk_size = m_area->chunk_size;
-		RESET_BIT_AT(chk_size, 0);
-		RESET_BIT_AT(chk_size, 1);
-
-		// Compute the number of chunks affected by the write
-		first_chunk = (int)(((char *)base - (char *)m_area->area) / chk_size);
-
-		// If size == -1, then we adopt a conservative approach: dirty all the chunks from the base to the end
-		// of the actual malloc area base address belongs to.
-		// This has been inserted to support the wrapping of third-party libraries where the size of the
-		// update (or even the actual update) cannot be statically/dynamically determined.
-		if(size == -1)
-			last_chunk = m_area->num_chunks - 1;
-		else
-			last_chunk = (int)(((char *)base + size - 1 - (char *)m_area->area) / chk_size);
-
-		bitmap_blocks = m_area->num_chunks / NUM_CHUNKS_PER_BLOCK;
-                if(bitmap_blocks < 1)
-                       bitmap_blocks = 1;
-
-		if (m_area->state_changed == 1){
-                        if (m_area->dirty_chunks == 0)
-                                m_state[current_lp]->dirty_bitmap_size += bitmap_blocks * BLOCK_SIZE;
-                } else {
-                        m_state[current_lp]->dirty_areas++;
-                        m_state[current_lp]->dirty_bitmap_size += bitmap_blocks * BLOCK_SIZE * 2;
-                        m_area->state_changed = 1;
-                }
-
-                for(i = first_chunk; i <= last_chunk; i++){
-
-                        // If it is dirted a clean chunk, set it dirty and increase dirty object count for the malloc_area
-                        if (!CHECK_DIRTY_BIT(m_area, i)){
-                                SET_DIRTY_BIT(m_area, i);
-                                m_state[current_lp]->total_inc_size += chk_size;
-
-                                m_area->dirty_chunks++;
-                        }
-                }
-	}
-#endif
-}
-
-
-
-/**
-* This function inserts an entry into the chunk cache.
-* To assign a cache line, we compute log2(CACHE_SIZE).
-*
-* @author Alessandro Pellegrini
-* @author Roberto Vitali
-*
-* @param init_address The initial address of the chunk
-* @param final_address The final address of the chunk
-* @param malloc_area_idx The idx of the malloc area owns the chunk
-*/
-static void load_cache_line(void *init_address, void *final_address, unsigned int malloc_area_idx) {
-
-	int line_number = GET_CACHE_LINE_NUMBER((unsigned long)init_address);
-
-        cache_chunk_address[line_number].chunk_init_address = init_address;
-        cache_chunk_address[line_number].chunk_final_address = final_address;
-        cache_chunk_address[line_number].malloc_area_idx = malloc_area_idx;
-        cache_chunk_address[line_number].lid = current_lp;
-        cache_chunk_address[line_number].valid_era = era;
-
-}
-
-
-
-
-/**
-* This function returns the whole size of a LP's state. It can be used as the total size to pack a log
-*
-* @author Alessandro Pellegrini
-* @author Roberto Vitali
-*
-* @param lp The Logical Process Id
-* @return The whole size of the state (included the metadata)
-*/
-size_t get_state_size(int lp){
-	return sizeof(malloc_state) + sizeof(seed_type) +  m_state[lp]->busy_areas * sizeof(malloc_area) + m_state[lp]->bitmap_size + m_state[lp]->total_log_size;
-}
-
-
-
-/**
-* This function returns the whole size of a state. It can be used as the total size to pack a log
-*
-* @author Alessandro Pellegrini
-* @author Roberto Vitali
-*
-* @param log The pointer to the log, or to the state
-* @return The whole size of the state (metadata included)
-*
-*/
-size_t get_log_size(void *ckpt){
-	if (ckpt == NULL)
-		return 0;
-	malloc_state *logged_state = (malloc_state *)ckpt;
-	if (is_incremental(ckpt))
-		return sizeof(malloc_state) + sizeof(seed_type) + logged_state->dirty_areas * sizeof(malloc_area) + logged_state->dirty_bitmap_size + logged_state->total_inc_size;
-	else
-		return sizeof(malloc_state) + sizeof(seed_type) + logged_state->busy_areas * sizeof(malloc_area) + logged_state->bitmap_size + logged_state->total_log_size;
-}
-
-
-
-/**
-* This function retrieves the malloc_area a buffer belongs to.
-* If enabled, this function relies on the software cache.
-* Cache lineas compute log2(CACHE_SIZE). If the cache size is not a power of 2 (which must be not!),
-* the line number corresponding to ptr is given by:
-*    chunk_address & 2^(floor(log2(CACHE_SIZE)))
-* To load a line:
-*    - in case of miss, as the original get_area()
-*    - when a chunk is allocated, the line is loaded into cache
-*    - when a line is loaded into cache, time_value must be updated
-* To retrieve a line:
-*    - Go to the corresponding line
-*    - Check if chunk_address == ptr
-*    - Check if time_value in the line is the same as the one of the cache
-*
-* @author Alessandro Pellegrini
-* @author Roberto Vitali
-*
-* @param ptr A memory buffer
-*/
-static malloc_area *get_area(void *ptr) {
-
-	int i, line_number;
-	malloc_area *m_area;
-	size_t chunk_size;
-
-
-	#ifdef NO_CACHE
-	goto miss;
-	#endif
-
-	line_number = GET_CACHE_LINE_NUMBER((unsigned long)ptr);
-
-	// Check whether the assigned line contains an entry for the passed pointer
-	if(cache_chunk_address[line_number].chunk_init_address == ptr) {
-
-		// Check whether the current process id was the one who put the line in the cache
-		if(cache_chunk_address[line_number].lid != current_lp) {
-
-			// The line MUST be invalid
-			if(cache_chunk_address[line_number].valid_era == era)
-				rootsim_error(true, "Error get_area: valid entry for different lid: %d get_area: %lx - lid: %d\n",
-					current_lp, (unsigned long)cache_chunk_address[line_number].chunk_init_address, cache_chunk_address[line_number].lid);
-
-			goto miss;
-		}
-
-		// The line could be invalid
-		if(cache_chunk_address[line_number].valid_era != era)
- 			goto miss;
-
-	   	// Hit
-		return &m_state[current_lp]->areas[cache_chunk_address[line_number].malloc_area_idx];
-	}
-
-    miss:
-
-	for(i = 0; i < m_state[current_lp]->num_areas; i++){
-
-		m_area = &m_state[current_lp]->areas[i];
-		chunk_size = m_area->chunk_size;
-		RESET_BIT_AT(chunk_size, 0);
-		RESET_BIT_AT(chunk_size, 1);
-
-		if(m_area->area != NULL && (m_area->area <= ptr && (void *)((char *)m_area->area + chunk_size * m_area->num_chunks) > ptr)){
-
-			// Add a line in the chunk address cache
-			load_cache_line(ptr, (char *)ptr + chunk_size, (unsigned int)i);
-
-			return m_area;
-		}
-
-	}
-
-	return NULL;
-}
-
-
-
-/**
-* This function corrects a size value. It changes the given value to the immediately greater power of two
-*
-* @author Alessandro Pellegrini
-* @author Roberto Vitali
-*
-* @param size The size to correct
-* @return The new size
-*/
-static size_t compute_size(size_t size){
-
-	size_t size_new;
-
-	size_new = MIN_CHUNK_SIZE;
-
-	while(size_new < size)
-		size_new *= 2;
-
-	return size_new;
-}
-
-
-
-/**
-* Find the smallest idx associated with a free chunk in a given malloc_area.
-* This function tries to keep the chunks clustered in the beginning of the malloc_area,
-* so to enchance locality
-*
-* @author Roberto Toccaceli
-* @author Francesco Quaglia
-*
-* @param m_area The malloc_area to scan in order to find the next available chunk
-*/
-static void find_next_free(malloc_area *m_area){
-
-	unsigned int check;
-
-	m_area->next_chunk++;
-
-	while(m_area->next_chunk < m_area->num_chunks){
-
-		check = CHECK_USE_BIT(m_area, m_area->next_chunk);
-
-		if(!check)
-			break;
-
-		m_area->next_chunk++;
-	}
-
-}
-
-
-
-/**
-* This is the wrapper of the real stdlib malloc(). Whenever the application level software
-* calls malloc, the call is redirected to this piece of code which use the memory preallocated
-* by the DyMeLoR subsystem for serving the request. If the memory in the malloc_area is exhausted,
-* a new one is created, relying on the stdlib malloc.
-* In future releases, this wrapper will be integrated with the Memory Management subsystem,
-* which is not yet ready for production.
-*
-* @author Roberto Toccaceli
-* @author Francesco Quaglia
-*
-* @param ptr A memory buffer
-* @return The chunk's size
-*
-*/
-void *__wrap_malloc(size_t size) {
-
-	malloc_area *m_area, *prev_area;
-	void *ptr, *final_address;
-	int bitmap_blocks, num_chunks, malloc_area_idx;
-
-	int j;
-
-	if(rootsim_config.serial) {
-		return rsalloc(size);
-	}
-
-	size = compute_size(size);
-
-	if(size > MAX_CHUNK_SIZE){
-		rootsim_error(false, "Requested a memory allocation of %d but the limit is %d. Reconfigure MAX_CHUNK_SIZE. Returning NULL.\n", size, MAX_CHUNK_SIZE);
-		return NULL;
-	}
-
-	j = (int)log2(size) - (int)log2(MIN_CHUNK_SIZE);
-
-	m_area = &m_state[current_lp]->areas[(int)log2(size) - (int)log2(MIN_CHUNK_SIZE)];
-
-	while(m_area != NULL && m_area->alloc_chunks == m_area->num_chunks){
-		prev_area = m_area;
-		if (m_area->next == -1)
-			m_area = NULL;
-		else
-			m_area = &(m_state[current_lp]->areas[m_area->next]);
-	}
-
-	if(m_area == NULL){
-
-		if(m_state[current_lp]->num_areas == m_state[current_lp]->max_num_areas){
-
-			malloc_area *tmp;
-
-			if ((m_state[current_lp]->max_num_areas << 1) > MAX_LIMIT_NUM_AREAS)
-				return NULL;
-
-			m_state[current_lp]->max_num_areas = m_state[current_lp]->max_num_areas << 1;
-
-			tmp = (malloc_area *)rsrealloc(m_state[current_lp]->areas, m_state[current_lp]->max_num_areas * sizeof(malloc_area));
-			if(tmp == NULL){
-
-				/**
-				* @todo can we find a better way to handle the realloc failure?
-				*/
-				rootsim_error(false,  "DyMeLoR: cannot reallocate the block of malloc_area.");
-
-				m_state[current_lp]->max_num_areas = m_state[current_lp]->max_num_areas >> 1;
-
-				return NULL;
-			}
-
-			m_state[current_lp]->areas = tmp;
-		}
-
-		// Allocate a new malloc area
-		m_area = &m_state[current_lp]->areas[m_state[current_lp]->num_areas];
-
-		// The malloc area to be instantiated has twice the number of chunks wrt the last full malloc area for the same chunks size
-		malloc_area_init(m_area, size, prev_area->num_chunks << 1);
-
-		m_area->idx = m_state[current_lp]->num_areas;
-		m_state[current_lp]->num_areas++;
-		prev_area->next = m_area->idx;
-		m_area->prev = prev_area->idx;
-
-	}
-
-	if(m_area->area == NULL){
-
-		num_chunks = m_area->num_chunks;
-		bitmap_blocks = num_chunks / NUM_CHUNKS_PER_BLOCK;
-		if(bitmap_blocks < 1)
-			bitmap_blocks = 1;
-
-		// lp_malloc
-		m_area->use_bitmap = (unsigned int *)lp_malloc(bitmap_blocks * BLOCK_SIZE * 2 + num_chunks * size);
-
-		if(m_area->use_bitmap == NULL){
-			rootsim_error(true, "DyMeLoR: error allocating space for the use bitmap");
-		}
-
-		for(j = 0; j < (bitmap_blocks * 2); j++)
-			m_area->use_bitmap[j] = 0;
-		m_area->dirty_chunks = 0;
-
-		m_area->dirty_bitmap = (unsigned int*)((char*)m_area->use_bitmap + bitmap_blocks * BLOCK_SIZE);
-
-		m_area->area = (void*)((char*)m_area->use_bitmap + bitmap_blocks * BLOCK_SIZE * 2);
-	}
-
-	if(m_area->area == NULL)
-		printf("(%d) LP %d PTR NULL\n", kid, current_lp);
-
-	ptr = (void*)((char*)m_area->area + (m_area->next_chunk * size));
-
-	SET_USE_BIT(m_area, m_area->next_chunk);
-
-	bitmap_blocks = m_area->num_chunks / NUM_CHUNKS_PER_BLOCK;
-	if(bitmap_blocks < 1)
-		bitmap_blocks = 1;
-
-
-	if(m_area->alloc_chunks == 0){
-		m_state[current_lp]->bitmap_size += bitmap_blocks * BLOCK_SIZE;
-		m_state[current_lp]->busy_areas++;
-	}
-
-	if(m_area->state_changed == 0) {
-		m_state[current_lp]->dirty_bitmap_size += bitmap_blocks * BLOCK_SIZE;
-		m_state[current_lp]->dirty_areas++;
-	}
-
-	m_area->state_changed = 1;
-
-	m_area->alloc_chunks++;
-	m_area->last_access = current_lvt;
-
-	if(!CHECK_LOG_MODE_BIT(m_area)){
-		if((double)m_area->alloc_chunks / (double)m_area->num_chunks > MAX_LOG_THRESHOLD){
-			SET_LOG_MODE_BIT(m_area);
-			m_state[current_lp]->total_log_size += (m_area->num_chunks - (m_area->alloc_chunks - 1)) * size;
-		} else
-			m_state[current_lp]->total_log_size += size;
-	}
-
-	find_next_free(m_area);
-
-	int chk_size = m_area->chunk_size;
-	RESET_BIT_AT(chk_size, 0);
-	RESET_BIT_AT(chk_size, 1);
-
-	// Add a line in chunk address cache
-	malloc_area_idx = m_area - (m_state[current_lp]->areas);
-	final_address = (char *)ptr + chk_size;
-	load_cache_line(ptr, final_address, malloc_area_idx);
-
-	return ptr;
-}
-
-/**
-* This is the wrapper of the real stdlib free(). Whenever the application level software
-* calls free, the call is redirected to this piece of code which will set the chunk in the
-* corresponding malloc_area as not allocated.
-*
-* For further information, please see the paper:
-* 	R. Toccaceli, F. Quaglia
-* 	DyMeLoR: Dynamic Memory Logger and Restorer Library for Optimistic Simulation Objects
-* 	with Generic Memory Layout
-*	Proceedings of the 22nd Workshop on Principles of Advanced and Distributed Simulation
-*	2008
-*
-* @author Roberto Toccaceli
-* @author Francesco Quaglia
-*
-* @param ptr A memory buffer to be free'd
-*
-*/
-void __wrap_free(void *ptr) {
-
-	malloc_area * m_area;
-	int idx, bitmap_blocks;
-	size_t chunk_size;
-
-	if(rootsim_config.serial) {
-		rsfree(ptr);
-		return;
-	}
-
-	if(ptr == NULL){
-		rootsim_error(false, "Invalid pointer during free");
-		return;
-	}
-
-
-	m_area = get_area(ptr);
-	if(m_area == NULL){
-		rootsim_error(false, "Invalid pointer during free: malloc_area NULL");
-		return;
-	}
-
-	chunk_size = m_area->chunk_size;
-	RESET_BIT_AT(chunk_size, 0);
-	RESET_BIT_AT(chunk_size, 1);
-	idx = (int)((char*)ptr - (char*)m_area->area) / chunk_size;
-
-	RESET_USE_BIT(m_area, idx);
-
-        bitmap_blocks = m_area->num_chunks / NUM_CHUNKS_PER_BLOCK;
-        if(bitmap_blocks < 1)
-                bitmap_blocks = 1;
-
-
-	if (m_area->state_changed == 0){
-                m_state[current_lp]->dirty_bitmap_size += bitmap_blocks * BLOCK_SIZE;
-                m_state[current_lp]->dirty_areas++;
-        }
-
-	if(CHECK_DIRTY_BIT(m_area, idx)){
-                RESET_DIRTY_BIT(m_area, idx);
-                m_area->dirty_chunks--;
-
-                if (m_area->state_changed == 1 && m_area->dirty_chunks == 0)
-                        m_state[current_lp]->dirty_bitmap_size -= bitmap_blocks * BLOCK_SIZE;
-
-                m_state[current_lp]->total_inc_size -= chunk_size;
-
-                if (m_area->dirty_chunks < 0)
-			rootsim_error(true, "Dirty chunk is negative");
-        }
-
-	m_area->state_changed = 1;
-
-	if(idx < m_area->next_chunk)
-		m_area->next_chunk = idx;
-
-
-	m_area->last_access = current_lvt;
-	m_area->alloc_chunks--;
-
-
-	if(m_area->alloc_chunks == 0){
-
-		m_state[current_lp]->bitmap_size -= bitmap_blocks * BLOCK_SIZE;
-		m_state[current_lp]->busy_areas--;
-	}
-
-	if( CHECK_LOG_MODE_BIT(m_area)){
-		if((double)m_area->alloc_chunks / (double)m_area->num_chunks < MIN_LOG_THRESHOLD){
-			RESET_LOG_MODE_BIT(m_area);
-			m_state[current_lp]->total_log_size -= (m_area->num_chunks - m_area->alloc_chunks) * chunk_size;
-		}
-	} else
-		m_state[current_lp]->total_log_size -= chunk_size;
-
-}
-
-
-
-/**
-* This is the wrapper of the real stdlib realloc(). Whenever the application level software
-* calls realloc, the call is redirected to this piece of code which rely on wrap_malloc
-*
-* @author Roberto Vitali
-*
-* @param ptr The pointer to be buffer to be reallocated
-* @param size The size of the allocation
-* @return A pointer to the newly allocated buffer
-*
-*/
-void *__wrap_realloc(void *ptr, size_t size){
-
-	void *new_buffer;
-	size_t old_size;
-	malloc_area *m_area;
-
-	if(rootsim_config.serial) {
-		return rsrealloc(ptr, size);
-	}
-
-	// If ptr is NULL realloc is equivalent to the malloc
-	if (ptr == NULL) {
-		return __wrap_malloc(size);
-	}
-
-	// If ptr is not NULL and the size is 0 realloc is equivalent to the free
-	if (size == 0) {
-		__wrap_free(ptr);
-		return NULL;
-	}
-
-	m_area = get_area(ptr);
-	if (m_area == NULL) {
-		return NULL;
-	}
-
-	// The size could be greater than the real request, but it does not matter since the realloc specific requires that
-	// is copied at least the smaller buffer size between the new and the old one
-	old_size = m_area->chunk_size;
-
-	new_buffer = __wrap_malloc(size);
-
-	if (new_buffer == NULL)
-		return NULL;
-
-	memcpy(new_buffer, ptr, size > old_size ? size : old_size);
-	__wrap_free(ptr);
-
-	return new_buffer;
-}
-
-
-
-/**
-* This is the wrapper of the real stdlib calloc(). Whenever the application level software
-* calls calloc, the call is redirected to this piece of code which rely on wrap_malloc
-*
-* @author Roberto Vitali
-*
-* @param size The size of the allocation
-* @return A pointer to the newly allocated buffer
-*
-*/
-void *__wrap_calloc(size_t nmemb, size_t size){
-
-	void *buffer;
-
-	if(rootsim_config.serial) {
-		return rscalloc(nmemb, size);
-	}
-
-	if (nmemb == 0 || size == 0)
-		return NULL;
-
-	buffer = __wrap_malloc(nmemb * size);
-	if (buffer == NULL)
-		return NULL;
-
-	bzero(buffer, nmemb * size);
-
-	return buffer;
-}
-
-
-
-
-/**
-* This function resets the state of the currently scheduled LP. Must be necessarily invoked after the
-* simulation
-*
-* @author Roberto Toccaceli
-* @author Francesco Quaglia
-*/
-void reset_state(void){
-
-	int i, j;
-	malloc_area * m_area;
-
-	m_state[current_lp]->total_log_size = 0;
-	m_state[current_lp]->total_inc_size = 0;
-	m_state[current_lp]->bitmap_size = 0;
-	m_state[current_lp]->dirty_bitmap_size = 0;
-	m_state[current_lp]->busy_areas = 0;
-	m_state[current_lp]->dirty_areas = 0;
-	m_state[current_lp]->num_areas = NUM_AREAS;
-	m_state[current_lp]->max_num_areas = MAX_NUM_AREAS;
-	m_state[current_lp]->timestamp = -1;
-
-	for(i = 0; i < m_state[current_lp]->num_areas; i++){
-
-		m_area = &m_state[current_lp]->areas[i];
-		m_area->alloc_chunks = 0;
-		m_area->dirty_chunks = 0;
-		m_area->next_chunk = 0;
-		m_area->state_changed = 0;
-		m_area->last_access = current_lvt;
-		m_area->prev = -1;
-		m_area->next = -1;
-		RESET_LOG_MODE_BIT(m_area);
-		RESET_AREA_LOCK_BIT(m_area);
-
-		for(j = 0; j < (m_area->num_chunks / NUM_CHUNKS_PER_BLOCK) * 2; j++)
-			m_area->use_bitmap[j] = 0;
-
-	}
-
-}
-
-
-/**
-* This function whether a log is incremental or not
-*
-* @author Alessandro Pellegrini
-* @author Roberto Vitali
-*
-* @param log Pointer to a valid log (no sanity check is performed on log, for efficiency purposes)
-* @return true if log points to a partial log, false otherwise. Note that if log points
-*/
-bool is_incremental(void *ckpt) {
-	return ((malloc_state *)ckpt)->is_incremental;
-}
-
-
-
-/**
-* This function is used to statistically check if a malloc area has been dirtied since the last log.
-*
-* @author Roberto Vitali
-*
-* @param lid The Logical Process id
-* @param last_state the state to perform the check against
-* @param checked_bytes
-*/
-size_t dirty_size(unsigned int lid, void *last_state, double *checked_bytes) {
-
-	char *ptr, *check_address;
-	malloc_area *curr_old_area, *curr_area;
-	int i, j, k, bitmap_blocks, num_old_areas, chunk_size, big_check_size;
-	unsigned int *old_bitmap, cmp_bitmap;
-	int mem_check;
-	int dirty_chunks;
-	size_t dirty_memory = 0, dirty_area;
-	int big_size_offset;
-	int j_blocks_skip;
-
-	*checked_bytes = 0;
-
-	num_old_areas = ((malloc_state *)last_state)->busy_areas;
-
-	ptr = ((char *)last_state) + sizeof(malloc_state);
-	ptr = ptr + sizeof(seed_type);
-
-	dirty_memory += sizeof(malloc_state);
-	dirty_memory += sizeof(seed_type);
-
-	for(i = 0; i < num_old_areas; i++) {
-		dirty_area = 0;
-		dirty_chunks = 0;
-
-		curr_old_area = (malloc_area *)ptr;
-
-		chunk_size = curr_old_area->chunk_size;
-		RESET_BIT_AT(chunk_size, 0);
-		RESET_BIT_AT(chunk_size, 1);
-		big_check_size = chunk_size * CHECK_SIZE;
-		big_size_offset = (int)((3./4) * chunk_size) - big_check_size;
-
-		curr_area = &m_state[lid]->areas[curr_old_area->idx];
-
-		if (curr_old_area->idx < 0 || curr_old_area->idx > num_old_areas)
-			break;
-
-		ptr += sizeof(malloc_area);
-		old_bitmap = (unsigned int *)ptr;
-
-		bitmap_blocks = curr_old_area->num_chunks / NUM_CHUNKS_PER_BLOCK;
-		if(bitmap_blocks < 1)
-			bitmap_blocks = 1;
-
-		ptr += BLOCK_SIZE * bitmap_blocks;
-		for(j = 0; j < bitmap_blocks; j++) {
-			cmp_bitmap = old_bitmap[j] & curr_area->use_bitmap[j];
-
-			j_blocks_skip = j * NUM_CHUNKS_PER_BLOCK;
-
-			for(k = 0; k < NUM_CHUNKS_PER_BLOCK; k++) {
-
-				if(CHECK_BIT_AT(cmp_bitmap, k)) {
-
-					if(chunk_size <= LITTLE_SIZE) {
-
-						check_address = (char *)curr_area->area + (j_blocks_skip + k) * chunk_size;
-
-						mem_check = memcmp(ptr, check_address, chunk_size);
-						if (mem_check != 0) {
-							dirty_chunks++;
-							dirty_memory += chunk_size;
-							dirty_area = 1;
-							*checked_bytes += chunk_size;
-						}
-					} else {
-
-						// Begin
-						check_address = (char *)curr_area->area + (j_blocks_skip + k) * chunk_size;
-						mem_check = memcmp(ptr, check_address, big_check_size);
-						if (mem_check != 0) {
-							dirty_chunks++;
-							dirty_area = 1;
-							dirty_memory += chunk_size;
-							*checked_bytes += big_check_size;
-							goto check_next_chunk;
-						}
-
-						// 3/4
-						check_address = (char *)curr_area->area + (j_blocks_skip + k) * chunk_size + big_size_offset;
-						mem_check = memcmp(ptr + big_size_offset, check_address, big_check_size);
-						if (mem_check != 0) {
-							dirty_chunks++;
-							dirty_area = 1;
-							dirty_memory += chunk_size;
-							*checked_bytes += big_check_size;
-						}
-					}
-				}
-				else {
-					if(CHECK_BIT_AT(curr_area->use_bitmap[j], k))
-						dirty_memory += chunk_size;
-				}
-				check_next_chunk:
-
-				if(CHECK_BIT_AT(old_bitmap[j], k))
-					ptr += chunk_size;
-			}
-		}
-		if (dirty_area == 1) {
-			dirty_memory += sizeof(malloc_area) + 2 * BLOCK_SIZE * bitmap_blocks;
-		}
-	}
-
-	*checked_bytes /= m_state[lid]->total_log_size;
-	return  dirty_memory;
-
-}
-
-
-
-void clean_buffers_on_gvt(unsigned int lid, simtime_t time_barrier){
-
-	int i;
-	int increment_era = 0;
-	malloc_state *state;
-	malloc_area *m_area;
-
-	state = m_state[lid];
-
-	// The first NUM_AREAS malloc_areas are placed accordind to their chunks' sizes. The exceeding malloc_areas can be compacted
-	for(i = NUM_AREAS; i < state->num_areas; i++){
-		m_area = &state->areas[i];
-
-		if(m_area->alloc_chunks == 0 && m_area->last_access < time_barrier && !CHECK_AREA_LOCK_BIT(m_area)){
-
-
-			if(m_area->use_bitmap != NULL) {
-
-				// lp_free
-				lp_free(m_area->use_bitmap);
-
-				m_area->use_bitmap = NULL;
-				m_area->dirty_bitmap = NULL;
-				m_area->area = NULL;
-				m_area->state_changed = 0;
-
-				// Set the pointers
-				if(m_area->prev != -1)
-					state->areas[m_area->prev].next = m_area->next;
-				if(m_area->next != -1)
-					state->areas[m_area->next].prev = m_area->prev;
-
-				// Swap, if possible
-				if(i < state->num_areas - 1) {
-					memcpy(m_area, &state->areas[state->num_areas - 1], sizeof(malloc_area));
-					m_area->idx = i;
-					if(m_area->prev != -1)
-						state->areas[m_area->prev].next = m_area->idx;
-					if(m_area->next != -1)
-						state->areas[m_area->next].prev = m_area->idx;
-					// The swapped area will now be checked
-					i--;
-				}
-
-				// Decrement the expected number of areas
-				state->num_areas--;
-				// Era has to be incremented
-				increment_era = 1;
-			}
-		}
-	}
-
-	if(increment_era)
-		era++;
-}
-
-=======
 /**
 *			Copyright (C) 2008-2015 HPDCS Group
 *			http://www.dis.uniroma1.it/~hpdcs
@@ -1561,5 +442,3 @@
 	// TODO: when do we free unrecoverable areas?
 }
 
-
->>>>>>> d96918e1
