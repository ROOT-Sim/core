--- conflicted
+++ resolved
@@ -25,11 +25,13 @@
 */
 
 #pragma once
+#ifndef _STATE_MGNT_H_
+#define _STATE_MGNT_H_
+
 
 #include <ROOT-Sim.h>
 #include <core/core.h>
 #include <lib/numerical.h>
-#include <lib/topology.h>
 
 enum {
 	STATE_SAVING_INVALID = 0,	/**< By convention 0 is the invalid field */
@@ -59,12 +61,8 @@
 
 	/* Library state fields */
 	numerical_state_t numerical;
-<<<<<<< HEAD
 	
 	topology_t *topology;
-=======
-
->>>>>>> cacb418b
 } state_t;
 
 struct lp_struct;
