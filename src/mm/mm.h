--- conflicted
+++ resolved
@@ -32,19 +32,17 @@
 #include <mm/dymelor.h>
 
 
-<<<<<<< HEAD
 struct segment {
 	unsigned char *base;
 	unsigned char *brk;
 };
 
 struct buddy {
-	size_t size;
-	size_t longest[];
+	spinlock_t	lock;
+	size_t		size;
+	size_t		longest[] __attribute__((aligned(sizeof(size_t))));
 };
 
-=======
->>>>>>> bfca0003
 extern size_t __page_size;
 #define PAGE_SIZE ({ \
 			if(unlikely(__page_size == 0))\
@@ -53,39 +51,30 @@
 		  })
 
 struct slab_header {
-    struct slab_header *prev, *next;
-    uint64_t slots;
-    uintptr_t refcount;
-    struct slab_header *page;
-    uint8_t data[] __attribute__((aligned(sizeof(void *))));
+	#ifndef NDEBUG
+	atomic_t presence;
+	#endif
+	struct slab_header *prev, *next;
+	uint64_t slots;
+	uintptr_t refcount;
+	struct slab_header *page;
+	uint8_t data[] __attribute__((aligned(sizeof(void *))));
 };
 
 struct slab_chain {
-    size_t itemsize, itemcount;
-    size_t slabsize, pages_per_alloc;
-    uint64_t initial_slotmask, empty_slotmask;
-    uintptr_t alignment_mask;
-    struct slab_header *partial, *empty, *full;
-};
-
-struct _buddy {
 	spinlock_t	lock;
-	size_t		size;
-	size_t		longest[1];
+	size_t itemsize, itemcount;
+	size_t slabsize, pages_per_alloc;
+	uint64_t initial_slotmask, empty_slotmask;
+	uintptr_t alignment_mask;
+	struct slab_header *partial, *empty, *full;
 };
 
 struct memory_map {
-<<<<<<< HEAD
-	malloc_state	*m_state;
-	struct buddy	*buddy;
-	struct segment	*segment;
-	spinlock_t	mm_lock;
-=======
 	malloc_state		*m_state;
+	struct buddy		*buddy;
 	struct slab_chain	*slab;
-	struct _buddy		*buddy;
-	void 			*segment;
->>>>>>> bfca0003
+	struct segment		*segment;
 };
 
 
@@ -102,14 +91,9 @@
 extern void initialize_memory_map(struct lp_struct *lp);
 extern void finalize_memory_map(struct lp_struct *lp);
 
-<<<<<<< HEAD
 extern struct buddy *buddy_new(struct lp_struct *, unsigned long num_of_fragments);
 void buddy_destroy(struct buddy *);
-=======
+
 extern struct slab_chain *slab_init(const size_t itemsize);
 extern void *slab_alloc(struct slab_chain *const sch);
-extern void slab_free(struct slab_chain *const sch, const void *const addr);
-
-extern struct _buddy *buddy_new(unsigned int num_of_fragments);
-void buddy_destroy(struct _buddy *);
->>>>>>> bfca0003
+extern void slab_free(struct slab_chain *const sch, const void *const addr);