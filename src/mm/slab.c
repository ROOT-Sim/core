/**
* @file mm/slab.c
*
* @brief a Slab Allocator
*
* Slab Allocator
*
* @copyright
* Copyright (C) 2008-2019 HPDCS Group
* https://hpdcs.github.io
*
* This file is part of ROOT-Sim (ROme OpTimistic Simulator).
*
* ROOT-Sim is free software; you can redistribute it and/or modify it under the
* terms of the GNU General Public License as published by the Free Software
* Foundation; only version 3 of the License applies.
*
* ROOT-Sim is distributed in the hope that it will be useful, but WITHOUT ANY
* WARRANTY; without even the implied warranty of MERCHANTABILITY or FITNESS FOR
* A PARTICULAR PURPOSE. See the GNU General Public License for more details.
*
* You should have received a copy of the GNU General Public License along with
* ROOT-Sim; if not, write to the Free Software Foundation, Inc.,
* 51 Franklin St, Fifth Floor, Boston, MA  02110-1301  USA
*
* @author Blagovest Buyukliev - https://github.com/bbu/userland-slab-allocator
*/

#include <stdio.h>
#include <stdlib.h>
#include <unistd.h>
#include <stdint.h>
#include <stddef.h>
#include <sys/mman.h>
#include <math.h>
#include <assert.h>

#include <core/core.h>
#include <mm/dymelor.h>
<<<<<<< HEAD
#include <scheduler/process.h>
=======
#include <mm/mm.h>
>>>>>>> 473ec9b7

#define SLOTS_ALL_ZERO ((uint64_t) 0)
#define SLOTS_FIRST ((uint64_t) 1)
#define FIRST_FREE_SLOT(s) ((size_t) __builtin_ctzll(s))
#define FREE_SLOTS(s) ((size_t) __builtin_popcountll(s))
#define ONE_USED_SLOT(slots, empty_slotmask) \
    ( \
        ( \
            (~(slots) & (empty_slotmask))       & \
            ((~(slots) & (empty_slotmask)) - 1)   \
        ) == SLOTS_ALL_ZERO \
    )

#ifndef NDEBUG
static int slab_is_valid(const struct slab_chain *const sch)
{
	assert(POWEROF2(PAGE_SIZE));
	assert(POWEROF2(sch->slabsize));
	assert(POWEROF2(sch->pages_per_alloc));

	assert(sch->itemcount >= 2 && sch->itemcount <= 64);
	assert(sch->itemsize >= 1 && sch->itemsize <= SIZE_MAX);
	assert(sch->pages_per_alloc >= PAGE_SIZE);
	assert(sch->pages_per_alloc >= sch->slabsize);

	assert(offsetof(struct slab_header, data) + sch->itemsize * sch->itemcount <= sch->slabsize);

	assert(sch->empty_slotmask == ~SLOTS_ALL_ZERO >> (64 - sch->itemcount));
	assert(sch->initial_slotmask == (sch->empty_slotmask ^ SLOTS_FIRST));
	assert(sch->alignment_mask == ~(sch->slabsize - 1));

	const struct slab_header *const heads[] =
	    { sch->full, sch->empty, sch->partial };

	size_t head;
	for (head = 0; head < 3; ++head) {
		const struct slab_header *prev = NULL, *slab;

		for (slab = heads[head]; slab != NULL; slab = slab->next) {
			if (prev == NULL)
				assert(slab->prev == NULL);
			else
				assert(slab->prev == prev);

			switch (head) {
			case 0:
				assert(slab->slots == SLOTS_ALL_ZERO);
				break;

			case 1:
				assert(slab->slots == sch->empty_slotmask);
				break;

			case 2:
				assert((slab->slots & ~sch->empty_slotmask) == SLOTS_ALL_ZERO);
				assert(FREE_SLOTS(slab->slots) >= 1);
				assert(FREE_SLOTS(slab->slots) < sch->itemcount);
				break;
			}

			if (slab->refcount == 0) {
				assert((uintptr_t) slab % sch->slabsize == 0);

				if (sch->slabsize >= PAGE_SIZE)
					assert((uintptr_t) slab->page % sch->slabsize == 0);
				else
					assert((uintptr_t) slab->page % PAGE_SIZE == 0);
			} else {
				if (sch->slabsize >= PAGE_SIZE)
					assert((uintptr_t) slab % sch->slabsize == 0);
				else
					assert((uintptr_t) slab % PAGE_SIZE == 0);
			}

			prev = slab;
		}
	}

	return 1;
}
#endif

struct slab_chain *slab_init(const size_t itemsize)
{
	assert(itemsize >= 1 && itemsize <= SIZE_MAX);
	assert(POWEROF2(PAGE_SIZE));

	struct slab_chain *sch = __real_malloc(sizeof(struct slab_chain));
	sch->itemsize = itemsize;
	spinlock_init(&sch->lock);

	const size_t data_offset = offsetof(struct slab_header, data);
	const size_t least_slabsize = data_offset + 64 * sch->itemsize;
	sch->slabsize = (size_t)1 << (size_t)ceil(log2(least_slabsize));
	sch->itemcount = 64;

	if (sch->slabsize - least_slabsize != 0) {
		const size_t shrinked_slabsize = sch->slabsize >> 1;

		if (data_offset < shrinked_slabsize && shrinked_slabsize - data_offset >= 2 * sch->itemsize) {
			sch->slabsize = shrinked_slabsize;
			sch->itemcount = (shrinked_slabsize - data_offset) / sch->itemsize;
		}
	}

	sch->pages_per_alloc = sch->slabsize > PAGE_SIZE ? sch->slabsize : PAGE_SIZE;

	sch->empty_slotmask = ~SLOTS_ALL_ZERO >> (64 - sch->itemcount);
	sch->initial_slotmask = sch->empty_slotmask ^ SLOTS_FIRST;
	sch->alignment_mask = ~(sch->slabsize - 1);
	sch->partial = sch->empty = sch->full = NULL;

	assert(slab_is_valid(sch));

	return sch;
}

void *slab_alloc(struct lp_struct *lp)
{
	void *ret = NULL;
	assert(lp != NULL);

	struct slab_chain *const sch = lp->mm->slab;

	spin_lock(&sch->lock);

	assert(slab_is_valid(sch));

	if (likely(sch->partial != NULL)) {
		/* found a partial slab, locate the first free slot */
		register const size_t slot = FIRST_FREE_SLOT(sch->partial->slots);
		sch->partial->slots ^= SLOTS_FIRST << slot;

		if (unlikely(sch->partial->slots == SLOTS_ALL_ZERO)) {
			/* slab has become full, change state from partial to full */
			struct slab_header *const tmp = sch->partial;

			/* skip first slab from partial list */
			if (likely((sch->partial = sch->partial->next) != NULL))
				sch->partial->prev = NULL;

			if (likely((tmp->next = sch->full) != NULL))
				sch->full->prev = tmp;

			sch->full = tmp;
			ret = sch->full->data + slot * sch->itemsize;
			goto out;
		} else {
			ret = sch->partial->data + slot * sch->itemsize;
			goto out;
		}
	} else if (likely((sch->partial = sch->empty) != NULL)) {
		/* found an empty slab, change state from empty to partial */
		if (likely((sch->empty = sch->empty->next) != NULL))
			sch->empty->prev = NULL;

		sch->partial->next = NULL;

		/* slab is located either at the beginning of page, or beyond */
		unlikely(sch->partial->refcount != 0) ? sch->partial->refcount++ : sch->partial->page->refcount++;

		sch->partial->slots = sch->initial_slotmask;
		ret = sch->partial->data;
		goto out;
	} else {
		/* no empty or partial slabs available, create a new one */
		if (sch->slabsize <= PAGE_SIZE) {
			sch->partial = mmap(NULL, sch->pages_per_alloc, PROT_READ | PROT_WRITE, MAP_PRIVATE | MAP_ANONYMOUS, -1, 0);

			if (unlikely(sch->partial == MAP_FAILED)) {
				perror("mmap");
				ret = sch->partial = NULL;
				goto out;
			}
		} else {
			const int err = posix_memalign((void **)&sch->partial, sch->slabsize, sch->pages_per_alloc);

			if (unlikely(err != 0)) {
				fprintf(stderr, "posix_memalign(align=%zu, size=%zu): %d\n", sch->slabsize, sch->pages_per_alloc, err);

				ret = sch->partial = NULL;
				goto out;
			}
		}

		struct slab_header *prev = NULL;

		const char *const page_end = (char *)sch->partial + sch->pages_per_alloc;

		union {
			const char *c;
			struct slab_header *const s;
		} curr = {
			.c = (const char *)sch->partial + sch->slabsize
		};

		__builtin_prefetch(sch->partial, 1);

		sch->partial->prev = sch->partial->next = NULL;
		sch->partial->refcount = 1;
		sch->partial->slots = sch->initial_slotmask;

		if (likely(curr.c != page_end)) {
			curr.s->prev = NULL;
			curr.s->refcount = 0;
			curr.s->page = sch->partial;
			curr.s->slots = sch->empty_slotmask;
			sch->empty = prev = curr.s;

			while (likely((curr.c += sch->slabsize) != page_end)) {
				prev->next = curr.s;
				curr.s->prev = prev;
				curr.s->refcount = 0;
				curr.s->page = sch->partial;
				curr.s->slots = sch->empty_slotmask;
				prev = curr.s;
			}

			prev->next = NULL;
		}

		ret = sch->partial->data;
	}

 out:
	spin_unlock(&sch->lock);
	return ret;
}

void slab_free(struct lp_struct *lp, const void *const addr)
{
	assert(lp != NULL);

	struct slab_chain *sch = lp->mm->slab;

	spin_lock(&sch->lock);
	assert(slab_is_valid(sch));

	if (addr == NULL)
		goto out;

	struct slab_header *const slab = (void *)
	    ((uintptr_t) addr & sch->alignment_mask);

	register const int slot = ((char *)addr - (char *)slab - offsetof(struct slab_header, data)) / sch->itemsize;

	if (unlikely(slab->slots == SLOTS_ALL_ZERO)) {
		/* target slab is full, change state to partial */
		slab->slots = SLOTS_FIRST << slot;

		if (likely(slab != sch->full)) {
			if (likely((slab->prev->next = slab->next) != NULL))
				slab->next->prev = slab->prev;

			slab->prev = NULL;
		} else if (likely((sch->full = sch->full->next) != NULL)) {
			sch->full->prev = NULL;
		}

		slab->next = sch->partial;

		if (likely(sch->partial != NULL))
			sch->partial->prev = slab;

		sch->partial = slab;
	} else if (unlikely(ONE_USED_SLOT(slab->slots, sch->empty_slotmask))) {
		/* target slab is partial and has only one filled slot */
		if (unlikely(slab->refcount == 1 || (slab->refcount == 0 && slab->page->refcount == 1))) {

			/* unmap the whole page if this slab is the only partial one */
			if (likely(slab != sch->partial)) {
				if (likely((slab->prev->next = slab->next) != NULL))
					slab->next->prev = slab->prev;
			} else
			    if (likely((sch->partial = sch->partial->next) != NULL)) {
				sch->partial->prev = NULL;
			}

			void *const page = unlikely(slab->refcount != 0) ? slab : slab->page;
			const char *const page_end = (char *)page + sch->pages_per_alloc;
			char found_head = 0;

			union {
				const char *c;
				const struct slab_header *const s;
			} s;

			for (s.c = page; s.c != page_end; s.c += sch->slabsize) {
				if (unlikely(s.s == sch->empty))
					found_head = 1;
				else if (unlikely(s.s == slab))
					continue;
				else if (likely((s.s->prev->next = s.s->next) != NULL))
					s.s->next->prev = s.s->prev;
			}

			if (unlikely(found_head && (sch->empty = sch->empty->next) != NULL))
				sch->empty->prev = NULL;

			if (sch->slabsize <= PAGE_SIZE) {
				if (unlikely(munmap(page, sch->pages_per_alloc) == -1))
					perror("munmap");
			} else {
				rsfree(page);
			}
		} else {
			slab->slots = sch->empty_slotmask;

			if (likely(slab != sch->partial)) {
				if (likely((slab->prev->next = slab->next) != NULL))
					slab->next->prev = slab->prev;

				slab->prev = NULL;
			} else
			    if (likely((sch->partial = sch->partial->next) != NULL)) {
				sch->partial->prev = NULL;
			}

			slab->next = sch->empty;

			if (likely(sch->empty != NULL))
				sch->empty->prev = slab;

			sch->empty = slab;

			unlikely(slab->refcount != 0) ? slab->refcount-- : slab->page->refcount--;
		}
	} else {
		/* target slab is partial, no need to change state */
		slab->slots |= SLOTS_FIRST << slot;
	}

    out:
	spin_unlock(&sch->lock);
}

void slab_destroy(const struct slab_chain *const sch)
{
	assert(sch != NULL);
	assert(slab_is_valid(sch));

	struct slab_header *const heads[] = { sch->partial, sch->empty, sch->full };
	struct slab_header *pages_head = NULL, *pages_tail;

	size_t i;
	for (i = 0; i < 3; ++i) {
		struct slab_header *slab = heads[i];

		while (slab != NULL) {
			if (slab->refcount != 0) {
				struct slab_header *const page = slab;
				slab = slab->next;

				if (unlikely(pages_head == NULL))
					pages_head = page;
				else
					pages_tail->next = page;

				pages_tail = page;
			} else {
				slab = slab->next;
			}
		}
	}

	if (likely(pages_head != NULL)) {
		pages_tail->next = NULL;
		struct slab_header *page = pages_head;

		if (sch->slabsize <= PAGE_SIZE) {
			do {
				void *const target = page;
				page = page->next;

				if (unlikely(munmap(target, sch->pages_per_alloc) == -1))
					perror("munmap");
			} while (page != NULL);
		} else {
			do {
				void *const target = page;
				page = page->next;
				rsfree(target);
			} while (page != NULL);
		}
	}
}<|MERGE_RESOLUTION|>--- conflicted
+++ resolved
@@ -37,11 +37,7 @@
 
 #include <core/core.h>
 #include <mm/dymelor.h>
-<<<<<<< HEAD
-#include <scheduler/process.h>
-=======
 #include <mm/mm.h>
->>>>>>> 473ec9b7
 
 #define SLOTS_ALL_ZERO ((uint64_t) 0)
 #define SLOTS_FIRST ((uint64_t) 1)
