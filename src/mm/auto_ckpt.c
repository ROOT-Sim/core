/**
 * @file mm/auto_ckpt.c
 *
 * @brief Autonomic checkpoint interval selection module
 *
 * The module which attempts to select the best checkpoint interval
 *
 * SPDX-FileCopyrightText: 2008-2022 HPDCS Group <rootsim@googlegroups.com>
 * SPDX-License-Identifier: GPL-3.0-only
 */
#include <mm/auto_ckpt.h>

#include <log/stats.h>
#include <lp/process.h>

#include <math.h>

/**
 * Compute a new value of the exponential moving average
 * @param f the retention factor for old observations
 * @param old_v the latest value of the moving average
 * @param sample the new value to include in the average
 * @return the new value of the exponential moving average
 */
#define EXP_AVG(f, old_v, sample)                                                                                      \
	__extension__({                                                                                                \
		double s = (sample);                                                                                   \
		double o = (old_v);                                                                                    \
		o *(((f)-1.0) / (f)) + s *(1.0 / (f));                                                                 \
	})

static __thread struct {
	double ckpt_avg_cost;
	double approx_ckpt_avg_cost;
	double inv_sil_avg_cost;
} ackpt;

/**
 * @brief Initialize the thread-local context for the auto checkpoint module
 */
void auto_ckpt_init(void)
{
<<<<<<< HEAD
	ackpt.ckpt_avg_cost = 4096.0;
	ackpt.approx_ckpt_avg_cost = 4096.0;
=======
	ackpt.ckpt_avg_cost = 1.0;
>>>>>>> 8c03ceee
	ackpt.inv_sil_avg_cost = 1.0 / 4096.0;
}

/**
 * @brief Compute the thread-local metrics needed for the per-LP computations
 *
 * This function should be called only at the end of GVT reductions, because
 * the used statistics values are representative only in that moment.
 */
void auto_ckpt_on_gvt(void)
{
	if(unlikely(global_config.ckpt_interval))
		return;

	uint64_t ckpt_cost = stats_retrieve(STATS_CKPT_TIME);
<<<<<<< HEAD
	uint64_t approx_ckpt_count = stats_retrieve(STATS_APPROX_CKPT);
	uint64_t approx_ckpt_cost = stats_retrieve(STATS_APPROX_CKPT_TIME);
=======
	uint64_t ckpt_state_size = stats_retrieve(STATS_CKPT_STATE_SIZE);
>>>>>>> 8c03ceee
	uint64_t sil_count = stats_retrieve(STATS_MSG_SILENT);
	uint64_t sil_cost = stats_retrieve(STATS_MSG_SILENT_TIME);

	if(likely(sil_count))
		ackpt.inv_sil_avg_cost = EXP_AVG(16.0, ackpt.inv_sil_avg_cost, (double)sil_count / (double)sil_cost);

<<<<<<< HEAD
	if(likely(ckpt_count))
		ackpt.ckpt_avg_cost = EXP_AVG(16.0, ackpt.ckpt_avg_cost, (double)ckpt_cost / (double)ckpt_count);

	if(likely(approx_ckpt_count))
		ackpt.approx_ckpt_avg_cost = EXP_AVG(16.0, ackpt.ckpt_avg_cost, (double)approx_ckpt_cost / (double)approx_ckpt_count);
=======
	if(likely(ckpt_state_size))
		ackpt.ckpt_avg_cost = EXP_AVG(16.0, ackpt.ckpt_avg_cost, (double)ckpt_cost / (double)ckpt_state_size);
>>>>>>> 8c03ceee
}

/**
 * @brief Initialize the per-LP context for the auto checkpoint module
 * @param auto_ckpt a pointer to the LP auto checkpoint context to initialize
 */
void auto_ckpt_lp_init(struct auto_ckpt *auto_ckpt)
{
	memset(auto_ckpt, 0, sizeof(*auto_ckpt));
	auto_ckpt->ckpt_interval = global_config.ckpt_interval ? global_config.ckpt_interval : 256;
	auto_ckpt->approx_ckpt_interval = global_config.ckpt_interval ? global_config.ckpt_interval : 256;
	auto_ckpt->inv_bad_p = 64.0;
}

/**
 * @brief Compute the optimal checkpoint interval of the current LP and set it
 * @param auto_ckpt a pointer to the auto checkpoint context of the current LP
 * @param state_size the size in bytes of the checkpoint-able state of the current LP
 *
 * This function should be called only at the end of GVT reductions, because
 * the used statistics values are representative only in that moment.
 */
void auto_ckpt_lp_on_gvt(struct auto_ckpt *auto_ckpt, uint_fast32_t state_size)
{
	if(unlikely(!auto_ckpt->m_bad || global_config.ckpt_interval))
		return;

	auto_ckpt->inv_bad_p = EXP_AVG(8.0, auto_ckpt->inv_bad_p, 2.0 * auto_ckpt->m_good / auto_ckpt->m_bad);
	auto_ckpt->m_bad = 0;
	auto_ckpt->m_good = 0;
<<<<<<< HEAD
	auto_ckpt->ckpt_interval = ceil(sqrt(auto_ckpt->inv_bad_p * ackpt.ckpt_avg_cost * ackpt.inv_sil_avg_cost));
	auto_ckpt->approx_ckpt_interval = ceil(sqrt(auto_ckpt->inv_bad_p * ackpt.approx_ckpt_avg_cost * ackpt.inv_sil_avg_cost));
=======
	auto_ckpt->ckpt_interval =
	    ceil(sqrt(auto_ckpt->inv_bad_p * ackpt.ckpt_avg_cost * ackpt.inv_sil_avg_cost * (double)state_size));
>>>>>>> 8c03ceee
}<|MERGE_RESOLUTION|>--- conflicted
+++ resolved
@@ -40,12 +40,8 @@
  */
 void auto_ckpt_init(void)
 {
-<<<<<<< HEAD
-	ackpt.ckpt_avg_cost = 4096.0;
-	ackpt.approx_ckpt_avg_cost = 4096.0;
-=======
 	ackpt.ckpt_avg_cost = 1.0;
->>>>>>> 8c03ceee
+	ackpt.approx_ckpt_avg_cost = 1.0;
 	ackpt.inv_sil_avg_cost = 1.0 / 4096.0;
 }
 
@@ -61,28 +57,20 @@
 		return;
 
 	uint64_t ckpt_cost = stats_retrieve(STATS_CKPT_TIME);
-<<<<<<< HEAD
-	uint64_t approx_ckpt_count = stats_retrieve(STATS_APPROX_CKPT);
+	uint64_t ckpt_state_size = stats_retrieve(STATS_CKPT_STATE_SIZE);
 	uint64_t approx_ckpt_cost = stats_retrieve(STATS_APPROX_CKPT_TIME);
-=======
-	uint64_t ckpt_state_size = stats_retrieve(STATS_CKPT_STATE_SIZE);
->>>>>>> 8c03ceee
+	uint64_t approx_ckpt_state_size = stats_retrieve(STATS_APPROX_CKPT_STATE_SIZE);
 	uint64_t sil_count = stats_retrieve(STATS_MSG_SILENT);
 	uint64_t sil_cost = stats_retrieve(STATS_MSG_SILENT_TIME);
 
 	if(likely(sil_count))
 		ackpt.inv_sil_avg_cost = EXP_AVG(16.0, ackpt.inv_sil_avg_cost, (double)sil_count / (double)sil_cost);
 
-<<<<<<< HEAD
-	if(likely(ckpt_count))
-		ackpt.ckpt_avg_cost = EXP_AVG(16.0, ackpt.ckpt_avg_cost, (double)ckpt_cost / (double)ckpt_count);
-
-	if(likely(approx_ckpt_count))
-		ackpt.approx_ckpt_avg_cost = EXP_AVG(16.0, ackpt.ckpt_avg_cost, (double)approx_ckpt_cost / (double)approx_ckpt_count);
-=======
 	if(likely(ckpt_state_size))
 		ackpt.ckpt_avg_cost = EXP_AVG(16.0, ackpt.ckpt_avg_cost, (double)ckpt_cost / (double)ckpt_state_size);
->>>>>>> 8c03ceee
+
+	if(likely(approx_ckpt_state_size))
+		ackpt.approx_ckpt_avg_cost = EXP_AVG(16.0, ackpt.approx_ckpt_avg_cost, (double)approx_ckpt_cost / (double)approx_ckpt_state_size);
 }
 
 /**
@@ -105,7 +93,7 @@
  * This function should be called only at the end of GVT reductions, because
  * the used statistics values are representative only in that moment.
  */
-void auto_ckpt_lp_on_gvt(struct auto_ckpt *auto_ckpt, uint_fast32_t state_size)
+void auto_ckpt_lp_on_gvt(struct auto_ckpt *auto_ckpt, uint_fast32_t state_size, uint_fast32_t approx_state_size)
 {
 	if(unlikely(!auto_ckpt->m_bad || global_config.ckpt_interval))
 		return;
@@ -113,11 +101,9 @@
 	auto_ckpt->inv_bad_p = EXP_AVG(8.0, auto_ckpt->inv_bad_p, 2.0 * auto_ckpt->m_good / auto_ckpt->m_bad);
 	auto_ckpt->m_bad = 0;
 	auto_ckpt->m_good = 0;
-<<<<<<< HEAD
-	auto_ckpt->ckpt_interval = ceil(sqrt(auto_ckpt->inv_bad_p * ackpt.ckpt_avg_cost * ackpt.inv_sil_avg_cost));
-	auto_ckpt->approx_ckpt_interval = ceil(sqrt(auto_ckpt->inv_bad_p * ackpt.approx_ckpt_avg_cost * ackpt.inv_sil_avg_cost));
-=======
 	auto_ckpt->ckpt_interval =
 	    ceil(sqrt(auto_ckpt->inv_bad_p * ackpt.ckpt_avg_cost * ackpt.inv_sil_avg_cost * (double)state_size));
->>>>>>> 8c03ceee
+
+	auto_ckpt->approx_ckpt_interval =
+	    ceil(sqrt(auto_ckpt->inv_bad_p * ackpt.approx_ckpt_avg_cost * ackpt.inv_sil_avg_cost * (double)approx_state_size));
 }