--- conflicted
+++ resolved
@@ -211,17 +211,10 @@
 
 void free_lp_memory(struct lp_struct *lp, void *ptr)
 {
-<<<<<<< HEAD
 	size_t displacement;
 	
 	displacement = (int)((char *)ptr - (char *)lp->mm->segment->base);
-=======
-	int displacement;
-
-	displacement = (int)((char *)ptr - (char *)lp->mm->segment);
-
 	spin_lock(&lp->mm->buddy->lock);
->>>>>>> bfca0003
 	buddy_free(lp->mm->buddy, displacement);
 	spin_unlock(&lp->mm->buddy->lock);
 }