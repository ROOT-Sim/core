/**
*			Copyright (C) 2008-2015 HPDCS Group
*			http://www.dis.uniroma1.it/~hpdcs
*
*
* This file is part of ROOT-Sim (ROme OpTimistic Simulator).
*
* ROOT-Sim is free software; you can redistribute it and/or modify it under the
* terms of the GNU General Public License as published by the Free Software
* Foundation; either version 3 of the License, or (at your option) any later
* version.
*
* ROOT-Sim is distributed in the hope that it will be useful, but WITHOUT ANY
* WARRANTY; without even the implied warranty of MERCHANTABILITY or FITNESS FOR
* A PARTICULAR PURPOSE. See the GNU General Public License for more details.
*
* You should have received a copy of the GNU General Public License along with
* ROOT-Sim; if not, write to the Free Software Foundation, Inc.,
* 51 Franklin St, Fifth Floor, Boston, MA  02110-1301  USA
*
* @file checkpoints.c
* @brief This module implements the routines to save and restore checkpoints,
*        both full and incremental
* @author Roberto Toccaceli
* @author Alessandro Pellegrini
* @author Roberto Vitali
* @author Francesco Quaglia
*/
#include <stdlib.h>
#include <stdio.h>
#include <fcntl.h>

#include <mm/dymelor.h>
#include <core/timer.h>
#include <core/core.h>
#include <scheduler/scheduler.h>
#include <scheduler/process.h>
#include <statistics/statistics.h>


/**
* This function creates a full log of the current simulation states and returns a pointer to it.
* The algorithm behind this function is based on packing of the really allocated memory chunks into
* a contiguous memory area, exploiting some threshold-based approach to fasten it up even more.
* The contiguous copy is performed precomputing the size of the full log, and then scanning it
* using a pointer for storing the relevant information.
*
* For further information, please see the paper:
* 	R. Toccaceli, F. Quaglia
* 	DyMeLoR: Dynamic Memory Logger and Restorer Library for Optimistic Simulation Objects
* 	with Generic Memory Layout
*	Proceedings of the 22nd Workshop on Principles of Advanced and Distributed Simulation
*	2008
*
* To fully understand the changes in this function to support the incremental logging as well,
* please point to the paper:
* 	A. Pellegrini, R. Vitali, F. Quaglia
* 	Di-DyMeLoR: Logging only Dirty Chunks for Efficient Management of Dynamic Memory Based
* 	Optimistic Simulation Objects
*	Proceedings of the 23rd Workshop on Principles of Advanced and Distributed Simulation
*	2009
*
* @author Roberto Toccaceli
* @author Francesco Quaglia
* @author Alessandro Pellegrini
* @author Roberto Vitali
*
* @param lid The logical process' local identifier
* @return A pointer to a malloc()'d memory area which contains the full log of the current simulation state,
*         along with the relative meta-data which can be used to perform a restore operation.
*
* @todo must be declared static. This will entail changing the logic in gvt.c to save a state before rebuilding.
*/
void *log_full(int lid) {

	void *ptr, *ckpt;
	int i, j, k, idx, bitmap_blocks;
	size_t size, chunk_size;
	malloc_area *m_area;

	// Timers for self-tuning of the simulation platform
	timer checkpoint_timer;
	timer_start(checkpoint_timer);

<<<<<<< HEAD
	size = sizeof(malloc_state)  + sizeof(seed_type) + m_state[lid]->busy_areas * sizeof(malloc_area) + m_state[lid]->bitmap_size + m_state[lid]->total_log_size;

	// This code is in a malloc-wrapper package, so here we call the real malloc
	ckpt = rsalloc(size);

	if(ckpt == NULL)
		rootsim_error(true, "(%d) Unable to acquire memory for ckptging the current state (memory exhausted?)");

=======
	recoverable_state[lid]->is_incremental = false;
	size = get_log_size(recoverable_state[lid]);
	
	ckpt = rsalloc(size);

	if(ckpt == NULL) {
		rootsim_error(true, "(%d) Unable to acquire memory for checkpointing the current state (memory exhausted?)");
	}
>>>>>>> d96918e1

	ptr = ckpt;

	// Copy malloc_state in the ckpt
	memcpy(ptr, m_state[lid], sizeof(malloc_state));
	ptr = (void *)((char *)ptr + sizeof(malloc_state));
	((malloc_state*)ckpt)->timestamp = current_lvt;
	((malloc_state*)ckpt)->is_incremental = 0;

	// Copy the per-LP Seed State (to make the numerical library rollbackable and PWD)
	memcpy(ptr, &LPS[lid]->seed, sizeof(seed_type));
	ptr = (void *)((char *)ptr + sizeof(seed_type));

<<<<<<< HEAD

	for(i = 0; i < m_state[lid]->num_areas; i++){
=======
	for(i = 0; i < recoverable_state[lid]->num_areas; i++){
>>>>>>> d96918e1

		m_area = &m_state[lid]->areas[i];

		// Copy the bitmap
		bitmap_blocks = m_area->num_chunks / NUM_CHUNKS_PER_BLOCK;
		if (bitmap_blocks < 1)
			bitmap_blocks = 1;

		// Check if there is at least one chunk used in the area
		if(m_area->alloc_chunks == 0){

			m_area->dirty_chunks = 0;
			m_area->state_changed = 0;

			if (m_area->use_bitmap != NULL) {
				for(j = 0; j < bitmap_blocks; j++)
					m_area->dirty_bitmap[j] = 0;
			}

			continue;
		}

		// Copy malloc_area into the ckpt
		memcpy(ptr, m_area, sizeof(malloc_area));
		ptr = (void*)((char*)ptr + sizeof(malloc_area));

		memcpy(ptr, m_area->use_bitmap, bitmap_blocks * BLOCK_SIZE);
		ptr = (void*)((char*)ptr + bitmap_blocks * BLOCK_SIZE);

		chunk_size = m_area->chunk_size;
		RESET_BIT_AT(chunk_size, 0);	// ckpt Mode bit
		RESET_BIT_AT(chunk_size, 1);	// Lock bit

		// Check whether the area should be completely copied (not on a per-chunk basis)
		// using a threshold-based heuristic
		if(CHECK_LOG_MODE_BIT(m_area)){

			// If the malloc_area is almost (over a threshold) full, copy it entirely
			memcpy(ptr, m_area->area, m_area->num_chunks * chunk_size);
			ptr = (void*)((char*)ptr + m_area->num_chunks * chunk_size);

		} else {
			// Copy only the allocated chunks
			for(j = 0; j < bitmap_blocks; j++){

				// Check the allocation bitmap on a per-block basis, to enhance scan speed
				if(m_area->use_bitmap[j] == 0) {
					// Empty (no-chunks-allocated) block: skip to the next
					continue;

				} else {
					// At least one chunk is allocated: per-bit scan of the block is required
					for(k = 0; k < NUM_CHUNKS_PER_BLOCK; k++){

						if(CHECK_BIT_AT(m_area->use_bitmap[j], k)){

							idx = j * NUM_CHUNKS_PER_BLOCK + k;
							memcpy(ptr, (void*)((char*)m_area->area + (idx * chunk_size)), chunk_size);
							ptr = (void*)((char*)ptr + chunk_size);

						}
					}
				}
			}
		}

		// Reset Dirty Bitmap, as there is a full ckpt in the chain now
		m_area->dirty_chunks = 0;
		m_area->state_changed = 0;
		bzero((void *)m_area->dirty_bitmap, bitmap_blocks * BLOCK_SIZE);

	} // For each m_area in m_state

	// Sanity check
	if ((char *)ckpt + size != ptr){
<<<<<<< HEAD
		rootsim_error(false, "Actual (full) ckpt size different from the estimated one! ckpt = %p size = %x (%d), ptr = %p\n", ckpt, size, size, ptr);
=======
		rootsim_error(true, "Actual (full) ckpt size is wrong by %d bytes!\nlid = %d ckpt = %p size = %#x (%d), ptr = %p, ckpt + size = %p\n", (char *)ckpt + size - (char *)ptr, lid, ckpt, size, size, ptr, (char *)ckpt + size);
>>>>>>> d96918e1
	}

	m_state[lid]->dirty_areas = 0;
	m_state[lid]->dirty_bitmap_size = 0;
	m_state[lid]->total_inc_size = 0;

	statistics_post_lp_data(lid, STAT_CKPT_TIME, (double)timer_value_micro(checkpoint_timer));
	statistics_post_lp_data(lid, STAT_CKPT_MEM, (double)size);

	return ckpt;
}



/**
* This function is the only log function which should be called from the simulation platform. Actually,
* it is a demultiplexer which calls the correct function depending on the current configuration of the
* platform. Note that this function only returns a pointer to a malloc'd area which contains the
* state buffers. This means that this memory area cannot be used as-is, but should be wrapped
* into a state_t structure, which gives information about the simulation state pointer (defined
* via <SetState>() by the application-level code and the lvt associated with the log.
* This is done implicitly by the <LogState>() function, which in turn connects the newly taken
* snapshot with the currencly-scheduled LP.
* Therefore, any point of the simulator which wants to take a (real) log, shouldn't call directly this
* function, rather <LogState>() should be used, after having correctly set current_lp and current_lvt.
*
* @author Alessandro Pellegrini
*
* @param lid The logical process' local identifier
* @return A pointer to a malloc()'d memory area which contains the log of the current simulation state,
*         along with the relative meta-data which can be used to perform a restore operation.
*/
void *log_state(int lid) {
	statistics_post_lp_data(lid, STAT_CKPT, 1.0);
	return log_full(lid);
}




/**
* This function restores a full log in the address space where the logical process will be
* able to use it as the current state.
* Operations performed by the algorithm are mostly the opposite of the corresponding log_full
* function.
*
* For further information, please see the paper:
* 	R. Toccaceli, F. Quaglia
* 	DyMeLoR: Dynamic Memory Logger and Restorer Library for Optimistic Simulation Objects
* 	with Generic Memory Layout
*	Proceedings of the 22nd Workshop on Principles of Advanced and Distributed Simulation
*	2008

*
* @author Roberto Toccaceli
* @author Francesco Quaglia
* @author Roberto Vitali
* @author Alessandro Pellegrini
*
* @param lid The logical process' local identifier
* @param queue_node a pointer to the simulation state which must be restored in the logical process
*/
void restore_full(int lid, void *ckpt) {

	void * ptr;
	int i, j, k, bitmap_blocks, idx, original_num_areas, restored_areas;
	unsigned int bitmap;
	size_t chunk_size;
	malloc_area *m_area, *new_area;

	// Timers for simulation platform self-tuning
	timer recovery_timer;
	timer_start(recovery_timer);
	restored_areas = 0;
	ptr = ckpt;
	original_num_areas = m_state[lid]->num_areas;
	new_area = m_state[lid]->areas;

	// Restore malloc_state
	memcpy(m_state[lid], ptr, sizeof(malloc_state));
	ptr = (void*)((char*)ptr + sizeof(malloc_state));

	// Restore the per-LP Seed State (to make the numerical library rollbackable and PWD)
	memcpy(&LPS[lid]->seed, ptr, sizeof(seed_type));
	ptr = (void *)((char *)ptr + sizeof(seed_type));

	m_state[lid]->areas = new_area;

	// Scan areas and chunk to restore them
	for(i = 0; i < m_state[lid]->num_areas; i++){

		m_area = &m_state[lid]->areas[i];

		bitmap_blocks = m_area->num_chunks / NUM_CHUNKS_PER_BLOCK;
		if(bitmap_blocks < 1)
			bitmap_blocks = 1;

		if(restored_areas == m_state[lid]->busy_areas || m_area->idx != ((malloc_area*)ptr)->idx){

			m_area->dirty_chunks = 0;
			m_area->state_changed = 0;
			if (m_area->use_bitmap != NULL){
				for(j = 0; j < bitmap_blocks; j++) {
				  m_area->dirty_bitmap[j] = 0;
				}
			}
			m_area->alloc_chunks = 0;
			m_area->next_chunk = 0;
			RESET_LOG_MODE_BIT(m_area);
			RESET_AREA_LOCK_BIT(m_area);
			if (m_area->use_bitmap != NULL) {
				for(j = 0; j < bitmap_blocks; j++)
					m_area->use_bitmap[j] = 0;
				for(j = 0; j < bitmap_blocks; j++)
					m_area->dirty_bitmap[j] = 0;
			}
			m_area->last_access = m_state[lid]->timestamp;

			continue;
		}

		// Restore the malloc_area
		memcpy(m_area, ptr, sizeof(malloc_area));
		ptr = (void*)((char*)ptr + sizeof(malloc_area));


		restored_areas++;

		// Restore use bitmap
		memcpy(m_area->use_bitmap, ptr, bitmap_blocks * BLOCK_SIZE);
		ptr = (void*)((char*)ptr + bitmap_blocks * BLOCK_SIZE);

		// Reset dirty bitmap
		bzero(m_area->dirty_bitmap, bitmap_blocks * BLOCK_SIZE);
		m_area->dirty_chunks = 0;
		m_area->state_changed = 0;


		chunk_size = m_area->chunk_size;
		RESET_BIT_AT(chunk_size, 0);
		RESET_BIT_AT(chunk_size, 1);

		// Check how the area has been logged
		if(CHECK_LOG_MODE_BIT(m_area)){
			// The area has been entirely logged
			memcpy(m_area->area, ptr, m_area->num_chunks * chunk_size);
			ptr = (void*)((char*)ptr + m_area->num_chunks * chunk_size);

		} else {
			// The area was partially logged.
			// Logged chunks are the ones associated with a used bit whose value is 1
			// Their number is in the alloc_chunks counter
			for(j = 0; j < bitmap_blocks; j++){

				bitmap = m_area->use_bitmap[j];

				// Check the allocation bitmap on a per-block basis, to enhance scan speed
				if(bitmap == 0){
					// Empty (no-chunks-allocated) block: skip to the next
					continue;

				} else {
					// Scan the bitmap on a per-bit basis
					for(k = 0; k < NUM_CHUNKS_PER_BLOCK; k++){

						if(CHECK_BIT_AT(bitmap, k)){

							idx = j * NUM_CHUNKS_PER_BLOCK + k;
							memcpy((void*)((char*)m_area->area + (idx * chunk_size)), ptr, chunk_size);
							ptr = (void*)((char*)ptr + chunk_size);

						}
					}
				}
			}
		}

	}


	// Check whether there are more allocated areas which are not present in the log
	if(original_num_areas > m_state[lid]->num_areas){

		for(i = m_state[lid]->num_areas; i < original_num_areas; i++){

			m_area = &m_state[lid]->areas[i];
			m_area->alloc_chunks = 0;
			m_area->dirty_chunks = 0;
			m_area->state_changed = 0;
			m_area->next_chunk = 0;
			m_area->last_access = m_state[lid]->timestamp;
			m_state[lid]->areas[m_area->prev].next = m_area->idx;

			RESET_LOG_MODE_BIT(m_area);
			RESET_AREA_LOCK_BIT(m_area);

			if (m_area->use_bitmap != NULL) {
				bitmap_blocks = m_area->num_chunks / NUM_CHUNKS_PER_BLOCK;
				if(bitmap_blocks < 1)
					bitmap_blocks = 1;

				for(j = 0; j < bitmap_blocks; j++)
					m_area->use_bitmap[j] = 0;
				for(j = 0; j < bitmap_blocks; j++)
                        	        m_area->dirty_bitmap[j] = 0;
			}
		}
		m_state[lid]->num_areas = original_num_areas;
	}

	m_state[lid]->timestamp = -1;
	m_state[lid]->is_incremental = -1;
	m_state[lid]->dirty_areas = 0;
	m_state[lid]->dirty_bitmap_size = 0;
	m_state[lid]->total_inc_size = 0;

	int recovery_time = timer_value_micro(recovery_timer);
	statistics_post_lp_data(lid, STAT_RECOVERY_TIME, (double)recovery_time);
}



/**
* Upon the decision of performing a rollback operation, this function is invoked by the simulation
* kernel to perform a restore operation.
* This function checks the mark in the malloc_state telling whether we're dealing with a full or
* partial log, and calls the proper function accordingly
*
* @author Alessandro Pellegrini
* @author Roberto Vitali
*
* @param lid The logical process' local identifier
* @param queue_node a pointer to the simulation state which must be restored in the logical process
*/
void log_restore(int lid, state_t *state_queue_node) {
	statistics_post_lp_data(lid, STAT_RECOVERY, 1.0);
	restore_full(lid, state_queue_node->log);
}



/**
* This function is called directly from the simulation platform kernel to delete a certain log
* during the fossil collection.
*
* @author Alessandro Pellegrini
* @author Roberto Vitali
*
* @param queue_node a pointer to the simulation state which must be restored in the logical process
*
*/
void log_delete(void *ckpt){
	if(log != NULL) {
		rsfree(ckpt);
	}
}
<|MERGE_RESOLUTION|>--- conflicted
+++ resolved
@@ -82,16 +82,6 @@
 	timer checkpoint_timer;
 	timer_start(checkpoint_timer);
 
-<<<<<<< HEAD
-	size = sizeof(malloc_state)  + sizeof(seed_type) + m_state[lid]->busy_areas * sizeof(malloc_area) + m_state[lid]->bitmap_size + m_state[lid]->total_log_size;
-
-	// This code is in a malloc-wrapper package, so here we call the real malloc
-	ckpt = rsalloc(size);
-
-	if(ckpt == NULL)
-		rootsim_error(true, "(%d) Unable to acquire memory for ckptging the current state (memory exhausted?)");
-
-=======
 	recoverable_state[lid]->is_incremental = false;
 	size = get_log_size(recoverable_state[lid]);
 	
@@ -100,28 +90,21 @@
 	if(ckpt == NULL) {
 		rootsim_error(true, "(%d) Unable to acquire memory for checkpointing the current state (memory exhausted?)");
 	}
->>>>>>> d96918e1
 
 	ptr = ckpt;
 
 	// Copy malloc_state in the ckpt
-	memcpy(ptr, m_state[lid], sizeof(malloc_state));
+	memcpy(ptr, recoverable_state[lid], sizeof(malloc_state));
 	ptr = (void *)((char *)ptr + sizeof(malloc_state));
 	((malloc_state*)ckpt)->timestamp = current_lvt;
-	((malloc_state*)ckpt)->is_incremental = 0;
 
 	// Copy the per-LP Seed State (to make the numerical library rollbackable and PWD)
 	memcpy(ptr, &LPS[lid]->seed, sizeof(seed_type));
 	ptr = (void *)((char *)ptr + sizeof(seed_type));
 
-<<<<<<< HEAD
-
-	for(i = 0; i < m_state[lid]->num_areas; i++){
-=======
 	for(i = 0; i < recoverable_state[lid]->num_areas; i++){
->>>>>>> d96918e1
-
-		m_area = &m_state[lid]->areas[i];
+
+		m_area = &recoverable_state[lid]->areas[i];
 
 		// Copy the bitmap
 		bitmap_blocks = m_area->num_chunks / NUM_CHUNKS_PER_BLOCK;
@@ -191,20 +174,16 @@
 		m_area->state_changed = 0;
 		bzero((void *)m_area->dirty_bitmap, bitmap_blocks * BLOCK_SIZE);
 
-	} // For each m_area in m_state
+	} // For each m_area in recoverable_state
 
 	// Sanity check
 	if ((char *)ckpt + size != ptr){
-<<<<<<< HEAD
-		rootsim_error(false, "Actual (full) ckpt size different from the estimated one! ckpt = %p size = %x (%d), ptr = %p\n", ckpt, size, size, ptr);
-=======
 		rootsim_error(true, "Actual (full) ckpt size is wrong by %d bytes!\nlid = %d ckpt = %p size = %#x (%d), ptr = %p, ckpt + size = %p\n", (char *)ckpt + size - (char *)ptr, lid, ckpt, size, size, ptr, (char *)ckpt + size);
->>>>>>> d96918e1
 	}
 
-	m_state[lid]->dirty_areas = 0;
-	m_state[lid]->dirty_bitmap_size = 0;
-	m_state[lid]->total_inc_size = 0;
+	recoverable_state[lid]->dirty_areas = 0;
+	recoverable_state[lid]->dirty_bitmap_size = 0;
+	recoverable_state[lid]->total_inc_size = 0;
 
 	statistics_post_lp_data(lid, STAT_CKPT_TIME, (double)timer_value_micro(checkpoint_timer));
 	statistics_post_lp_data(lid, STAT_CKPT_MEM, (double)size);
@@ -275,29 +254,29 @@
 	timer_start(recovery_timer);
 	restored_areas = 0;
 	ptr = ckpt;
-	original_num_areas = m_state[lid]->num_areas;
-	new_area = m_state[lid]->areas;
+	original_num_areas = recoverable_state[lid]->num_areas;
+	new_area = recoverable_state[lid]->areas;
 
 	// Restore malloc_state
-	memcpy(m_state[lid], ptr, sizeof(malloc_state));
+	memcpy(recoverable_state[lid], ptr, sizeof(malloc_state));
 	ptr = (void*)((char*)ptr + sizeof(malloc_state));
 
 	// Restore the per-LP Seed State (to make the numerical library rollbackable and PWD)
 	memcpy(&LPS[lid]->seed, ptr, sizeof(seed_type));
 	ptr = (void *)((char *)ptr + sizeof(seed_type));
 
-	m_state[lid]->areas = new_area;
+	recoverable_state[lid]->areas = new_area;
 
 	// Scan areas and chunk to restore them
-	for(i = 0; i < m_state[lid]->num_areas; i++){
-
-		m_area = &m_state[lid]->areas[i];
+	for(i = 0; i < recoverable_state[lid]->num_areas; i++){
+
+		m_area = &recoverable_state[lid]->areas[i];
 
 		bitmap_blocks = m_area->num_chunks / NUM_CHUNKS_PER_BLOCK;
 		if(bitmap_blocks < 1)
 			bitmap_blocks = 1;
 
-		if(restored_areas == m_state[lid]->busy_areas || m_area->idx != ((malloc_area*)ptr)->idx){
+		if(restored_areas == recoverable_state[lid]->busy_areas || m_area->idx != ((malloc_area*)ptr)->idx){
 
 			m_area->dirty_chunks = 0;
 			m_area->state_changed = 0;
@@ -316,7 +295,7 @@
 				for(j = 0; j < bitmap_blocks; j++)
 					m_area->dirty_bitmap[j] = 0;
 			}
-			m_area->last_access = m_state[lid]->timestamp;
+			m_area->last_access = recoverable_state[lid]->timestamp;
 
 			continue;
 		}
@@ -381,17 +360,17 @@
 
 
 	// Check whether there are more allocated areas which are not present in the log
-	if(original_num_areas > m_state[lid]->num_areas){
-
-		for(i = m_state[lid]->num_areas; i < original_num_areas; i++){
-
-			m_area = &m_state[lid]->areas[i];
+	if(original_num_areas > recoverable_state[lid]->num_areas){
+
+		for(i = recoverable_state[lid]->num_areas; i < original_num_areas; i++){
+
+			m_area = &recoverable_state[lid]->areas[i];
 			m_area->alloc_chunks = 0;
 			m_area->dirty_chunks = 0;
 			m_area->state_changed = 0;
 			m_area->next_chunk = 0;
-			m_area->last_access = m_state[lid]->timestamp;
-			m_state[lid]->areas[m_area->prev].next = m_area->idx;
+			m_area->last_access = recoverable_state[lid]->timestamp;
+			recoverable_state[lid]->areas[m_area->prev].next = m_area->idx;
 
 			RESET_LOG_MODE_BIT(m_area);
 			RESET_AREA_LOCK_BIT(m_area);
@@ -407,14 +386,14 @@
                         	        m_area->dirty_bitmap[j] = 0;
 			}
 		}
-		m_state[lid]->num_areas = original_num_areas;
+		recoverable_state[lid]->num_areas = original_num_areas;
 	}
 
-	m_state[lid]->timestamp = -1;
-	m_state[lid]->is_incremental = -1;
-	m_state[lid]->dirty_areas = 0;
-	m_state[lid]->dirty_bitmap_size = 0;
-	m_state[lid]->total_inc_size = 0;
+	recoverable_state[lid]->timestamp = -1;
+	recoverable_state[lid]->is_incremental = false;
+	recoverable_state[lid]->dirty_areas = 0;
+	recoverable_state[lid]->dirty_bitmap_size = 0;
+	recoverable_state[lid]->total_inc_size = 0;
 
 	int recovery_time = timer_value_micro(recovery_timer);
 	statistics_post_lp_data(lid, STAT_RECOVERY_TIME, (double)recovery_time);
