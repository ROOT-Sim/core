/**
* @file mm/checkpoints.c
*
* @brief State saving and restore for model state buffers
*
* State saving and restore for model state buffers
*
* @copyright
* Copyright (C) 2008-2019 HPDCS Group
* https://hpdcs.github.io
*
* This file is part of ROOT-Sim (ROme OpTimistic Simulator).
*
* ROOT-Sim is free software; you can redistribute it and/or modify it under the
* terms of the GNU General Public License as published by the Free Software
* Foundation; only version 3 of the License applies.
*
* ROOT-Sim is distributed in the hope that it will be useful, but WITHOUT ANY
* WARRANTY; without even the implied warranty of MERCHANTABILITY or FITNESS FOR
* A PARTICULAR PURPOSE. See the GNU General Public License for more details.
*
* You should have received a copy of the GNU General Public License along with
* ROOT-Sim; if not, write to the Free Software Foundation, Inc.,
* 51 Franklin St, Fifth Floor, Boston, MA  02110-1301  USA
*
* @author Roberto Toccaceli
* @author Alessandro Pellegrini
* @author Roberto Vitali
* @author Francesco Quaglia
*/
#include <stdlib.h>
#include <stdio.h>
#include <fcntl.h>

#include <mm/dymelor.h>
#include <mm/mm.h>
#include <core/timer.h>
#include <core/core.h>
#include <core/init.h>
#include <scheduler/scheduler.h>
#include <scheduler/process.h>
#include <statistics/statistics.h>

void set_force_full(struct lp_struct *lp)
{
	lp->state_log_full_forced = true;
}

#define printf(...) {}
#undef spin_lock
#undef spin_unlock
#define spin_lock(...) {}
#define spin_unlock(...) {}


/**
* This function creates a full log of the current simulation states and returns a pointer to it.
* The algorithm behind this function is based on packing of the really allocated memory chunks into
* a contiguous memory area, exploiting some threshold-based approach to fasten it up even more.
* The contiguous copy is performed precomputing the size of the full log, and then scanning it
* using a pointer for storing the relevant information.
*
* For further information, please see the paper:
* 	R. Toccaceli, F. Quaglia
* 	DyMeLoR: Dynamic Memory Logger and Restorer Library for Optimistic Simulation Objects
* 	with Generic Memory Layout
*	Proceedings of the 22nd Workshop on Principles of Advanced and Distributed Simulation
*	2008
*
* To fully understand the changes in this function to support the incremental logging as well,
* please point to the paper:
* 	A. Pellegrini, R. Vitali, F. Quaglia
* 	Di-DyMeLoR: Logging only Dirty Chunks for Efficient Management of Dynamic Memory Based
* 	Optimistic Simulation Objects
*	Proceedings of the 23rd Workshop on Principles of Advanced and Distributed Simulation
*	2009
*
* @author Roberto Toccaceli
* @author Francesco Quaglia
* @author Alessandro Pellegrini
* @author Roberto Vitali
*
* @param lp A pointer to the lp_struct of the LP for which we are taking
*           a full log of the buffers keeping the current simulation state.
* @return A pointer to a malloc()'d memory area which contains the full log of the current simulation state,
*         along with the relative meta-data which can be used to perform a restore operation.
*/
void *log_full(struct lp_struct *lp)
{

	void *ptr = NULL, *ckpt = NULL;
	int i;
	size_t size, chunk_size, bitmap_size;
<<<<<<< HEAD
	struct malloc_area *m_area;
=======
	malloc_area *m_area;
	malloc_state *m_state;
>>>>>>> e855cee1

	timer checkpoint_timer;
	timer_start(checkpoint_timer);

<<<<<<< HEAD
	printf("(%d) TAKING A FULL LOG\n", lp->gid.to_int);

	lp->mm->m_state->is_incremental = false;
	size = get_log_size(lp->mm->m_state);
=======
	m_state = lp->mm->m_state;
	m_state->is_incremental = false;
	size = get_log_size(m_state);
>>>>>>> e855cee1

	ckpt = __real_malloc(size);
	ptr = ckpt;

	// Copy malloc_state in the ckpt
<<<<<<< HEAD
	__real_memcpy(ptr, lp->mm->m_state, sizeof(struct malloc_state));
	ptr = (void *)((char *)ptr + sizeof(struct malloc_state));
	((struct malloc_state *) ckpt)->timestamp = lvt(lp);
=======
	memcpy(ptr, m_state, sizeof(malloc_state));
	ptr = (void *)((char *)ptr + sizeof(malloc_state));
	((malloc_state *) ckpt)->timestamp = lvt(lp);
>>>>>>> e855cee1

	for (i = 0; i < m_state->num_areas; i++) {

		m_area = &m_state->areas[i];

		// Copy the bitmap
		bitmap_size = bitmap_required_size(m_area->num_chunks);

		// Check if there is at least one chunk used in the area
		if (unlikely(m_area->alloc_chunks == 0)) {

			m_area->dirty_chunks = 0;
			m_area->state_changed = 0;

			if (likely(m_area->use_bitmap != NULL)) {
				__real_memset(m_area->dirty_bitmap, 0, bitmap_size);
			}

			continue;
		}
		// Copy malloc_area into the ckpt
		__real_memcpy(ptr, m_area, sizeof(struct malloc_area));
		ptr = (void *)((char *)ptr + sizeof(struct malloc_area));

		__real_memcpy(ptr, m_area->use_bitmap, bitmap_size);
		ptr = (void *)((char *)ptr + bitmap_size);

		chunk_size = UNTAGGED_CHUNK_SIZE(m_area);

		// Check whether the area should be completely copied (not on a per-chunk basis)
		// using a threshold-based heuristic
		if (CHECK_LOG_MODE_BIT(m_area)) {

			// If the malloc_area is almost (over a threshold) full, copy it entirely
			__real_memcpy(ptr, m_area->area, m_area->num_chunks * chunk_size);
			ptr = (void *)((char *)ptr + m_area->num_chunks * chunk_size);

		} else {

#define copy_from_area(x) ({\
			__real_memcpy(ptr, (void*)((char*)m_area->area + ((x) * chunk_size)), chunk_size);\
			ptr = (void*)((char*)ptr + chunk_size);})

			// Copy only the allocated chunks
			bitmap_foreach_set(m_area->use_bitmap, bitmap_size, copy_from_area);

#undef copy_from_area
		}

		// Reset Dirty Bitmap, as there is a full ckpt in the chain now
		m_area->dirty_chunks = 0;
		m_area->state_changed = 0;
<<<<<<< HEAD
		__real_memset((void *)m_area->dirty_bitmap, 0, bitmap_size);
=======
		bzero(m_area->dirty_bitmap, bitmap_size);
>>>>>>> e855cee1

	} // For each malloc area

	// Sanity check
	if (unlikely((char *)ckpt + size != ptr))
		rootsim_error(true, "Actual (full) ckpt size is wrong by %d bytes!\nlid = %d ckpt = %p size = %#x (%d), ptr = %p, ckpt + size = %p\n",
			      (char *)ckpt + size - (char *)ptr, lp->lid.to_int,
			      ckpt, size, size, ptr, (char *)ckpt + size);

	m_state->total_inc_size = sizeof(malloc_state);

	statistics_post_data(lp, STAT_CKPT_TIME, (double)timer_value_micro(checkpoint_timer));
	statistics_post_data(lp, STAT_CKPT_MEM, (double)size);

	return ckpt;
}

/**
* This function creates a partial (incremental) log of the current simulation states and returns
* a pointer to it.
* The algorithm behind this function is based on the information retrieved from the dirty bitmap,
* which is set accordingly to memory-write access patterns through the subroutine calls injected
* at compile time by the intrumentor.
* Similarly to full logs, a partial log is a contiguous memory area, holding metadata for a subsequent
* restore. Differently from it, a partial log holds only malloc_areas and chunks which have been
* modified since the last log operation.
* The contiguous copy is performed precomputing the size of the full log, and then scanning it
* using a pointer for storing the relevant information.
*
* For further information, please see the paper:
* 	A. Pellegrini, R. Vitali, F. Quaglia
* 	Di-DyMeLoR: Logging only Dirty Chunks for Efficient Management of Dynamic Memory Based
* 	Optimistic Simulation Objects
*	Proceedings of the 23rd Workshop on Principles of Advanced and Distributed Simulation
*	2009
*
* @author Alessandro Pellegrini
* @author Roberto Vitali
*
* @param lp A pointer to the lp_struct of the LP for which we are taking
*           a full log of the buffers keeping the current simulation state.
* @return A pointer to a malloc()'d memory area which contains the full log of the current simulation state,
*         along with the relative meta-data which can be used to perform a restore operation.
*/
void *log_incremental(struct lp_struct *lp) {
	unsigned char *ptr, *log;
	int i, dirty_areas_count = 0;
	size_t size, chunk_size, bitmap_size;
	struct malloc_area *m_area;
	struct malloc_state *m_state = lp->mm->m_state;

	timer checkpoint_timer;
	timer_start(checkpoint_timer);

	printf("(%d) Computing the expected incremental log size (LVT %f):\n"
		"\tm_state->dirty_areas: %ld\n"
		"\tm_state->dirty_areas * sizeof(struct malloc_area): %ld\n"
		"\tm_state->dirty_bitmap_size: %ld\n"
		"\tm_state->total_inc_size: %ld\n",
		lp->gid.to_int,
		lvt(lp),
		m_state->dirty_areas,
		m_state->dirty_areas * sizeof(struct malloc_area),
		m_state->dirty_bitmap_size,
		m_state->total_inc_size);


	size = sizeof(struct malloc_state) + m_state->dirty_areas * sizeof(struct malloc_area) + m_state->dirty_bitmap_size + m_state->total_inc_size;
	log = __real_malloc(size);
	ptr = log;

	printf("%d: current size = %d\n", __LINE__, ptr - log);

	// Copy malloc_state into the log
	__real_memcpy(ptr, m_state, sizeof(struct malloc_state));
	ptr = (void*)((char*)ptr + sizeof(struct malloc_state));
	printf("%d: current size = %d\n", __LINE__, ptr - log);
	((struct malloc_state *)(void *)log)->timestamp = lvt(lp);
	((struct malloc_state *)(void *)log)->is_incremental = true;

	for(i = 0; i < m_state->num_areas; i++){

		m_area = &m_state->areas[i];

		if (dirty_areas_count == m_state->dirty_areas)
			break;

		bitmap_size = bitmap_required_size(m_area->num_chunks);

		printf("Current m_area:\n"
			"\tm_area->state_changed: %d\n"
			"\tm_area->dirty_chunks: %d\n",
			m_area->state_changed,
			m_area->dirty_chunks);

		// Check if there is at least one chunk used in the area
		if(m_area->state_changed == 0){
			m_area->dirty_chunks = 0;
			if (m_area->use_bitmap != NULL) {
				__real_memset((void *)m_area->dirty_bitmap, 0, bitmap_size);
			}
                        continue;
                }

		dirty_areas_count++;

		// Copy malloc_area into the log
		__real_memcpy(ptr, m_area, sizeof(struct malloc_area));
		ptr = (void*)((char*)ptr + sizeof(struct malloc_area));
		printf("%d: current size = %d\n", __LINE__, ptr - log);

		// The area has at least one allocated chunk. Copy the bitmap.
                __real_memcpy(ptr, m_area->use_bitmap, bitmap_size);
                ptr = (void*)((char*)ptr + bitmap_size);
                printf("%d: current size = %d\n", __LINE__, ptr - log);

                if (m_area->dirty_chunks == 0)
                        goto no_dirty;

                __real_memcpy(ptr, m_area->dirty_bitmap, bitmap_size);
                ptr = (void*)((char*)ptr + bitmap_size);
                printf("%d: current size = %d\n", __LINE__, ptr - log);

		chunk_size = UNTAGGED_CHUNK_SIZE(m_area);

#define copy_from_area(x) ({\
			__real_memcpy(ptr, (void*)((char*)m_area->area + ((x) * chunk_size)), chunk_size);\
			ptr = (void*)((char*)ptr + chunk_size);\
			printf("%d: current size = %d\n", __LINE__, ptr - log);\
			ptr;\
			})

			// Copy only the dirtied chunks
			bitmap_foreach_set(m_area->dirty_bitmap, bitmap_size, copy_from_area);
#undef copy_from_area

	    no_dirty:
		m_area->dirty_chunks = 0;
		m_area->state_changed = 0;
		__real_memset(m_area->dirty_bitmap, 0, bitmap_size);

	} // for each dirty m_area in m_state

	// Sanity check
	if (log + size != ptr){
		rootsim_error(true, "Actual (inc) log size different from the estimated one! Aborting...\n\tlog = %x expected size = %d, actual size = %d, ptr = %x\n", log, size, ptr-log, ptr);
	}

	printf("COMPLETED\n");
	fflush(stdout);

        m_state->dirty_areas = 0;
	m_state->dirty_bitmap_size = 0;
	m_state->total_inc_size = 0;

	statistics_post_data(lp, STAT_CKPT_TIME, (double)timer_value_micro(checkpoint_timer));
	statistics_post_data(lp, STAT_CKPT_MEM, (double)size);

	return log;
}

/**
* This function is the only log function which should be called from the simulation platform. Actually,
* it is a demultiplexer which calls the correct function depending on the current configuration of the
* platform. Note that this function only returns a pointer to a malloc'd area which contains the
* state buffers. This means that this memory area cannot be used as-is, but should be wrapped
* into a state_t structure, which gives information about the simulation state pointer (defined
* via SetState() by the application-level code and the lvt associated with the log.
* This is done implicitly by the LogState() function, which in turn connects the newly taken
* snapshot with the currencly-scheduled LP.
* Therefore, any point of the simulator which wants to take a (real) log, shouldn't call directly this
* function, rather LogState() should be used, after having correctly set current and current_lvt.
*
* @author Alessandro Pellegrini
*
* @param lp A pointer to the lp_struct of the LP for which we want to take
*           a snapshot of the buffers used by the model to keep state variables.
* @return A pointer to a malloc()'d memory area which contains the log of the current simulation state,
*         along with the relative meta-data which can be used to perform a restore operation.
*/
void *log_state(struct lp_struct *lp)
{
	statistics_post_data(lp, STAT_CKPT, 1.0);
	if(rootsim_config.snapshot == SNAPSHOT_INCREMENTAL && !lp->state_log_full_forced) {
		return log_incremental(lp);
	}
	if(lp->state_log_full_forced)
		lp->state_log_full_forced = false;
	return log_full(lp);
}

/**
* This function restores a full log in the address space where the logical process will be
* able to use it as the current state.
* Operations performed by the algorithm are mostly the opposite of the corresponding log_full
* function.
*
* For further information, please see the paper:
* 	R. Toccaceli, F. Quaglia
* 	DyMeLoR: Dynamic Memory Logger and Restorer Library for Optimistic Simulation Objects
* 	with Generic Memory Layout
*	Proceedings of the 22nd Workshop on Principles of Advanced and Distributed Simulation
*	2008

*
* @author Roberto Toccaceli
* @author Francesco Quaglia
* @author Roberto Vitali
* @author Alessandro Pellegrini
*
* @param lp A pointer to the lp_struct of the LP for which we are restoring
*           the content of simulation state buffers, taking it from the checkpoint
* @param ckpt A pointer to the checkpoint to take the previous content of
*             the buffers to be restored
*/
void restore_full(struct lp_struct *lp, void *ckpt)
{
	char *ptr, *target_ptr;
	int i, original_num_areas;
	size_t chunk_size, bitmap_size;
<<<<<<< HEAD
	struct malloc_area *m_area, *new_area;
=======
	malloc_area *m_area;
	malloc_state *m_state;
>>>>>>> e855cee1

	// Timers for simulation platform self-tuning
	timer recovery_timer;
	timer_start(recovery_timer);
	ptr = ckpt;
<<<<<<< HEAD
	original_num_areas = lp->mm->m_state->num_areas;
	new_area = lp->mm->m_state->areas;

	// Restore malloc_state
	__real_memcpy(lp->mm->m_state, ptr, sizeof(struct malloc_state));
	ptr = (void *)((char *)ptr + sizeof(struct malloc_state));
=======
	m_state = lp->mm->m_state;
	target_ptr = ptr + ((malloc_state *) ptr)->total_log_size;
	original_num_areas = m_state->num_areas;
>>>>>>> e855cee1

	// restore the old malloc state except for the malloc areas array
	m_area = m_state->areas;
	memcpy(m_state, ptr, sizeof(malloc_state));
	m_state->areas = m_area;
	ptr += sizeof(malloc_state);

	// Scan areas and chunk to restore them
	for (i = 0; i < m_state->num_areas; i++) {

		m_area = &m_state->areas[i];

		bitmap_size = bitmap_required_size(m_area->num_chunks);

<<<<<<< HEAD
		if (restored_areas == lp->mm->m_state->busy_areas || m_area->idx != ((struct malloc_area *) ptr)->idx) {
=======
		if (ptr >= target_ptr || m_area->idx != ((malloc_area *) ptr)->idx) {
>>>>>>> e855cee1

			m_area->dirty_chunks = 0;
			m_area->state_changed = 0;
			m_area->alloc_chunks = 0;
			m_area->next_chunk = 0;
			RESET_LOG_MODE_BIT(m_area);
			RESET_AREA_LOCK_BIT(m_area);

			if (likely(m_area->use_bitmap != NULL)) {
				__real_memset(m_area->use_bitmap, 0, bitmap_size);
				__real_memset(m_area->dirty_bitmap, 0, bitmap_size);
			}
			m_area->last_access = m_state->timestamp;

			continue;
		}
		// Restore the malloc_area
<<<<<<< HEAD
		__real_memcpy(m_area, ptr, sizeof(struct malloc_area));
		ptr = (void *)((char *)ptr + sizeof(struct malloc_area));

		restored_areas++;

		// Restore use bitmap
		__real_memcpy(m_area->use_bitmap, ptr, bitmap_size);
		ptr = (void *)((char *)ptr + bitmap_size);
=======
		memcpy(m_area, ptr, sizeof(malloc_area));
		ptr += sizeof(malloc_area);

		// Restore use bitmap
		memcpy(m_area->use_bitmap, ptr, bitmap_size);
		ptr += bitmap_size;
>>>>>>> e855cee1

		// Reset dirty bitmap
		__real_memset(m_area->dirty_bitmap, 0, bitmap_size);
		m_area->dirty_chunks = 0;
		m_area->state_changed = 0;

		chunk_size = UNTAGGED_CHUNK_SIZE(m_area);

		// Check how the area has been logged
		if (CHECK_LOG_MODE_BIT(m_area)) {
			// The area has been entirely logged
<<<<<<< HEAD
			__real_memcpy(m_area->area, ptr, m_area->num_chunks * chunk_size);
			ptr = (void *)((char *)ptr + m_area->num_chunks * chunk_size);
=======
			memcpy(m_area->area, ptr, m_area->num_chunks * chunk_size);
			ptr += m_area->num_chunks * chunk_size;
>>>>>>> e855cee1

		} else {
			// The area was partially logged.
			// Logged chunks are the ones associated with a used bit whose value is 1
			// Their number is in the alloc_chunks counter

#define copy_to_area(x) ({\
<<<<<<< HEAD
			__real_memcpy((void*)((char*)m_area->area + ((x) * chunk_size)), ptr, chunk_size);\
			ptr = (void*)((char*)ptr + chunk_size);\
		})
=======
		memcpy((void*)((char*)m_area->area + ((x) * chunk_size)), ptr, chunk_size);\
		ptr += chunk_size;})
>>>>>>> e855cee1

			bitmap_foreach_set(m_area->use_bitmap, bitmap_size, copy_to_area);
#undef copy_to_area
		}

	}

	// Check whether there are more allocated areas which are not present in the log
	if (original_num_areas > m_state->num_areas) {

		for (i = m_state->num_areas; i < original_num_areas; i++) {

			m_area = &m_state->areas[i];
			m_area->alloc_chunks = 0;
			m_area->dirty_chunks = 0;
			m_area->state_changed = 0;
			m_area->next_chunk = 0;
			m_area->last_access = m_state->timestamp;
			m_state->areas[m_area->prev].next = m_area->idx;

			RESET_LOG_MODE_BIT(m_area);
			RESET_AREA_LOCK_BIT(m_area);

			if (likely(m_area->use_bitmap != NULL)) {
				bitmap_size = bitmap_required_size(m_area->num_chunks);

				__real_memset(m_area->use_bitmap, 0, bitmap_size);
				__real_memset(m_area->dirty_bitmap, 0, bitmap_size);
			}
		}
		m_state->num_areas = original_num_areas;
	}

	m_state->timestamp = -1;
	m_state->is_incremental = false;
	m_state->total_inc_size = sizeof(malloc_state);

	statistics_post_data(lp, STAT_RECOVERY_TIME, (double)timer_value_micro(recovery_timer));
}


/**
* This function restores a full log in the address space where the logical process will be
* able to use it as the current state.
* Operations performed by the algorithm are mostly the opposite of the corresponding log_full
* function.
*
* For further information, please see the paper:
* 	A. Pellegrini, R. Vitali, F. Quaglia
* 	Di-DyMeLoR: Logging only Dirty Chunks for Efficient Management of Dynamic Memory Based
* 	Optimistic Simulation Objects
*	Proceedings of the 23rd Workshop on Principles of Advanced and Distributed Simulation
*	2009
*
* @author Alessandro Pellegrini
* @author Roberto Vitali
*
* @param lid The logical process' local identifier
* @param queue_node a pointer to the node in the checkpoint queue
* 		     from which to restore in the state in the
* 		     logical process.
*/
void restore_incremental(struct lp_struct *lp, state_t *queue_node) {
	void *ptr, *log;
	int	i, num_areas,
		original_num_areas;
	unsigned int *bitmap_pointer;
	size_t chunk_size, bitmap_size;
	struct malloc_area *m_area, *curr_m_area;
	state_t *curr_node;
	struct malloc_area *new_area;
	int siz;
	struct malloc_state *m_state = lp->mm->m_state;

	timer recovery_timer;
	timer_start(recovery_timer);

	original_num_areas = m_state->num_areas;

	new_area = m_state->areas;

	// Restore malloc_state
	__real_memcpy(m_state, queue_node->log, sizeof(struct malloc_state));

	m_state->areas = new_area;

	// max_areas: it's possible, scanning backwards, to find a greater number of active areas than the one
	// in the state we're rolling back to. Hence, max_areas keeps the greater number of areas ever reached
	// during the simulation
        rootsim_bitmap **to_be_restored = __real_malloc(m_state->max_num_areas * sizeof(rootsim_bitmap *));
        __real_memset(to_be_restored, 0, m_state->max_num_areas * sizeof(rootsim_bitmap *));

	curr_node = queue_node;

	// Handle incremental logs
	printf("Restore Incremental: \n");
	fflush(stdout);
	while(is_incremental((struct malloc_state *)(curr_node->log))) {
		printf("LVT: %f\n", curr_node->lvt);
		fflush(stdout);

		log = curr_node->log;
		ptr = log;

		// Skip malloc_state
		ptr = (void*)((char*)ptr + sizeof(struct malloc_state));

		// Get the number of areas in current log
		num_areas = ((struct malloc_state *)log)->dirty_areas;

		// Handle areas in current incremental log
		for(i = 0; i < num_areas; i++) {

			// Get current malloc_area
			curr_m_area = (struct malloc_area *)ptr;
			m_area = (struct malloc_area *)&m_state->areas[curr_m_area->idx];

			printf("Processing m_area %d\n", curr_m_area->idx);
			fflush(stdout);

			ptr = (void *)((char *)ptr + sizeof(struct malloc_area));

			chunk_size = UNTAGGED_CHUNK_SIZE(curr_m_area);

			bitmap_size = bitmap_required_size(m_area->num_chunks);

			// Check whether the malloc_area has not already been restored
                        if(to_be_restored[curr_m_area->idx] == NULL) {

                                // No chunks restored so far
				to_be_restored[curr_m_area->idx] = __real_malloc(bitmap_size);
                        	// little "hack", this allows us to save some negations
                        	// and reuse the bitmap iterations functions
                                __real_memset(to_be_restored[curr_m_area->idx], UCHAR_MAX, bitmap_size);

                                // Restore m_area
                                __real_memcpy(m_area, curr_m_area, sizeof(struct malloc_area));

                                m_area->dirty_chunks = 0;
                                m_area->state_changed = 0;

                                // Restore use bitmap
                                __real_memcpy(m_area->use_bitmap, ptr, bitmap_size);

                                // Reset dirty bitmap
				__real_memset((void *)m_area->dirty_bitmap, 0, bitmap_size);
                        }

                        // make ptr point to dirty bitmap
                        ptr = (void *)((char *)ptr + bitmap_size);

                        if (curr_m_area->dirty_chunks == 0)
                                continue;

			// bitmap_pointer now points to the dirty bitmap
			// which has been previously saved in the checkpoint
                        bitmap_pointer = (unsigned int*)ptr;

                        // make ptr point to chunks
                        ptr = (void *)((char *)ptr + bitmap_size);

#define copy_to_area_check_already(x) ({\
			if(bitmap_check(to_be_restored[curr_m_area->idx], x)){\
				__real_memcpy((void*)((char*)m_area->area + ((x) * chunk_size)), ptr, chunk_size);\
				bitmap_reset(to_be_restored[curr_m_area->idx], x);\
			}\
			ptr = (void*)((char*)ptr + chunk_size);\
		})

			bitmap_foreach_set(bitmap_pointer, bitmap_size, copy_to_area_check_already);
#undef copy_to_area_check_already

		}

		// Sanity check
		siz = sizeof(struct malloc_state) + ((struct malloc_state *)log)->dirty_areas * sizeof(struct malloc_area) + ((struct malloc_state *)log)->dirty_bitmap_size + ((struct malloc_state *)log)->total_inc_size;
        	if (ptr != (char *)log + siz){
			//abort();
			//rootsim_error(true, "The incremental log size does not match. Aborting...\n");
			rootsim_error(false, "The incremental log size does not match. Aborting...\n");
        	}

		// Handle previous log
		curr_node = list_prev(curr_node);

		if(curr_node == NULL) {
			rootsim_error(true, "Unable to scan through the incremental log chain. The state queue has %d total checkpoints. Aborting...\n", list_size(lp->queue_states));
		}
	}


	/* Full log reached */

	printf("FULL LOG REACHED\n");

	// Handle areas in the full log reached
	log = curr_node->log;
	ptr = log;

	// Skip malloc_state
	ptr = (void *)((char *)ptr + sizeof(struct malloc_state));

	// Get the number of busy areas in current log
	num_areas = ((struct malloc_state *)log)->busy_areas;

	for(i = 0; i < num_areas; i++) {


		// Get current malloc_area
		curr_m_area = (struct malloc_area *)ptr;

		m_area = (struct malloc_area *)&m_state->areas[curr_m_area->idx];
		ptr = (void *)((char *)ptr + sizeof(struct malloc_area));

		chunk_size = UNTAGGED_CHUNK_SIZE(curr_m_area);

		bitmap_size = bitmap_required_size(curr_m_area->num_chunks);

		// Check whether the malloc_area has not already been restored
		if(to_be_restored[curr_m_area->idx] == NULL) {

			// No chunks restored so far
			to_be_restored[curr_m_area->idx] = __real_malloc(bitmap_size);
			__real_memset(to_be_restored[curr_m_area->idx], UCHAR_MAX, bitmap_size);

			// Restore m_area
			__real_memcpy(m_area, curr_m_area, sizeof(struct malloc_area));

			// Restore use bitmap
			__real_memcpy(m_area->use_bitmap, ptr, bitmap_size);

			// Reset dirty bitmapstatistics_post_data(lp, STAT_CKPT_MEM, (double)size);
			m_area->dirty_chunks = 0;
			m_area->state_changed = 0;
			__real_memset((void *)m_area->dirty_bitmap, 0, bitmap_size);
		}

		// ptr points to use bitmap
		bitmap_pointer = (unsigned int*)ptr;

		// ptr points to chunks
		ptr = (void *)((char *)ptr + bitmap_size);


		if(CHECK_LOG_MODE_BIT(curr_m_area)){
			// The area has been logged completely.
			// So far, we have restored just the needed chunks. Anyway,
			// There are still some chunks to be skipped, at the tail of
			// the log.
			// There's no need to set the to_be_restored bitmap here, since this is the last read of it
#define copy_to_area_no_check(x) ({\
			__real_memcpy((void*)((char*)m_area->area + ((x) * chunk_size)), ptr, chunk_size);\
			ptr = (void*)((char*)ptr + chunk_size);\
		})

			bitmap_foreach_set(to_be_restored, bitmap_size, copy_to_area_no_check);
#undef copy_to_area_no_check

		} else {
	// There's no need to set the to_be_restored bitmap here, since this is the last read of it
#define copy_to_area_check_already(x) ({\
			if(bitmap_check(to_be_restored[curr_m_area->idx], x)){\
				__real_memcpy((void*)((char*)m_area->area + ((x) * chunk_size)), ptr, chunk_size);\
			}\
			ptr = (void*)((char*)ptr + chunk_size);\
		})

			bitmap_foreach_set(bitmap_pointer, bitmap_size, copy_to_area_check_already);
#undef copy_to_area_check_already
		}
	}

	// Sanity check
	siz = sizeof(struct malloc_state) + ((struct malloc_state *)log)->busy_areas * sizeof(struct malloc_area) + ((struct malloc_state *)log)->bitmap_size + ((struct malloc_state *)log)->total_log_size;
	if (ptr != (char *)log + siz){
		rootsim_error(true, "The full log size does not match. Aborting...\n");
	}

	// Vitali: realloc bug fix
	for(i = 0; i < m_state->num_areas; i++){

		if (to_be_restored[i] == NULL){
			m_area = &m_state->areas[i];
			m_area->alloc_chunks = 0;
			m_area->dirty_chunks = 0;
			m_area->state_changed = 0;
			m_area->next_chunk = 0;
			m_area->last_access = m_state->timestamp;

			RESET_LOG_MODE_BIT(m_area);
			RESET_AREA_LOCK_BIT(m_area);
			if (m_area->use_bitmap != NULL) {
				bitmap_size = bitmap_required_size(m_area->num_chunks);
				__real_memset(m_area->use_bitmap, 0, bitmap_size);
				__real_memset(m_area->dirty_bitmap, 0, bitmap_size);// Take dirty_bitmap into account as well
			}
		}
	}

	// Check whether there are more allocated areas which are not present in the log
	if(original_num_areas > m_state->num_areas){

		for(i = m_state->num_areas; i < original_num_areas; i++){
			m_area = &m_state->areas[i];
			m_area->alloc_chunks = 0;
			m_area->dirty_chunks = 0;
			m_area->state_changed = 0;
			m_area->next_chunk = 0;
			m_area->last_access = m_state->timestamp;
			m_state->areas[m_area->prev].next = m_area->idx;

			RESET_LOG_MODE_BIT(m_area);
			RESET_AREA_LOCK_BIT(m_area);

			if (m_area->use_bitmap != NULL) {
				bitmap_size = bitmap_required_size(m_area->num_chunks);
				__real_memset(m_area->use_bitmap, 0, bitmap_size);
				__real_memset(m_area->dirty_bitmap, 0, bitmap_size);// Take dirty_bitmap into account as well
			}
		}
		m_state->num_areas = original_num_areas;
	}


	// Release data structures
	for(i = 0; i < m_state->max_num_areas ; i++) {
		if(to_be_restored[i] != NULL) {
			__real_free(to_be_restored[i]);
		}
	}
	__real_free(to_be_restored);

	m_state->timestamp = -1;
	m_state->is_incremental = false;
	m_state->dirty_areas = 0;
	m_state->dirty_bitmap_size = 0;
	m_state->total_inc_size = 0;

	statistics_post_data(lp, STAT_RECOVERY_TIME, (double)timer_value_micro(recovery_timer));
}


/**
* Upon the decision of performing a rollback operation, this function is invoked by the simulation
* kernel to perform a restore operation.
* This function checks the mark in the malloc_state telling whether we're dealing with a full or
* partial log, and calls the proper function accordingly
*
* @author Alessandro Pellegrini
* @author Roberto Vitali
*
* @param lp A pointer to the lp_struct of the LP for which we are restoring
*           model-specific buffers keeping the simulation state
* @param state_queue_node a pointer to a node in the state queue keeping the state
*        which must be restored in the logical process live image
*/
void log_restore(struct lp_struct *lp, state_t *state_queue_node)
{
	statistics_post_data(lp, STAT_RECOVERY, 1.0);
	if (((struct malloc_state *)(state_queue_node->log))->is_incremental)
		restore_incremental(lp, state_queue_node);
	else
		restore_full(lp, state_queue_node->log);
}

/**
* This function is called directly from the simulation platform kernel to delete a certain log
* during the fossil collection.
*
* @author Alessandro Pellegrini
* @author Roberto Vitali
*
* @param ckpt a pointer to the simulation state which must be deleted
*
*/
void log_delete(void *ckpt)
{
	if (likely(ckpt != NULL)) {
		__real_free(ckpt);
	}
}


bool is_incremental(void *ckpt)
{
	return ((struct malloc_state *)ckpt)->is_incremental;
}<|MERGE_RESOLUTION|>--- conflicted
+++ resolved
@@ -33,12 +33,12 @@
 #include <fcntl.h>
 
 #include <mm/dymelor.h>
-#include <mm/mm.h>
 #include <core/timer.h>
 #include <core/core.h>
 #include <core/init.h>
+#include <mm/mm.h>
+#include <scheduler/process.h>
 #include <scheduler/scheduler.h>
-#include <scheduler/process.h>
 #include <statistics/statistics.h>
 
 void set_force_full(struct lp_struct *lp)
@@ -84,6 +84,8 @@
 *           a full log of the buffers keeping the current simulation state.
 * @return A pointer to a malloc()'d memory area which contains the full log of the current simulation state,
 *         along with the relative meta-data which can be used to perform a restore operation.
+*
+* @todo must be declared static. This will entail changing the logic in gvt.c to save a state before rebuilding.
 */
 void *log_full(struct lp_struct *lp)
 {
@@ -91,46 +93,36 @@
 	void *ptr = NULL, *ckpt = NULL;
 	int i;
 	size_t size, chunk_size, bitmap_size;
-<<<<<<< HEAD
-	struct malloc_area *m_area;
-=======
 	malloc_area *m_area;
 	malloc_state *m_state;
->>>>>>> e855cee1
-
+
+	// Timers for self-tuning of the simulation platform
 	timer checkpoint_timer;
 	timer_start(checkpoint_timer);
 
-<<<<<<< HEAD
-	printf("(%d) TAKING A FULL LOG\n", lp->gid.to_int);
-
-	lp->mm->m_state->is_incremental = false;
-	size = get_log_size(lp->mm->m_state);
-=======
 	m_state = lp->mm->m_state;
 	m_state->is_incremental = false;
 	size = get_log_size(m_state);
->>>>>>> e855cee1
 
 	ckpt = __real_malloc(size);
+
+	if (unlikely(ckpt == NULL)) {
+		rootsim_error(true, "(%d) Unable to acquire memory for checkpointing the current state (memory exhausted?)", lp->lid.to_int);
+	}
+
 	ptr = ckpt;
 
 	// Copy malloc_state in the ckpt
-<<<<<<< HEAD
-	__real_memcpy(ptr, lp->mm->m_state, sizeof(struct malloc_state));
-	ptr = (void *)((char *)ptr + sizeof(struct malloc_state));
-	((struct malloc_state *) ckpt)->timestamp = lvt(lp);
-=======
-	memcpy(ptr, m_state, sizeof(malloc_state));
+	__real_memcpy(ptr, m_state, sizeof(malloc_state));
 	ptr = (void *)((char *)ptr + sizeof(malloc_state));
 	((malloc_state *) ckpt)->timestamp = lvt(lp);
->>>>>>> e855cee1
 
 	for (i = 0; i < m_state->num_areas; i++) {
 
 		m_area = &m_state->areas[i];
 
 		// Copy the bitmap
+
 		bitmap_size = bitmap_required_size(m_area->num_chunks);
 
 		// Check if there is at least one chunk used in the area
@@ -146,8 +138,8 @@
 			continue;
 		}
 		// Copy malloc_area into the ckpt
-		__real_memcpy(ptr, m_area, sizeof(struct malloc_area));
-		ptr = (void *)((char *)ptr + sizeof(struct malloc_area));
+		__real_memcpy(ptr, m_area, sizeof(malloc_area));
+		ptr = (void *)((char *)ptr + sizeof(malloc_area));
 
 		__real_memcpy(ptr, m_area->use_bitmap, bitmap_size);
 		ptr = (void *)((char *)ptr + bitmap_size);
@@ -177,11 +169,7 @@
 		// Reset Dirty Bitmap, as there is a full ckpt in the chain now
 		m_area->dirty_chunks = 0;
 		m_area->state_changed = 0;
-<<<<<<< HEAD
-		__real_memset((void *)m_area->dirty_bitmap, 0, bitmap_size);
-=======
-		bzero(m_area->dirty_bitmap, bitmap_size);
->>>>>>> e855cee1
+		__real_memset(m_area->dirty_bitmap, 0, bitmap_size);
 
 	} // For each malloc area
 
@@ -230,8 +218,8 @@
 	unsigned char *ptr, *log;
 	int i, dirty_areas_count = 0;
 	size_t size, chunk_size, bitmap_size;
-	struct malloc_area *m_area;
-	struct malloc_state *m_state = lp->mm->m_state;
+	malloc_area *m_area;
+	malloc_state *m_state = lp->mm->m_state;
 
 	timer checkpoint_timer;
 	timer_start(checkpoint_timer);
@@ -244,30 +232,27 @@
 		lp->gid.to_int,
 		lvt(lp),
 		m_state->dirty_areas,
-		m_state->dirty_areas * sizeof(struct malloc_area),
+		m_state->dirty_areas * sizeof(malloc_area),
 		m_state->dirty_bitmap_size,
 		m_state->total_inc_size);
 
 
-	size = sizeof(struct malloc_state) + m_state->dirty_areas * sizeof(struct malloc_area) + m_state->dirty_bitmap_size + m_state->total_inc_size;
+	size = m_state->total_inc_size;
 	log = __real_malloc(size);
 	ptr = log;
 
 	printf("%d: current size = %d\n", __LINE__, ptr - log);
 
 	// Copy malloc_state into the log
-	__real_memcpy(ptr, m_state, sizeof(struct malloc_state));
-	ptr = (void*)((char*)ptr + sizeof(struct malloc_state));
+	__real_memcpy(ptr, m_state, sizeof(malloc_state));
+	ptr += sizeof(malloc_state);
 	printf("%d: current size = %d\n", __LINE__, ptr - log);
-	((struct malloc_state *)(void *)log)->timestamp = lvt(lp);
-	((struct malloc_state *)(void *)log)->is_incremental = true;
+	((malloc_state *)log)->timestamp = lvt(lp);
+	((malloc_state *)log)->is_incremental = true;
 
 	for(i = 0; i < m_state->num_areas; i++){
 
 		m_area = &m_state->areas[i];
-
-		if (dirty_areas_count == m_state->dirty_areas)
-			break;
 
 		bitmap_size = bitmap_required_size(m_area->num_chunks);
 
@@ -279,30 +264,29 @@
 
 		// Check if there is at least one chunk used in the area
 		if(m_area->state_changed == 0){
+			// xxx this shouldn't be neessary right?
 			m_area->dirty_chunks = 0;
 			if (m_area->use_bitmap != NULL) {
-				__real_memset((void *)m_area->dirty_bitmap, 0, bitmap_size);
+				__real_memset(m_area->dirty_bitmap, 0, bitmap_size);
 			}
-                        continue;
-                }
-
-		dirty_areas_count++;
+			continue;
+		}
 
 		// Copy malloc_area into the log
-		__real_memcpy(ptr, m_area, sizeof(struct malloc_area));
-		ptr = (void*)((char*)ptr + sizeof(struct malloc_area));
+		__real_memcpy(ptr, m_area, sizeof(malloc_area));
+		ptr += sizeof(malloc_area);
 		printf("%d: current size = %d\n", __LINE__, ptr - log);
 
 		// The area has at least one allocated chunk. Copy the bitmap.
                 __real_memcpy(ptr, m_area->use_bitmap, bitmap_size);
-                ptr = (void*)((char*)ptr + bitmap_size);
+                ptr += bitmap_size;
                 printf("%d: current size = %d\n", __LINE__, ptr - log);
 
                 if (m_area->dirty_chunks == 0)
                         goto no_dirty;
 
                 __real_memcpy(ptr, m_area->dirty_bitmap, bitmap_size);
-                ptr = (void*)((char*)ptr + bitmap_size);
+                ptr += bitmap_size;
                 printf("%d: current size = %d\n", __LINE__, ptr - log);
 
 		chunk_size = UNTAGGED_CHUNK_SIZE(m_area);
@@ -333,9 +317,7 @@
 	printf("COMPLETED\n");
 	fflush(stdout);
 
-        m_state->dirty_areas = 0;
-	m_state->dirty_bitmap_size = 0;
-	m_state->total_inc_size = 0;
+	m_state->total_inc_size = sizeof(malloc_area);
 
 	statistics_post_data(lp, STAT_CKPT_TIME, (double)timer_value_micro(checkpoint_timer));
 	statistics_post_data(lp, STAT_CKPT_MEM, (double)size);
@@ -368,8 +350,8 @@
 	if(rootsim_config.snapshot == SNAPSHOT_INCREMENTAL && !lp->state_log_full_forced) {
 		return log_incremental(lp);
 	}
-	if(lp->state_log_full_forced)
-		lp->state_log_full_forced = false;
+	
+	lp->state_log_full_forced = false;
 	return log_full(lp);
 }
 
@@ -402,33 +384,20 @@
 	char *ptr, *target_ptr;
 	int i, original_num_areas;
 	size_t chunk_size, bitmap_size;
-<<<<<<< HEAD
-	struct malloc_area *m_area, *new_area;
-=======
 	malloc_area *m_area;
 	malloc_state *m_state;
->>>>>>> e855cee1
 
 	// Timers for simulation platform self-tuning
 	timer recovery_timer;
 	timer_start(recovery_timer);
 	ptr = ckpt;
-<<<<<<< HEAD
-	original_num_areas = lp->mm->m_state->num_areas;
-	new_area = lp->mm->m_state->areas;
-
-	// Restore malloc_state
-	__real_memcpy(lp->mm->m_state, ptr, sizeof(struct malloc_state));
-	ptr = (void *)((char *)ptr + sizeof(struct malloc_state));
-=======
 	m_state = lp->mm->m_state;
 	target_ptr = ptr + ((malloc_state *) ptr)->total_log_size;
 	original_num_areas = m_state->num_areas;
->>>>>>> e855cee1
 
 	// restore the old malloc state except for the malloc areas array
 	m_area = m_state->areas;
-	memcpy(m_state, ptr, sizeof(malloc_state));
+	__real_memcpy(m_state, ptr, sizeof(malloc_state));
 	m_state->areas = m_area;
 	ptr += sizeof(malloc_state);
 
@@ -439,11 +408,7 @@
 
 		bitmap_size = bitmap_required_size(m_area->num_chunks);
 
-<<<<<<< HEAD
-		if (restored_areas == lp->mm->m_state->busy_areas || m_area->idx != ((struct malloc_area *) ptr)->idx) {
-=======
 		if (ptr >= target_ptr || m_area->idx != ((malloc_area *) ptr)->idx) {
->>>>>>> e855cee1
 
 			m_area->dirty_chunks = 0;
 			m_area->state_changed = 0;
@@ -461,23 +426,12 @@
 			continue;
 		}
 		// Restore the malloc_area
-<<<<<<< HEAD
-		__real_memcpy(m_area, ptr, sizeof(struct malloc_area));
-		ptr = (void *)((char *)ptr + sizeof(struct malloc_area));
-
-		restored_areas++;
+		__real_memcpy(m_area, ptr, sizeof(malloc_area));
+		ptr += sizeof(malloc_area);
 
 		// Restore use bitmap
 		__real_memcpy(m_area->use_bitmap, ptr, bitmap_size);
-		ptr = (void *)((char *)ptr + bitmap_size);
-=======
-		memcpy(m_area, ptr, sizeof(malloc_area));
-		ptr += sizeof(malloc_area);
-
-		// Restore use bitmap
-		memcpy(m_area->use_bitmap, ptr, bitmap_size);
 		ptr += bitmap_size;
->>>>>>> e855cee1
 
 		// Reset dirty bitmap
 		__real_memset(m_area->dirty_bitmap, 0, bitmap_size);
@@ -489,13 +443,8 @@
 		// Check how the area has been logged
 		if (CHECK_LOG_MODE_BIT(m_area)) {
 			// The area has been entirely logged
-<<<<<<< HEAD
 			__real_memcpy(m_area->area, ptr, m_area->num_chunks * chunk_size);
-			ptr = (void *)((char *)ptr + m_area->num_chunks * chunk_size);
-=======
-			memcpy(m_area->area, ptr, m_area->num_chunks * chunk_size);
 			ptr += m_area->num_chunks * chunk_size;
->>>>>>> e855cee1
 
 		} else {
 			// The area was partially logged.
@@ -503,14 +452,9 @@
 			// Their number is in the alloc_chunks counter
 
 #define copy_to_area(x) ({\
-<<<<<<< HEAD
 			__real_memcpy((void*)((char*)m_area->area + ((x) * chunk_size)), ptr, chunk_size);\
-			ptr = (void*)((char*)ptr + chunk_size);\
+			ptr += chunk_size;\
 		})
-=======
-		memcpy((void*)((char*)m_area->area + ((x) * chunk_size)), ptr, chunk_size);\
-		ptr += chunk_size;})
->>>>>>> e855cee1
 
 			bitmap_foreach_set(m_area->use_bitmap, bitmap_size, copy_to_area);
 #undef copy_to_area
@@ -553,7 +497,7 @@
 
 
 /**
-* This function restores a full log in the address space where the logical process will be
+* This function restores an incremental log in the address space where the logical process will be
 * able to use it as the current state.
 * Operations performed by the algorithm are mostly the opposite of the corresponding log_full
 * function.
@@ -574,41 +518,39 @@
 * 		     logical process.
 */
 void restore_incremental(struct lp_struct *lp, state_t *queue_node) {
-	void *ptr, *log;
-	int	i, num_areas,
-		original_num_areas;
-	unsigned int *bitmap_pointer;
+	unsigned char *ptr, *log;
+	rootsim_bitmap *bitmap_pointer, **to_be_restored;
 	size_t chunk_size, bitmap_size;
-	struct malloc_area *m_area, *curr_m_area;
+	malloc_area *m_area, *curr_m_area;
 	state_t *curr_node;
-	struct malloc_area *new_area;
-	int siz;
-	struct malloc_state *m_state = lp->mm->m_state;
+	malloc_area *new_area;
+	int i;
+	malloc_state *m_state = lp->mm->m_state;
 
 	timer recovery_timer;
 	timer_start(recovery_timer);
 
-	original_num_areas = m_state->num_areas;
+	int original_num_areas = m_state->num_areas;
 
 	new_area = m_state->areas;
 
 	// Restore malloc_state
-	__real_memcpy(m_state, queue_node->log, sizeof(struct malloc_state));
+	__real_memcpy(m_state, queue_node->log, sizeof(malloc_state));
 
 	m_state->areas = new_area;
 
 	// max_areas: it's possible, scanning backwards, to find a greater number of active areas than the one
 	// in the state we're rolling back to. Hence, max_areas keeps the greater number of areas ever reached
 	// during the simulation
-        rootsim_bitmap **to_be_restored = __real_malloc(m_state->max_num_areas * sizeof(rootsim_bitmap *));
-        __real_memset(to_be_restored, 0, m_state->max_num_areas * sizeof(rootsim_bitmap *));
+	to_be_restored = __real_malloc(m_state->max_num_areas * sizeof(rootsim_bitmap *));
+	__real_memset(to_be_restored, 0, m_state->max_num_areas * sizeof(rootsim_bitmap *));
 
 	curr_node = queue_node;
 
 	// Handle incremental logs
 	printf("Restore Incremental: \n");
 	fflush(stdout);
-	while(is_incremental((struct malloc_state *)(curr_node->log))) {
+	while(is_incremental(curr_node->log)) {
 		printf("LVT: %f\n", curr_node->lvt);
 		fflush(stdout);
 
@@ -616,68 +558,65 @@
 		ptr = log;
 
 		// Skip malloc_state
-		ptr = (void*)((char*)ptr + sizeof(struct malloc_state));
-
-		// Get the number of areas in current log
-		num_areas = ((struct malloc_state *)log)->dirty_areas;
+		ptr += sizeof(malloc_state);
 
 		// Handle areas in current incremental log
-		for(i = 0; i < num_areas; i++) {
+		for(i = 0; i < m_state->max_num_areas; i++) {
 
 			// Get current malloc_area
-			curr_m_area = (struct malloc_area *)ptr;
-			m_area = (struct malloc_area *)&m_state->areas[curr_m_area->idx];
+			curr_m_area = (malloc_area *)ptr;
+			m_area = (malloc_area *)&m_state->areas[curr_m_area->idx];
 
 			printf("Processing m_area %d\n", curr_m_area->idx);
 			fflush(stdout);
 
-			ptr = (void *)((char *)ptr + sizeof(struct malloc_area));
+			ptr += sizeof(malloc_area);
 
 			chunk_size = UNTAGGED_CHUNK_SIZE(curr_m_area);
 
 			bitmap_size = bitmap_required_size(m_area->num_chunks);
 
 			// Check whether the malloc_area has not already been restored
-                        if(to_be_restored[curr_m_area->idx] == NULL) {
-
-                                // No chunks restored so far
+			if(to_be_restored[curr_m_area->idx] == NULL) {
+
+				// No chunks restored so far
 				to_be_restored[curr_m_area->idx] = __real_malloc(bitmap_size);
-                        	// little "hack", this allows us to save some negations
-                        	// and reuse the bitmap iterations functions
-                                __real_memset(to_be_restored[curr_m_area->idx], UCHAR_MAX, bitmap_size);
-
-                                // Restore m_area
-                                __real_memcpy(m_area, curr_m_area, sizeof(struct malloc_area));
-
-                                m_area->dirty_chunks = 0;
-                                m_area->state_changed = 0;
-
-                                // Restore use bitmap
-                                __real_memcpy(m_area->use_bitmap, ptr, bitmap_size);
-
-                                // Reset dirty bitmap
-				__real_memset((void *)m_area->dirty_bitmap, 0, bitmap_size);
-                        }
-
-                        // make ptr point to dirty bitmap
-                        ptr = (void *)((char *)ptr + bitmap_size);
-
-                        if (curr_m_area->dirty_chunks == 0)
-                                continue;
+				// little "hack", this allows us to save some negations
+				// and reuse the bitmap iterations functions
+				__real_memset(to_be_restored[curr_m_area->idx], UCHAR_MAX, bitmap_size);
+
+				// Restore m_area
+				__real_memcpy(m_area, curr_m_area, sizeof(malloc_area));
+
+				m_area->dirty_chunks = 0;
+				m_area->state_changed = 0;
+
+				// Restore use bitmap
+				__real_memcpy(m_area->use_bitmap, ptr, bitmap_size);
+
+				// Reset dirty bitmap
+				__real_memset(m_area->dirty_bitmap, 0, bitmap_size);
+			}
+
+			// make ptr point to dirty bitmap
+			ptr += bitmap_size;
+
+			if (curr_m_area->dirty_chunks == 0)
+				continue;
 
 			// bitmap_pointer now points to the dirty bitmap
 			// which has been previously saved in the checkpoint
-                        bitmap_pointer = (unsigned int*)ptr;
-
-                        // make ptr point to chunks
-                        ptr = (void *)((char *)ptr + bitmap_size);
+			bitmap_pointer = ptr;
+
+			// make ptr point to chunks
+			ptr += bitmap_size;
 
 #define copy_to_area_check_already(x) ({\
 			if(bitmap_check(to_be_restored[curr_m_area->idx], x)){\
 				__real_memcpy((void*)((char*)m_area->area + ((x) * chunk_size)), ptr, chunk_size);\
 				bitmap_reset(to_be_restored[curr_m_area->idx], x);\
 			}\
-			ptr = (void*)((char*)ptr + chunk_size);\
+			ptr += chunk_size;\
 		})
 
 			bitmap_foreach_set(bitmap_pointer, bitmap_size, copy_to_area_check_already);
@@ -686,12 +625,9 @@
 		}
 
 		// Sanity check
-		siz = sizeof(struct malloc_state) + ((struct malloc_state *)log)->dirty_areas * sizeof(struct malloc_area) + ((struct malloc_state *)log)->dirty_bitmap_size + ((struct malloc_state *)log)->total_inc_size;
-        	if (ptr != (char *)log + siz){
-			//abort();
-			//rootsim_error(true, "The incremental log size does not match. Aborting...\n");
-			rootsim_error(false, "The incremental log size does not match. Aborting...\n");
-        	}
+		if (ptr != (unsigned char *)log + ((malloc_state *)log)->total_inc_size){
+			rootsim_error(true, "The incremental log size does not match. Aborting...\n");
+		}
 
 		// Handle previous log
 		curr_node = list_prev(curr_node);
@@ -711,19 +647,15 @@
 	ptr = log;
 
 	// Skip malloc_state
-	ptr = (void *)((char *)ptr + sizeof(struct malloc_state));
-
-	// Get the number of busy areas in current log
-	num_areas = ((struct malloc_state *)log)->busy_areas;
-
-	for(i = 0; i < num_areas; i++) {
-
+	ptr += sizeof(malloc_state);
+
+	for(i = 0; i < m_state->max_num_areas; i++) {
 
 		// Get current malloc_area
-		curr_m_area = (struct malloc_area *)ptr;
-
-		m_area = (struct malloc_area *)&m_state->areas[curr_m_area->idx];
-		ptr = (void *)((char *)ptr + sizeof(struct malloc_area));
+		curr_m_area = (malloc_area *)ptr;
+
+		m_area = (malloc_area *)&m_state->areas[curr_m_area->idx];
+		ptr += sizeof(malloc_area);
 
 		chunk_size = UNTAGGED_CHUNK_SIZE(curr_m_area);
 
@@ -737,7 +669,7 @@
 			__real_memset(to_be_restored[curr_m_area->idx], UCHAR_MAX, bitmap_size);
 
 			// Restore m_area
-			__real_memcpy(m_area, curr_m_area, sizeof(struct malloc_area));
+			__real_memcpy(m_area, curr_m_area, sizeof(malloc_area));
 
 			// Restore use bitmap
 			__real_memcpy(m_area->use_bitmap, ptr, bitmap_size);
@@ -745,14 +677,14 @@
 			// Reset dirty bitmapstatistics_post_data(lp, STAT_CKPT_MEM, (double)size);
 			m_area->dirty_chunks = 0;
 			m_area->state_changed = 0;
-			__real_memset((void *)m_area->dirty_bitmap, 0, bitmap_size);
+			__real_memset(m_area->dirty_bitmap, 0, bitmap_size);
 		}
 
 		// ptr points to use bitmap
-		bitmap_pointer = (unsigned int*)ptr;
+		bitmap_pointer = ptr;
 
 		// ptr points to chunks
-		ptr = (void *)((char *)ptr + bitmap_size);
+		ptr += bitmap_size;
 
 
 		if(CHECK_LOG_MODE_BIT(curr_m_area)){
@@ -784,8 +716,7 @@
 	}
 
 	// Sanity check
-	siz = sizeof(struct malloc_state) + ((struct malloc_state *)log)->busy_areas * sizeof(struct malloc_area) + ((struct malloc_state *)log)->bitmap_size + ((struct malloc_state *)log)->total_log_size;
-	if (ptr != (char *)log + siz){
+	if (ptr != (unsigned char *)log + ((malloc_state *)log)->total_log_size){
 		rootsim_error(true, "The full log size does not match. Aborting...\n");
 	}
 
@@ -845,8 +776,6 @@
 
 	m_state->timestamp = -1;
 	m_state->is_incremental = false;
-	m_state->dirty_areas = 0;
-	m_state->dirty_bitmap_size = 0;
 	m_state->total_inc_size = 0;
 
 	statistics_post_data(lp, STAT_RECOVERY_TIME, (double)timer_value_micro(recovery_timer));
@@ -870,7 +799,7 @@
 void log_restore(struct lp_struct *lp, state_t *state_queue_node)
 {
 	statistics_post_data(lp, STAT_RECOVERY, 1.0);
-	if (((struct malloc_state *)(state_queue_node->log))->is_incremental)
+	if (((malloc_state *)(state_queue_node->log))->is_incremental)
 		restore_incremental(lp, state_queue_node);
 	else
 		restore_full(lp, state_queue_node->log);
@@ -891,10 +820,4 @@
 	if (likely(ckpt != NULL)) {
 		__real_free(ckpt);
 	}
-}
-
-
-bool is_incremental(void *ckpt)
-{
-	return ((struct malloc_state *)ckpt)->is_incremental;
 }