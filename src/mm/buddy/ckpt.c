--- conflicted
+++ resolved
@@ -3,11 +3,7 @@
  *
  * @brief Checkpointing capabilities
  *
-<<<<<<< HEAD
- * SPDX-FileCopyrightText: 2008-2021 HPDCS Group <rootsim@googlegroups.com>
-=======
  * SPDX-FileCopyrightText: 2008-2022 HPDCS Group <rootsim@googlegroups.com>
->>>>>>> 847a0df0
  * SPDX-License-Identifier: GPL-3.0-only
  */
 #include <mm/buddy/ckpt.h>
