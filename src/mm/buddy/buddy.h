/**
 * @file mm/buddy/buddy.h
 *
 * @brief A Buddy System implementation
 *
 * SPDX-FileCopyrightText: 2008-2022 HPDCS Group <rootsim@googlegroups.com>
 * SPDX-License-Identifier: GPL-3.0-only
 */
#pragma once

#include <datatypes/bitmap.h>

#include <assert.h>
#include <stdalign.h>
#include <stdbool.h>
#include <stddef.h>
#include <stdint.h>

<<<<<<< HEAD
#define B_TOTAL_EXP 23U
#define B_BLOCK_EXP 10U

// doesn't work correctly for 0 values!
#define next_exp_of_2(i) (sizeof(i) * CHAR_BIT - intrinsics_clz(i))
#define buddy_allocation_block_compute(req_size) next_exp_of_2(max(req_size, 1U << B_BLOCK_EXP) - 1);
=======
#define B_TOTAL_EXP 16U
#define B_BLOCK_EXP 6U
>>>>>>> 847a0df0

#define next_exp_of_2(i) (sizeof(i) * CHAR_BIT - intrinsics_clz(i))
#define buddy_allocation_block_compute(req_size) next_exp_of_2(max(req_size, 1U << B_BLOCK_EXP) - 1);

#define buddy_left_child(i) (((i) << 1U) + 1U)
#define buddy_right_child(i) (((i) << 1U) + 2U)
#define buddy_parent(i) ((((i) + 1) >> 1U) - 1U)

<<<<<<< HEAD
/// The checkpointable memory context assigned to a single LP
=======
/// The checkpointable memory context of a single buddy system
>>>>>>> 847a0df0
struct buddy_state {
	/// The checkpointed binary tree representing the buddy system
	/** the last char is actually unused */
	alignas(16) uint8_t longest[(1U << (B_TOTAL_EXP - B_BLOCK_EXP + 1))];
	/// The memory buffer served to the model
	alignas(16) unsigned char base_mem[1U << B_TOTAL_EXP];
	/// Keeps track of memory blocks which have been dirtied by a write
	block_bitmap dirty[
		bitmap_required_size(
		// this tracks writes to the allocation tree
			(1 << (B_TOTAL_EXP - 2 * B_BLOCK_EXP + 1)) +
		// while this tracks writes to the actual memory buffer
			(1 << (B_TOTAL_EXP - B_BLOCK_EXP))
		)
	];
};

static_assert(
	offsetof(struct buddy_state, longest) ==
	offsetof(struct buddy_state, base_mem) -
	sizeof(((struct buddy_state *)0)->longest),
	"longest and base_mem are not contiguous, this will break incremental checkpointing");

extern void buddy_init(struct buddy_state *self);
extern void *buddy_malloc(struct buddy_state *self, uint_fast8_t req_blks_exp);
extern uint_fast32_t buddy_free(struct buddy_state *self, void *ptr);

struct buddy_realloc_res {
	bool handled;
	union {
		int_fast32_t variation;
		uint_fast32_t original;
	};
};
extern struct buddy_realloc_res buddy_best_effort_realloc(struct buddy_state *self, void *ptr, size_t req_size);
extern void buddy_dirty_mark(struct buddy_state *self, const void *ptr, size_t s);<|MERGE_RESOLUTION|>--- conflicted
+++ resolved
@@ -16,17 +16,8 @@
 #include <stddef.h>
 #include <stdint.h>
 
-<<<<<<< HEAD
-#define B_TOTAL_EXP 23U
-#define B_BLOCK_EXP 10U
-
-// doesn't work correctly for 0 values!
-#define next_exp_of_2(i) (sizeof(i) * CHAR_BIT - intrinsics_clz(i))
-#define buddy_allocation_block_compute(req_size) next_exp_of_2(max(req_size, 1U << B_BLOCK_EXP) - 1);
-=======
 #define B_TOTAL_EXP 16U
 #define B_BLOCK_EXP 6U
->>>>>>> 847a0df0
 
 #define next_exp_of_2(i) (sizeof(i) * CHAR_BIT - intrinsics_clz(i))
 #define buddy_allocation_block_compute(req_size) next_exp_of_2(max(req_size, 1U << B_BLOCK_EXP) - 1);
@@ -35,11 +26,7 @@
 #define buddy_right_child(i) (((i) << 1U) + 2U)
 #define buddy_parent(i) ((((i) + 1) >> 1U) - 1U)
 
-<<<<<<< HEAD
-/// The checkpointable memory context assigned to a single LP
-=======
 /// The checkpointable memory context of a single buddy system
->>>>>>> 847a0df0
 struct buddy_state {
 	/// The checkpointed binary tree representing the buddy system
 	/** the last char is actually unused */
