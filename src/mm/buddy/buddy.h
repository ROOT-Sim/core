--- conflicted
+++ resolved
@@ -16,14 +16,8 @@
 #include <stddef.h>
 #include <stdint.h>
 
-<<<<<<< HEAD
-#define B_LOG_INCREMENTAL_THRESHOLD 4
-#define B_TOTAL_EXP 23U
+#define B_TOTAL_EXP 20U
 #define B_BLOCK_EXP 8U
-=======
-#define B_TOTAL_EXP 16U
-#define B_BLOCK_EXP 6U
->>>>>>> a1bac12e
 
 // doesn't work correctly for 0 values!
 #define next_exp_of_2(i) (sizeof(i) * CHAR_BIT - intrinsics_clz(i))
