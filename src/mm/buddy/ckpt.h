--- conflicted
+++ resolved
@@ -1,19 +1,10 @@
 /**
-<<<<<<< HEAD
  * @file mm/buddy/ckpt.h
  *
  * @brief Checkpointing capabilities
  *
- * SPDX-FileCopyrightText: 2008-2021 HPDCS Group <rootsim@googlegroups.com>
+ * SPDX-FileCopyrightText: 2008-2022 HPDCS Group <rootsim@googlegroups.com>
  * SPDX-License-Identifier: GPL-3.0-only
-=======
-* @file mm/buddy/ckpt.h
-*
-* @brief Checkpointing capabilities
-*
-* SPDX-FileCopyrightText: 2008-2022 HPDCS Group <rootsim@googlegroups.com>
-* SPDX-License-Identifier: GPL-3.0-only
->>>>>>> a9126a6a
  */
 #pragma once
 
