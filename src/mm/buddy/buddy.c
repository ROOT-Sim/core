/**
 * @file mm/buddy/buddy.c
 *
 * @brief A Buddy System implementation
 *
 * SPDX-FileCopyrightText: 2008-2021 HPDCS Group <rootsim@googlegroups.com>
 * SPDX-License-Identifier: GPL-3.0-only
 */
#include <mm/buddy/buddy.h>

#include <core/core.h>
#include <core/intrinsics.h>
#include <lp/lp.h>
#include <mm/buddy/ckpt.h>

#include <errno.h>
#include <stdlib.h>

#define is_power_of_2(i) (!((i) & ((i) - 1)))
#define next_exp_of_2(i) (sizeof(i) * CHAR_BIT - intrinsics_clz(i))

void model_allocator_lp_init(void)
{
	struct mm_state *self = &current_lp->mm_state;
	uint_fast8_t node_size = B_TOTAL_EXP;

	for (uint_fast32_t i = 0;
		i < sizeof(self->longest) / sizeof(*self->longest); ++i) {
		self->longest[i] = node_size;
		node_size -= is_power_of_2(i + 2);
	}

	self->used_mem = 0;
	array_init(self->logs);
}

void model_allocator_lp_fini(void)
{
	struct mm_state *self = &current_lp->mm_state;
	array_count_t i = array_count(self->logs);
	while (i--)
		checkpoint_full_free(array_get_at(self->logs, i).c);

	array_fini(self->logs);
}

visible void *malloc_mt(size_t req_size)
{
	if(unlikely(!req_size))
		return NULL;

	struct mm_state *self = &current_lp->mm_state;
	uint_fast8_t req_blks = max(next_exp_of_2(req_size - 1), B_BLOCK_EXP);

	if (unlikely(self->longest[0] < req_blks)) {
		errno = ENOMEM;
		log_log(LOG_WARN, "LP %p is out of memory!", current_lp);
		return NULL;
	}

	/* search recursively for the child */
	uint_fast8_t node_size = B_TOTAL_EXP;
	uint_fast32_t i = 0;
	while (node_size > req_blks) {
		/* choose the child with smaller longest value which
		 * is still large at least *size* */
		i = buddy_left_child(i);
		i += self->longest[i] < req_blks;
		--node_size;
	}

	/* update the *longest* value back */
	self->longest[i] = 0;
	self->used_mem += 1 << node_size;

	uint_fast32_t offset = ((i + 1) << node_size) - (1 << B_TOTAL_EXP);

	while (i) {
		i = buddy_parent(i);
		self->longest[i] = max(
			self->longest[buddy_left_child(i)],
			self->longest[buddy_right_child(i)]
		);
	}

	return ((char *)self->base_mem) + offset;
}

visible void *calloc_mt(size_t nmemb, size_t size)
{
	size_t tot = nmemb * size;
	void *ret = malloc_mt(tot);

	if (likely(ret))
		memset(ret, 0, tot);

	return ret;
}

visible void free_mt(void *ptr)
{
	if (unlikely(!ptr))
		return;

	struct mm_state *self = &current_lp->mm_state;
	uint_fast8_t node_size = B_BLOCK_EXP;
	uint_fast32_t i =
		(((uintptr_t)ptr - (uintptr_t)self->base_mem) >> B_BLOCK_EXP) +
		(1 << (B_TOTAL_EXP - B_BLOCK_EXP)) - 1;

	for (; self->longest[i]; i = buddy_parent(i))
		++node_size;

	self->longest[i] = node_size;
	self->used_mem -= 1 << node_size;

	while (i) {
		i = buddy_parent(i);

		uint_fast8_t left_long = self->longest[buddy_left_child(i)];
		uint_fast8_t right_long = self->longest[buddy_right_child(i)];

		if (left_long == node_size && right_long == node_size) {
			self->longest[i] = node_size + 1;
		} else {
			self->longest[i] = max(left_long, right_long);
		}
		++node_size;
	}
}

visible void *realloc_mt(void *ptr, size_t req_size)
{
	if (!req_size) {
		free_mt(ptr);
		return NULL;
	}
	if (!ptr) {
		return malloc_mt(req_size);
	}

	abort();
	return NULL;
}

<<<<<<< HEAD
#define buddy_tree_visit(longest, on_visit)				\
__extension__({								\
	bool __vis = false;						\
	uint_fast8_t __l = B_TOTAL_EXP;					\
	uint_fast32_t __i = 0;						\
	while (1) {							\
		uint_fast8_t __lon = longest[__i];			\
		if (!__lon) {						\
			uint_fast32_t __len = 1U << __l;		\
			uint_fast32_t __o = 				\
				((__i + 1) << __l) - (1 << B_TOTAL_EXP);\
			on_visit(__o, __len);				\
		} else if(__lon != __l) {				\
			__i = left_child(__i) + __vis;			\
			__vis = false;					\
			__l--;						\
			continue;					\
		}							\
		do {							\
			__vis = !(__i & 1U);				\
			__i = parent(__i);				\
			__l++;						\
		} while(__vis);						\
									\
		if (__l > B_TOTAL_EXP) break;				\
		__vis = true;						\
	}								\
})

#ifdef ROOTSIM_INCREMENTAL

visible void __write_mem(void *ptr, size_t siz)
{
	struct mm_state *self = &current_lp->mm_state;
	uintptr_t diff = (uintptr_t)ptr - (uintptr_t)self->base_mem;
	if (diff >= (1 << B_TOTAL_EXP))
		return;

	uint_fast32_t i = (diff >> B_BLOCK_EXP) +
		(1 << (B_TOTAL_EXP - 2 * B_BLOCK_EXP + 1));

	siz += diff & ((1 << B_BLOCK_EXP) - 1);
	--siz;
	siz >>= B_BLOCK_EXP;
	self->dirty_mem += siz;
	do {
		bitmap_set(self->dirty, i + siz);
	} while(siz--);
}

static struct mm_checkpoint *checkpoint_incremental_take(struct mm_state *self)
{
	uint_fast32_t bset = bitmap_count_set(self->dirty, sizeof(self->dirty));

	struct mm_checkpoint *ret = mm_alloc(
		offsetof(struct mm_checkpoint, longest) +
		bset * (1 << B_BLOCK_EXP));

	unsigned char *ptr = ret->longest;
	const unsigned char *src = self->longest;

#define copy_block_to_ckp(i) 						\
__extension__({								\
	memcpy(ptr, src + (i << B_BLOCK_EXP), 1 << B_BLOCK_EXP);	\
	ptr += 1 << B_BLOCK_EXP;					\
})

	bitmap_foreach_set(self->dirty, sizeof(self->dirty), copy_block_to_ckp);
#undef copy_block_to_ckp

	ret->used_mem = self->used_mem;
	memcpy(ret->dirty, self->dirty, sizeof(self->dirty));
	ret->is_incremental = true;
	return ret;
}

static void checkpoint_incremental_restore(struct mm_state *self,
	const struct mm_checkpoint *ckp)
{
	self->used_mem = ckp->used_mem;

	array_count_t i = array_count(self->logs) - 1;
	const struct mm_checkpoint *cur_ckp = array_get_at(self->logs, i).c;

	while (cur_ckp != ckp) {
		bitmap_merge_or(self->dirty, cur_ckp->dirty,
			sizeof(self->dirty));
		cur_ckp = array_get_at(self->logs, --i).c;
	}

#define copy_dirty_block(i) 						\
__extension__({								\
	if (bitmap_check(self->dirty, i)) {				\
		memcpy(self->longest + (i << B_BLOCK_EXP), ptr,		\
		       1 << B_BLOCK_EXP);				\
		bitmap_reset(self->dirty, i);				\
		bset--;							\
	}								\
	ptr += 1 << B_BLOCK_EXP;					\
})

	uint_fast32_t bset = bitmap_count_set(self->dirty, sizeof(self->dirty));
	do {
		const unsigned char *ptr = cur_ckp->longest;
		bitmap_foreach_set(cur_ckp->dirty, sizeof(cur_ckp->dirty),
			copy_dirty_block);
		cur_ckp = array_get_at(self->logs, --i).c;
	} while (bset && cur_ckp->is_incremental);

#undef copy_dirty_block

	if (!bset)
		return;

#define copy_block_from_ckp(i) 						\
__extension__({								\
	memcpy(self->longest + (i << B_BLOCK_EXP), cur_ckp->longest + 	\
		(i << B_BLOCK_EXP), 1 << B_BLOCK_EXP);			\
})

	const unsigned tree_bit_size =
		bitmap_required_size(1 << (B_TOTAL_EXP - 2 * B_BLOCK_EXP + 1));
	bitmap_foreach_set(self->dirty, tree_bit_size, copy_block_from_ckp);
#undef copy_block_from_ckp

#define buddy_block_dirty_from_ckp(offset, len)				\
__extension__({								\
	uint_fast32_t b_off = (offset >> B_BLOCK_EXP) + 		\
		(1 << (B_TOTAL_EXP - 2 * B_BLOCK_EXP + 1));		\
	uint_fast32_t b_len = len >> B_BLOCK_EXP;			\
	while (b_len--) {						\
		if (bitmap_check(self->dirty, b_off)) {			\
			memcpy(self->longest + (b_off << B_BLOCK_EXP), 	\
			       ptr, (1 << B_BLOCK_EXP));		\
		}							\
		ptr += 1 << B_BLOCK_EXP;				\
		b_off++;						\
	}								\
})

	const unsigned char *ptr = cur_ckp->base_mem;
	buddy_tree_visit(self->longest, buddy_block_dirty_from_ckp);
#undef buddy_block_dirty_from_ckp
}

#endif

static struct mm_checkpoint *checkpoint_full_take(const struct mm_state *self)
{
	struct mm_checkpoint *ret = mm_alloc(
		offsetof(struct mm_checkpoint, base_mem) + self->used_mem);

#ifdef ROOTSIM_INCREMENTAL
	ret->is_incremental = false;
	memcpy(ret->dirty, self->dirty, sizeof(self->dirty));
#endif

	ret->used_mem = self->used_mem;
	memcpy(ret->longest, self->longest, sizeof(ret->longest));

#define buddy_block_copy_to_ckp(offset, len)				\
__extension__({								\
	memcpy(ptr, self->base_mem + offset, len);			\
	ptr += len;							\
})

	unsigned char *ptr = ret->base_mem;
	buddy_tree_visit(self->longest, buddy_block_copy_to_ckp);

#undef buddy_block_copy_to_ckp
	return ret;
}

static void checkpoint_full_restore(struct mm_state *self,
	const struct mm_checkpoint *ckp)
{
	self->used_mem = ckp->used_mem;
	memcpy(self->longest, ckp->longest, sizeof(self->longest));

#define buddy_block_copy_from_ckp(offset, len)				\
__extension__({								\
	memcpy(self->base_mem + offset, ptr, len);			\
	ptr += len;							\
})

	const unsigned char *ptr = ckp->base_mem;
	buddy_tree_visit(self->longest, buddy_block_copy_from_ckp);

#undef buddy_block_copy_from_ckp
}

=======
>>>>>>> f3b8dbda
void model_allocator_checkpoint_take(array_count_t ref_i)
{
	struct mm_state *self = &current_lp->mm_state;
	struct mm_log mm_log = {
		.ref_i = ref_i,
		.c = checkpoint_full_take(self)
	};
	array_push(self->logs, mm_log);
}

void model_allocator_checkpoint_next_force_full(void)
{
}

array_count_t model_allocator_checkpoint_restore(array_count_t ref_i)
{
	struct mm_state *self = &current_lp->mm_state;
	array_count_t i = array_count(self->logs) - 1;
	while (array_get_at(self->logs, i).ref_i > ref_i)
		i--;

	const struct mm_checkpoint *ckp = array_get_at(self->logs, i).c;

	checkpoint_full_restore(self, ckp);

	for (array_count_t j = array_count(self->logs) - 1; j > i; --j)
		checkpoint_full_free(array_get_at(self->logs, j).c);

	array_count(self->logs) = i + 1;
	return array_get_at(self->logs, i).ref_i;
}

array_count_t model_allocator_fossil_lp_collect(struct mm_state *self,
		array_count_t tgt_ref_i)
{
	array_count_t log_i = array_count(self->logs) - 1;
	array_count_t ref_i = array_get_at(self->logs, log_i).ref_i;
	while (ref_i > tgt_ref_i) {
		--log_i;
		ref_i = array_get_at(self->logs, log_i).ref_i;
	}

	array_count_t j = array_count(self->logs);
	while (j > log_i) {
		--j;
		array_get_at(self->logs, j).ref_i -= ref_i;
	}
	while (j--)
		checkpoint_full_free(array_get_at(self->logs, j).c);

	array_truncate_first(self->logs, log_i);
	return ref_i;
}<|MERGE_RESOLUTION|>--- conflicted
+++ resolved
@@ -143,200 +143,6 @@
 	return NULL;
 }
 
-<<<<<<< HEAD
-#define buddy_tree_visit(longest, on_visit)				\
-__extension__({								\
-	bool __vis = false;						\
-	uint_fast8_t __l = B_TOTAL_EXP;					\
-	uint_fast32_t __i = 0;						\
-	while (1) {							\
-		uint_fast8_t __lon = longest[__i];			\
-		if (!__lon) {						\
-			uint_fast32_t __len = 1U << __l;		\
-			uint_fast32_t __o = 				\
-				((__i + 1) << __l) - (1 << B_TOTAL_EXP);\
-			on_visit(__o, __len);				\
-		} else if(__lon != __l) {				\
-			__i = left_child(__i) + __vis;			\
-			__vis = false;					\
-			__l--;						\
-			continue;					\
-		}							\
-		do {							\
-			__vis = !(__i & 1U);				\
-			__i = parent(__i);				\
-			__l++;						\
-		} while(__vis);						\
-									\
-		if (__l > B_TOTAL_EXP) break;				\
-		__vis = true;						\
-	}								\
-})
-
-#ifdef ROOTSIM_INCREMENTAL
-
-visible void __write_mem(void *ptr, size_t siz)
-{
-	struct mm_state *self = &current_lp->mm_state;
-	uintptr_t diff = (uintptr_t)ptr - (uintptr_t)self->base_mem;
-	if (diff >= (1 << B_TOTAL_EXP))
-		return;
-
-	uint_fast32_t i = (diff >> B_BLOCK_EXP) +
-		(1 << (B_TOTAL_EXP - 2 * B_BLOCK_EXP + 1));
-
-	siz += diff & ((1 << B_BLOCK_EXP) - 1);
-	--siz;
-	siz >>= B_BLOCK_EXP;
-	self->dirty_mem += siz;
-	do {
-		bitmap_set(self->dirty, i + siz);
-	} while(siz--);
-}
-
-static struct mm_checkpoint *checkpoint_incremental_take(struct mm_state *self)
-{
-	uint_fast32_t bset = bitmap_count_set(self->dirty, sizeof(self->dirty));
-
-	struct mm_checkpoint *ret = mm_alloc(
-		offsetof(struct mm_checkpoint, longest) +
-		bset * (1 << B_BLOCK_EXP));
-
-	unsigned char *ptr = ret->longest;
-	const unsigned char *src = self->longest;
-
-#define copy_block_to_ckp(i) 						\
-__extension__({								\
-	memcpy(ptr, src + (i << B_BLOCK_EXP), 1 << B_BLOCK_EXP);	\
-	ptr += 1 << B_BLOCK_EXP;					\
-})
-
-	bitmap_foreach_set(self->dirty, sizeof(self->dirty), copy_block_to_ckp);
-#undef copy_block_to_ckp
-
-	ret->used_mem = self->used_mem;
-	memcpy(ret->dirty, self->dirty, sizeof(self->dirty));
-	ret->is_incremental = true;
-	return ret;
-}
-
-static void checkpoint_incremental_restore(struct mm_state *self,
-	const struct mm_checkpoint *ckp)
-{
-	self->used_mem = ckp->used_mem;
-
-	array_count_t i = array_count(self->logs) - 1;
-	const struct mm_checkpoint *cur_ckp = array_get_at(self->logs, i).c;
-
-	while (cur_ckp != ckp) {
-		bitmap_merge_or(self->dirty, cur_ckp->dirty,
-			sizeof(self->dirty));
-		cur_ckp = array_get_at(self->logs, --i).c;
-	}
-
-#define copy_dirty_block(i) 						\
-__extension__({								\
-	if (bitmap_check(self->dirty, i)) {				\
-		memcpy(self->longest + (i << B_BLOCK_EXP), ptr,		\
-		       1 << B_BLOCK_EXP);				\
-		bitmap_reset(self->dirty, i);				\
-		bset--;							\
-	}								\
-	ptr += 1 << B_BLOCK_EXP;					\
-})
-
-	uint_fast32_t bset = bitmap_count_set(self->dirty, sizeof(self->dirty));
-	do {
-		const unsigned char *ptr = cur_ckp->longest;
-		bitmap_foreach_set(cur_ckp->dirty, sizeof(cur_ckp->dirty),
-			copy_dirty_block);
-		cur_ckp = array_get_at(self->logs, --i).c;
-	} while (bset && cur_ckp->is_incremental);
-
-#undef copy_dirty_block
-
-	if (!bset)
-		return;
-
-#define copy_block_from_ckp(i) 						\
-__extension__({								\
-	memcpy(self->longest + (i << B_BLOCK_EXP), cur_ckp->longest + 	\
-		(i << B_BLOCK_EXP), 1 << B_BLOCK_EXP);			\
-})
-
-	const unsigned tree_bit_size =
-		bitmap_required_size(1 << (B_TOTAL_EXP - 2 * B_BLOCK_EXP + 1));
-	bitmap_foreach_set(self->dirty, tree_bit_size, copy_block_from_ckp);
-#undef copy_block_from_ckp
-
-#define buddy_block_dirty_from_ckp(offset, len)				\
-__extension__({								\
-	uint_fast32_t b_off = (offset >> B_BLOCK_EXP) + 		\
-		(1 << (B_TOTAL_EXP - 2 * B_BLOCK_EXP + 1));		\
-	uint_fast32_t b_len = len >> B_BLOCK_EXP;			\
-	while (b_len--) {						\
-		if (bitmap_check(self->dirty, b_off)) {			\
-			memcpy(self->longest + (b_off << B_BLOCK_EXP), 	\
-			       ptr, (1 << B_BLOCK_EXP));		\
-		}							\
-		ptr += 1 << B_BLOCK_EXP;				\
-		b_off++;						\
-	}								\
-})
-
-	const unsigned char *ptr = cur_ckp->base_mem;
-	buddy_tree_visit(self->longest, buddy_block_dirty_from_ckp);
-#undef buddy_block_dirty_from_ckp
-}
-
-#endif
-
-static struct mm_checkpoint *checkpoint_full_take(const struct mm_state *self)
-{
-	struct mm_checkpoint *ret = mm_alloc(
-		offsetof(struct mm_checkpoint, base_mem) + self->used_mem);
-
-#ifdef ROOTSIM_INCREMENTAL
-	ret->is_incremental = false;
-	memcpy(ret->dirty, self->dirty, sizeof(self->dirty));
-#endif
-
-	ret->used_mem = self->used_mem;
-	memcpy(ret->longest, self->longest, sizeof(ret->longest));
-
-#define buddy_block_copy_to_ckp(offset, len)				\
-__extension__({								\
-	memcpy(ptr, self->base_mem + offset, len);			\
-	ptr += len;							\
-})
-
-	unsigned char *ptr = ret->base_mem;
-	buddy_tree_visit(self->longest, buddy_block_copy_to_ckp);
-
-#undef buddy_block_copy_to_ckp
-	return ret;
-}
-
-static void checkpoint_full_restore(struct mm_state *self,
-	const struct mm_checkpoint *ckp)
-{
-	self->used_mem = ckp->used_mem;
-	memcpy(self->longest, ckp->longest, sizeof(self->longest));
-
-#define buddy_block_copy_from_ckp(offset, len)				\
-__extension__({								\
-	memcpy(self->base_mem + offset, ptr, len);			\
-	ptr += len;							\
-})
-
-	const unsigned char *ptr = ckp->base_mem;
-	buddy_tree_visit(self->longest, buddy_block_copy_from_ckp);
-
-#undef buddy_block_copy_from_ckp
-}
-
-=======
->>>>>>> f3b8dbda
 void model_allocator_checkpoint_take(array_count_t ref_i)
 {
 	struct mm_state *self = &current_lp->mm_state;
