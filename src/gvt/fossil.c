--- conflicted
+++ resolved
@@ -15,10 +15,6 @@
 #include <mm/model_allocator.h>
 #include <mm/msg_allocator.h>
 
-#ifdef PUBSUB
-#include <modules/publish_subscribe/pubsub.h>
-#endif
-
 #include <memory.h>
 
 void fossil_lp_on_gvt(struct lp_ctx *lp, simtime_t current_gvt)
@@ -31,30 +27,6 @@
 
 	const struct lp_msg *msg = array_get_at(proc_p->p_msgs, --past_i);
 	do {
-<<<<<<< HEAD
-		--sent_i;
-		j -= (array_get_at(proc_p->sent_msgs, sent_i) == NULL);
-	} while (j > past_i);
-	array_truncate_first(proc_p->sent_msgs, sent_i);
-
-	while (j--)
-		msg_allocator_free(array_get_at(proc_p->past_msgs, j));
-
-	array_truncate_first(proc_p->past_msgs, past_i);
-}
-
-void fossil_collect(simtime_t current_gvt)
-{
-#if defined(ROOTSIM_MPI) || defined(PUBSUB)
-	msg_allocator_fossil_collect(current_gvt);
-#endif
-#ifdef PUBSUB
-	pubsub_fossil_collect(current_gvt);
-#endif
-	for (uint64_t i = lid_thread_first; i < lid_thread_end; ++i) {
-		current_lp = &lps[i];
-		fossil_lp_collect(current_gvt);
-=======
 		if (msg->dest_t < current_gvt)
 			break;
 		while (1) {
@@ -73,7 +45,6 @@
 		struct lp_msg *msg = array_get_at(proc_p->p_msgs, k);
 		if (!is_msg_local_sent(msg))
 			msg_allocator_free(unmark_msg(msg));
->>>>>>> f3b8dbda
 	}
 	array_truncate_first(proc_p->p_msgs, past_i);
 }