/**
*			Copyright (C) 2008-2015 HPDCS Group
*			http://www.dis.uniroma1.it/~hpdcs
*
*
* This file is part of ROOT-Sim (ROme OpTimistic Simulator).
*
* ROOT-Sim is free software; you can redistribute it and/or modify it under the
* terms of the GNU General Public License as published by the Free Software
* Foundation; either version 3 of the License, or (at your option) any later
* version.
*
* ROOT-Sim is distributed in the hope that it will be useful, but WITHOUT ANY
* WARRANTY; without even the implied warranty of MERCHANTABILITY or FITNESS FOR
* A PARTICULAR PURPOSE. See the GNU General Public License for more details.
*
* You should have received a copy of the GNU General Public License along with
* ROOT-Sim; if not, write to the Free Software Foundation, Inc.,
* 51 Franklin St, Fifth Floor, Boston, MA  02110-1301  USA
*
* @file fossil.c
* @brief In this module all the housekeeping operations related to GVT computation phase
* 	 are present.
* @author Alessandro Pellegrini
*/



#include <arch/thread.h>
#include <gvt/gvt.h>
#include <gvt/ccgs.h>
#include <mm/state.h>
#include <mm/dymelor.h>
#include <scheduler/process.h>
#include <statistics/statistics.h>


/// Counter for the invocations of adopt_new_gvt. This is used to determine whether a consistent state must be reconstructed
static unsigned long long snapshot_cycles;

/**
* Determine which snapshots in the state queue can be free'd because are placed before the current time barrier.
*
* Queues are cleaned by deleting all the events the timestamp of which is STRICTLY lower than the time barrier.
* Since state_pointer points to an event in queue_in, the state queue must be cleaned after the input queue.
*
* @author Francesco Quaglia
*
* @param lid The logical process' local identifier
* @param time_barrier The current barrier
*/
void fossil_collection(unsigned int lid, simtime_t time_barrier) {
	state_t *state;
	msg_t *last_kept_event;
	double committed_events;

<<<<<<< HEAD
	time_barrier = 0.7 * time_barrier;
=======
//	time_barrier = 0.7 * time_barrier;
>>>>>>> 885fa2c1

	// State list must be handled differently, as nodes point to malloc'd
	// nodes. We therefore manually scan the list and free the memory.
	while( (state = list_head(LPS[lid]->queue_states)) != NULL && state->lvt < time_barrier) {
		log_delete(list_head(LPS[lid]->queue_states)->log);
		state->last_event = (void *)0xDEADBABE;
		list_pop(lid, LPS[lid]->queue_states);
	}

	// Determine queue pruning horizon
	last_kept_event = list_head(LPS[lid]->queue_states)->last_event;

	// Truncate the input queue, accounting for the event which is pointed by the lastly kept state
	committed_events = (double)list_trunc_before(lid, LPS[lid]->queue_in, timestamp, last_kept_event->timestamp);
	statistics_post_lp_data(lid, STAT_COMMITTED, committed_events);

	// Truncate the output queue
	list_trunc_before(lid, LPS[lid]->queue_out, send_time, last_kept_event->timestamp);

}



/**
* This function is used by Master and Slave Kernels to determine the time barrier
* and perform some housekeeping once the new GVT value has been computed.
*
* @author Francesco Quaglia
*/
<<<<<<< HEAD
void adopt_new_gvt(simtime_t new_gvt, simtime_t new_min_barrier) {
=======
simtime_t adopt_new_gvt(simtime_t new_gvt, simtime_t new_min_barrier) {

//	printf("(%d) adopt new gvt: %f\n", tid, new_gvt);

>>>>>>> 885fa2c1
	register unsigned int i;

	state_t *time_barrier_pointer[n_prc_per_thread];
	bool compute_snapshot;

	printf("%d: gvt: %f barrier: %f\n", tid, new_gvt, new_min_barrier);

	// Snapshot should be recomputed only periodically
	snapshot_cycles++;
	compute_snapshot = ((snapshot_cycles % rootsim_config.gvt_snapshot_cycles) == 0);

	// Precompute the time barrier for each process
	for (i = 0; i < n_prc_per_thread; i++) {
<<<<<<< HEAD
		time_barrier_pointer[i] = find_time_barrier(LPS_bound[i]->lid, new_min_barrier);
=======

		time_barrier_pointer[i] = find_time_barrier(LPS_bound[i]->lid, new_min_barrier);

		if(time_barrier_pointer[i] == NULL)
			lp_time_barrier = 0.0;
		else
			lp_time_barrier = time_barrier_pointer[i]->lvt;
		if (lp_time_barrier > -1) {
			local_time_barrier = min(local_time_barrier, lp_time_barrier);
		}
>>>>>>> 885fa2c1
	}

	// If needed, call the CCGS subsystem
	if(compute_snapshot) {
		ccgs_compute_snapshot(time_barrier_pointer, new_gvt);
	}

	for(i = 0; i < n_prc_per_thread; i++) {

		if(time_barrier_pointer[i] == NULL)
			continue;

		// Execute the fossil collection
		fossil_collection(LPS_bound[i]->lid, time_barrier_pointer[i]->lvt);

		// Actually release memory buffer allocated by the LPs and then released via free() calls
		clean_buffers_on_gvt(LPS_bound[i]->lid, time_barrier_pointer[i]->lvt);
	}
}
<|MERGE_RESOLUTION|>--- conflicted
+++ resolved
@@ -54,11 +54,7 @@
 	msg_t *last_kept_event;
 	double committed_events;
 
-<<<<<<< HEAD
-	time_barrier = 0.7 * time_barrier;
-=======
 //	time_barrier = 0.7 * time_barrier;
->>>>>>> 885fa2c1
 
 	// State list must be handled differently, as nodes point to malloc'd
 	// nodes. We therefore manually scan the list and free the memory.
@@ -81,27 +77,17 @@
 }
 
 
-
 /**
 * This function is used by Master and Slave Kernels to determine the time barrier
 * and perform some housekeeping once the new GVT value has been computed.
 *
 * @author Francesco Quaglia
 */
-<<<<<<< HEAD
 void adopt_new_gvt(simtime_t new_gvt, simtime_t new_min_barrier) {
-=======
-simtime_t adopt_new_gvt(simtime_t new_gvt, simtime_t new_min_barrier) {
-
-//	printf("(%d) adopt new gvt: %f\n", tid, new_gvt);
-
->>>>>>> 885fa2c1
 	register unsigned int i;
 
 	state_t *time_barrier_pointer[n_prc_per_thread];
 	bool compute_snapshot;
-
-	printf("%d: gvt: %f barrier: %f\n", tid, new_gvt, new_min_barrier);
 
 	// Snapshot should be recomputed only periodically
 	snapshot_cycles++;
@@ -109,20 +95,7 @@
 
 	// Precompute the time barrier for each process
 	for (i = 0; i < n_prc_per_thread; i++) {
-<<<<<<< HEAD
 		time_barrier_pointer[i] = find_time_barrier(LPS_bound[i]->lid, new_min_barrier);
-=======
-
-		time_barrier_pointer[i] = find_time_barrier(LPS_bound[i]->lid, new_min_barrier);
-
-		if(time_barrier_pointer[i] == NULL)
-			lp_time_barrier = 0.0;
-		else
-			lp_time_barrier = time_barrier_pointer[i]->lvt;
-		if (lp_time_barrier > -1) {
-			local_time_barrier = min(local_time_barrier, lp_time_barrier);
-		}
->>>>>>> 885fa2c1
 	}
 
 	// If needed, call the CCGS subsystem
