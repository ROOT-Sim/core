/**
*			Copyright (C) 2008-2015 HPDCS Group
*			http://www.dis.uniroma1.it/~hpdcs
*
*
* This file is part of ROOT-Sim (ROme OpTimistic Simulator).
*
* ROOT-Sim is free software; you can redistribute it and/or modify it under the
* terms of the GNU General Public License as published by the Free Software
* Foundation; either version 3 of the License, or (at your option) any later
* version.
*
* ROOT-Sim is distributed in the hope that it will be useful, but WITHOUT ANY
* WARRANTY; without even the implied warranty of MERCHANTABILITY or FITNESS FOR
* A PARTICULAR PURPOSE. See the GNU General Public License for more details.
*
* You should have received a copy of the GNU General Public License along with
* ROOT-Sim; if not, write to the Free Software Foundation, Inc.,
* 51 Franklin St, Fifth Floor, Boston, MA  02110-1301  USA
*
* @file gvt.c
* @brief This module implements the GVT reduction. The current implementation
* 	 is non blocking for observable simulation plaftorms.
* @author Alessandro Pellegrini
* @author Francesco Quaglia
*/


#include <ROOT-Sim.h>
#include <arch/thread.h>
#include <gvt/gvt.h>
#include <gvt/ccgs.h>
#include <core/core.h>
#include <core/timer.h>
#include <scheduler/process.h>
#include <scheduler/scheduler.h> // this is for n_prc_per_thread
#include <scheduler/binding.h> // this is for force_rebind_GLP
#include <statistics/statistics.h>
#include <mm/dymelor.h>
<<<<<<< HEAD
=======
#include <scheduler/group.h>
>>>>>>> 885fa2c1

extern  bool verify_time_group(simtime_t timestamp);

<<<<<<< HEAD
=======

>>>>>>> 885fa2c1
// Defintion of GVT-reduction phases
enum gvt_phases {phase_A, phase_send, phase_B, phase_aware, phase_end};


// Timer to know when we have to start GVT computation.
// Each thread could start the GVT reduction phase, so this
// is a per-thread variable.
timer gvt_timer;



/* Data shared across threads */

/// To be used with CAS to determine who is starting the next GVT reduction phase
static volatile unsigned int current_GVT_round = 0;

/// How many threads have left phase A?
static atomic_t counter_A;

/// How many threads have left phase send?
static atomic_t counter_send;

/// How many threads have left phase B?
static atomic_t counter_B;

/// How many threads are aware that the GVT reduction is over?
static atomic_t counter_aware;

/// How many threads have acquired the new GVT?
static atomic_t counter_end;

/** Flag to start a new GVT reduction phase. Explicitly using an int here,
 *  because 'bool' could be compiler dependent, but we must know the size
 *  beforehand, because we're going to use CAS on this. Changing the type could
 *  entail an undefined behaviour. 'false' and 'true' are usually int's (or can be
 *  converted to them by the compiler), so everything should work here.
 */
static volatile unsigned int GVT_flag = 0;

/// Pointers to the barrier states of the bound LPs
static state_t **time_barrier_pointer;


/** Keep track of the last computed gvt value. Its a per-thread variable
 * to avoid synchronization on it, but eventually all threads write here
 * the same exact value.
 * The 'adopted_last_gvt' version is used to maintain the adopted gvt
 * value in a temporary variable. It is then copied to last_gvt during
 * the end phase, to avoid possible critical races when checking the
 * termination upon reaching a certain simulation time value.
 */
static __thread simtime_t last_gvt = 0.0;
static __thread simtime_t adopted_last_gvt = 0.0;

/// What is my phase? All threads start in the initial phase
static __thread enum gvt_phases my_phase = phase_A;

/// Per-thread GVT round counter
static __thread unsigned int my_GVT_round = 0;

/// The local (per-thread) minimum. It's not TLS, rather an array, to allow reduction by master thread
static simtime_t *local_min;

static simtime_t *local_min_barrier;

<<<<<<< HEAD
=======
#ifdef HAVE_GLP_SCH_MODULE
/// Variable to update the time for current group
static __thread simtime_t last_time_group = -1.0;
static bool updated_group = true;
#endif
>>>>>>> 885fa2c1

/**
* Initialization of the GVT subsystem
*
* @author Alessandro Pellegrini
*/
void gvt_init(void) {
	unsigned int i;

	// This allows the first GVT phase to start
	atomic_set(&counter_end, 0);

	// Initialize the local minima
	local_min = rsalloc(sizeof(simtime_t) * n_cores);
	local_min_barrier = rsalloc(sizeof(simtime_t) * n_cores);
	for(i = 0; i < n_cores; i++) {
		local_min[i] = INFTY;
		local_min_barrier[i] = INFTY;
	}

	timer_start(gvt_timer);
}




/**
* Finalizer of the GVT subsystem
*
* @author Alessandro Pellegrini
*/
void gvt_fini(void){
}


/**
 * This function returns the last computed GVT value at each thread.
 * It can be safely used concurrently to keep track of the evolution of
 * the committed trajectory. It's so far mainly used for termination
 * detection based on passed simulation time.
 */
inline simtime_t get_last_gvt(void) {
	return last_gvt;
}



/**
* This is the entry point from the main simulation loop to the GVT subsystem.
* This function is not executed in case of a serial simulation, and is executed
* concurrently by different worker threads in case of a parallel one.
* All the operations here implemented must be re-entrant.
* Any state variable of the GVT implementation must be declared statically and globally
* (in case, on a per-thread basis).
* This function is called at every simulation loop, so at the beginning the code should
* check whether a GVT computation is occurring, or if a computation must be started.
*
* @author Alessandro Pellegrini
*
* @return The newly computed GVT value, or -1.0. Only a Master Thread should return a value
* 	  different from -1.0, to avoid generating too much information. If every thread
* 	  will return a value different from -1.0, nothing will be broken, but all the values
* 	  will be shown associated with the same kernel id (no way to distinguish between
* 	  different threads here).
*/
simtime_t gvt_operations(void) {
	register unsigned int i;
	simtime_t new_gvt;
	simtime_t new_min_barrier;
	state_t *tentative_barrier;

	// GVT reduction initialization.
	// This is different from the paper's pseudocode to reduce
	// slightly the number of clock reads
	if(GVT_flag == 0 && atomic_read(&counter_end) == 0) {


		// When using ULT, creating stacks might require more time than
		// the first gvt phase. In this case, we enter the GVT reduction
		// before running INIT. This makes all the assumptions about the
		// fact that bound is not null fail, and everything here inevitably
		// crashes. This is a sanity check for this.

		// Has enough time passed since the last GVT reduction?
		if ( timer_value_milli(gvt_timer) > (int)rootsim_config.gvt_time_period &&
		    iCAS(&current_GVT_round, my_GVT_round, my_GVT_round + 1)) {

			// Reduce the current CCGS termination detection
			ccgs_reduce_termination();

			// Reset atomic counters and make all threads compute the GVT
			atomic_set(&counter_A, n_cores);
			atomic_set(&counter_send, n_cores);
			atomic_set(&counter_B, n_cores);
			atomic_set(&counter_aware, n_cores);
			atomic_set(&counter_end, n_cores);
			GVT_flag = 1;

			timer_restart(gvt_timer);
		}
	}


	if(GVT_flag == 1) {

		if(my_phase == phase_A) {

			// Someone has modified the GVT round (possibly me).
			// Keep track of this update
			my_GVT_round = current_GVT_round;

			process_bottom_halves();

			for(i = 0; i < n_prc_per_thread; i++) {
				if(LPS_bound[i]->bound == NULL) {
					local_min[tid] = 0.0;
					local_min_barrier[tid] = 0.0;
					break;
				}

<<<<<<< HEAD
				local_min[tid] = min(local_min[tid], LPS_bound[i]->bound->timestamp);
=======
				#ifdef HAVE_GLP_SCH_MODULE
				if(LPS_bound[i]->state == LP_STATE_SILENT_EXEC && check_start_group(LPS_bound[i]->lid) && verify_time_group(LPS_bound[i]->bound->timestamp)) {
					local_min[tid] = min(local_min[tid], LPS_bound[i]->target_rollback->timestamp);
				} else {
					local_min[tid] = min(local_min[tid], LPS_bound[i]->bound->timestamp);
				}
				#else
					local_min[tid] = min(local_min[tid], LPS_bound[i]->bound->timestamp);
				#endif

>>>>>>> 885fa2c1
				tentative_barrier = find_time_barrier(LPS_bound[i]->lid, LPS_bound[i]->bound->timestamp);
				local_min_barrier[tid] = min(local_min_barrier[tid], tentative_barrier->lvt);
			}
			my_phase = phase_send;	// Entering phase send
			atomic_dec(&counter_A);	// Notify finalization of phase A
			return -1.0;
		}


		if(my_phase == phase_send && atomic_read(&counter_A) == 0) {
			process_bottom_halves();
			schedule();
			my_phase = phase_B;
			atomic_dec(&counter_send);
			return  -1.0;
		}

		if(my_phase == phase_B && atomic_read(&counter_send) == 0) {
			process_bottom_halves();

			for(i = 0; i < n_prc_per_thread; i++) {
				if(LPS_bound[i]->bound == NULL) {
					local_min[tid] = 0.0;
					local_min_barrier[tid] = 0.0;
					break;
				}

<<<<<<< HEAD
				local_min[tid] = min(local_min[tid], LPS_bound[i]->bound->timestamp);
=======
				#ifdef HAVE_GLP_SCH_MODULE
				if(LPS_bound[i]->state == LP_STATE_SILENT_EXEC && check_start_group(LPS_bound[i]->lid) && verify_time_group(LPS_bound[i]->bound->timestamp)) {
					local_min[tid] = min(local_min[tid], LPS_bound[i]->target_rollback->timestamp);
				} else {
					local_min[tid] = min(local_min[tid], LPS_bound[i]->bound->timestamp);
				}
				#else
					local_min[tid] = min(local_min[tid], LPS_bound[i]->bound->timestamp);
				#endif
>>>>>>> 885fa2c1
				tentative_barrier = find_time_barrier(LPS_bound[i]->lid, LPS_bound[i]->bound->timestamp);
				local_min_barrier[tid] = min(local_min_barrier[tid], tentative_barrier->lvt);
			}

			my_phase = phase_aware;
			atomic_dec(&counter_B);
			return  -1.0;
		}


		if(my_phase == phase_aware && atomic_read(&counter_B) == 0) {
			new_gvt = INFTY;
			new_min_barrier = INFTY;

			for(i = 0; i < n_cores; i++) {
				new_gvt = min(local_min[i], new_gvt);
				new_min_barrier = min(local_min_barrier[i], new_min_barrier);
			}

			atomic_dec(&counter_aware);

			if(atomic_read(&counter_aware) == 0) {
				// The last one passing here, resets GVT flag
				iCAS(&GVT_flag, 1, 0);
			}

			// Execute fossil collection and termination detection
			// Each thread stores the last computed value in last_gvt,
			// while the return value is the gvt only for the master
			// thread. To check for termination based on simulation time,
			// this variable must be explicitly inspected using
			// get_last_gvt()
<<<<<<< HEAD
			adopt_new_gvt(new_gvt, new_min_barrier);
			adopted_last_gvt = new_gvt;
=======
			adopted_last_gvt = adopt_new_gvt(new_gvt, new_min_barrier);
>>>>>>> 885fa2c1

			// Dump statistics
			statistics_post_other_data(STAT_GVT, new_gvt);

			my_phase = phase_end;

			return last_gvt;
		}


	} else {

		// GVT flag is not set. We check whether we can reset the
		// internal thread's state, waiting for the beginning of a
		// new phase.
		if(my_phase == phase_end) {

			// Back to phase A for next GVT round
			my_phase = phase_A;
			local_min[tid] = INFTY;
			local_min_barrier[tid] = INFTY;
			atomic_dec(&counter_end);
			last_gvt = adopted_last_gvt;
			#ifdef HAVE_GLP_SCH_MODULE
			if((last_time_group < last_gvt) && master_thread ()){
				printf("LTG:%f /t last_gvt:%f\n",last_time_group,last_gvt);
				updated_group = false;	
				force_rebind_GLP();
			}
			#endif
		}
	}

	return -1.0;
}

bool gvt_stable(void) {
	return (my_phase == phase_A);
}

//TODO MN
#ifdef HAVE_GLP_SCH_MODULE
bool verify_time_group(simtime_t timestamp){	
	//return (timestamp < last_time_group);
	if(timestamp < last_time_group) return true;
	else return false;
}


bool need_clustering(void){
	if(!updated_group){
		printf("last_time_group: %f\n",last_time_group);
		updated_group = true;	
		return updated_group;
	}

	return false;
}

void update_last_time_group(void){
	last_time_group = last_gvt + get_delta_group();
}

simtime_t future_end_group(void){
	return last_gvt + get_delta_group();
}
#endif


<|MERGE_RESOLUTION|>--- conflicted
+++ resolved
@@ -37,17 +37,11 @@
 #include <scheduler/binding.h> // this is for force_rebind_GLP
 #include <statistics/statistics.h>
 #include <mm/dymelor.h>
-<<<<<<< HEAD
-=======
 #include <scheduler/group.h>
->>>>>>> 885fa2c1
 
 extern  bool verify_time_group(simtime_t timestamp);
 
-<<<<<<< HEAD
-=======
-
->>>>>>> 885fa2c1
+
 // Defintion of GVT-reduction phases
 enum gvt_phases {phase_A, phase_send, phase_B, phase_aware, phase_end};
 
@@ -113,14 +107,11 @@
 
 static simtime_t *local_min_barrier;
 
-<<<<<<< HEAD
-=======
 #ifdef HAVE_GLP_SCH_MODULE
 /// Variable to update the time for current group
 static __thread simtime_t last_time_group = -1.0;
 static bool updated_group = true;
 #endif
->>>>>>> 885fa2c1
 
 /**
 * Initialization of the GVT subsystem
@@ -241,9 +232,6 @@
 					break;
 				}
 
-<<<<<<< HEAD
-				local_min[tid] = min(local_min[tid], LPS_bound[i]->bound->timestamp);
-=======
 				#ifdef HAVE_GLP_SCH_MODULE
 				if(LPS_bound[i]->state == LP_STATE_SILENT_EXEC && check_start_group(LPS_bound[i]->lid) && verify_time_group(LPS_bound[i]->bound->timestamp)) {
 					local_min[tid] = min(local_min[tid], LPS_bound[i]->target_rollback->timestamp);
@@ -254,7 +242,6 @@
 					local_min[tid] = min(local_min[tid], LPS_bound[i]->bound->timestamp);
 				#endif
 
->>>>>>> 885fa2c1
 				tentative_barrier = find_time_barrier(LPS_bound[i]->lid, LPS_bound[i]->bound->timestamp);
 				local_min_barrier[tid] = min(local_min_barrier[tid], tentative_barrier->lvt);
 			}
@@ -282,9 +269,6 @@
 					break;
 				}
 
-<<<<<<< HEAD
-				local_min[tid] = min(local_min[tid], LPS_bound[i]->bound->timestamp);
-=======
 				#ifdef HAVE_GLP_SCH_MODULE
 				if(LPS_bound[i]->state == LP_STATE_SILENT_EXEC && check_start_group(LPS_bound[i]->lid) && verify_time_group(LPS_bound[i]->bound->timestamp)) {
 					local_min[tid] = min(local_min[tid], LPS_bound[i]->target_rollback->timestamp);
@@ -294,7 +278,6 @@
 				#else
 					local_min[tid] = min(local_min[tid], LPS_bound[i]->bound->timestamp);
 				#endif
->>>>>>> 885fa2c1
 				tentative_barrier = find_time_barrier(LPS_bound[i]->lid, LPS_bound[i]->bound->timestamp);
 				local_min_barrier[tid] = min(local_min_barrier[tid], tentative_barrier->lvt);
 			}
@@ -327,12 +310,8 @@
 			// thread. To check for termination based on simulation time,
 			// this variable must be explicitly inspected using
 			// get_last_gvt()
-<<<<<<< HEAD
 			adopt_new_gvt(new_gvt, new_min_barrier);
 			adopted_last_gvt = new_gvt;
-=======
-			adopted_last_gvt = adopt_new_gvt(new_gvt, new_min_barrier);
->>>>>>> 885fa2c1
 
 			// Dump statistics
 			statistics_post_other_data(STAT_GVT, new_gvt);
