--- conflicted
+++ resolved
@@ -188,14 +188,12 @@
 
 
 static inline void reduce_local_gvt(void) {
-	unsigned int i;
-
-	for(i = 0; i < n_prc_per_thread; i++) {
-
+
+	foreach_bound_lp(lp) {
 		// If no message has been processed, local estimate for
 		// GVT is forced to 0.0. This can happen, e.g., if
 		// GVT is computed very early in the run
-		if(unlikely(LPS_bound(i)->bound == NULL)) {
+		if(unlikey(lp->bound == NULL)) {
 			local_min[local_tid] = 0.0;
 			break;
 		}
@@ -204,10 +202,10 @@
 		// events, we can safely assume that it should not
 		// participate to the computation of the GVT, because any
 		// event to it will appear *after* the GVT
-		if(LPS_bound(i)->bound->next == NULL)
+		if(current->bound->next == NULL)
 			continue;
 
-		local_min[local_tid] = min(local_min[local_tid], LPS_bound(i)->bound->timestamp);
+		local_min[local_tid] = min(local_min[local_tid], lp->bound->timestamp);
 	}
 }
 
@@ -222,17 +220,7 @@
 		#endif
 		process_bottom_halves();
 
-<<<<<<< HEAD
-		foreach_bound_lp(lp) {
-			if(lp->bound == NULL) {
-				local_min[local_tid] = 0.0;
-				break;
-			}
-			local_min[local_tid] = min(local_min[local_tid], lp->bound->timestamp);
-		}
-=======
 		reduce_local_gvt();
->>>>>>> f6cde7e3
 
 		thread_phase = tphase_send;     // Entering phase send
 		atomic_dec(&counter_A);	// Notify finalization of phase A
@@ -258,18 +246,7 @@
 		#endif
 		process_bottom_halves();
 
-<<<<<<< HEAD
-		foreach_bound_lp(lp) {
-			if(lp->bound == NULL) {
-				local_min[local_tid] = 0.0;
-				break;
-			}
-
-			local_min[local_tid] = min(local_min[local_tid], lp->bound->timestamp);
-		}
-=======
 		reduce_local_gvt();
->>>>>>> f6cde7e3
 
 		#ifdef HAVE_MPI
 		// WARNING: local thread cannot send any remote
