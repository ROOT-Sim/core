/**
 * @file init.c
 *
 * @brief Initialization routines
 *
 * This module implements the simulator initialization routines
 *
 * SPDX-FileCopyrightText: 2008-2025 HPCS Group <rootsim@googlegroups.com>
 * SPDX-License-Identifier: GPL-3.0-only
 */
#include <arch/thread.h>
#include <core/core.h>
#include <distributed/mpi.h>
#include <log/log.h>
#include <parallel/parallel.h>
#include <serial/serial.h>

#include <ROOT-Sim.h>

#include <inttypes.h>
#include <string.h>

/// A flag to check if the core library has been initialized correctly
static bool configuration_done = false;

/// The global configuration of the simulation, passed by the model
struct simulation_configuration global_config = {0};

/**
 * @brief Prints a fancy ROOT-Sim logo
 */
static void print_logo(void)
{
	fprintf(stderr, "\x1b[94m   __ \x1b[90m __   _______   \x1b[94m  _ \x1b[90m       \n");
	fprintf(stderr, "\x1b[94m  /__)\x1b[90m/  ) /  ) /  __ \x1b[94m ( `\x1b[90m . ___ \n");
	fprintf(stderr, "\x1b[94m / \\ \x1b[90m(__/ (__/ (      \x1b[94m._)\x1b[90m / / / )\n");
	fprintf(stderr, "\x1b[0m\n");
}


/**
 * @brief Pretty prints ROOT-Sim current configuration
 */
static void print_config(void)
{
	fprintf(stderr, "\x1b[32m");
	fprintf(stderr, "ROOT-Sim configuration:\n");
	fprintf(stderr, "\x1b[90m");

	fprintf(stderr, "Logical processes: %" PRIu64 "\n", global_config.lps);
	fprintf(stderr, "Termination time: ");
	if(global_config.termination_time == SIMTIME_MAX)
		fprintf(stderr, "not set\n");
	else
		fprintf(stderr, "%lf\n", global_config.termination_time);

	switch (global_config.synchronization) {
		case SERIAL:
			fprintf(stderr, "Parallelism: sequential simulation\n");
			break;
		case TIME_WARP:
			fprintf(stderr, "Parallelism: optimistic synchronization\n");
			break;
	}
	if (global_config.synchronization != SERIAL) {
		if(n_nodes > 1)
			fprintf(stderr, "Parallelism: %d MPI processes\n", n_nodes);
		else
			fprintf(stderr, "Parallelism: %u threads\n", global_config.n_threads);
	}

	fprintf(stderr, "Thread-to-core binding: %s\n", global_config.core_binding ? "enabled" : "disabled");

	fprintf(stderr, "GVT period: %u ms\n", global_config.gvt_period / 1000);

	if(global_config.ckpt_interval) {
		fprintf(stderr, "Checkpoint interval: %u events\n", global_config.ckpt_interval);
	} else {
		if(global_config.synchronization != SERIAL)
			fprintf(stderr, "Checkpoint interval: auto\n");
	}

	fprintf(stderr, "\x1b[39m");

	fprintf(stderr, "\n");
	fflush(stderr);
}

/**
 * @brief Initialize the core library
 *
 * This function must be invoked so as to initialize the core. The structure passed to this function is
 * copied into a library variable, that is used by the core to support the simulation run.
 *
 * @param conf A pointer to a struct simulation_configuration used to configure the core library.
 * @return zero if the configuration is successful, non-zero otherwise.
 */
int RootsimInit(const struct simulation_configuration *conf)
{
	memcpy(&global_config, conf, sizeof(global_config));

	if(unlikely(global_config.lps == 0)) {
		fprintf(stderr, "You must specify the total number of Logical Processes\n");
		return -1;
	}

	if(unlikely(global_config.dispatcher == NULL || global_config.committed == NULL)) {
		fprintf(stderr, "Function pointers not correctly set\n");
		return -1;
	}

	if(unlikely(global_config.n_threads > thread_cores_count())) {
		fprintf(stderr, "Demanding %u cores, which are more than available (%u)\n", global_config.n_threads,
		    thread_cores_count());
		return -1;
	}

	if (global_config.serial) {
		fprintf(stderr, "Using the deprecated `serial` configuration flag. Please swith to `.synchronization = SERIAL` instead\n");
		global_config.synchronization = SERIAL;
	}

	if (unlikely(global_config.synchronization == 0)) {
		fprintf(stderr, "No synchronization algorithm specified.\n");
		return -1;
	}

	log_init(global_config.logfile);

<<<<<<< HEAD
	if (global_config.synchronization == SERIAL)
=======
	if(global_config.serial)
>>>>>>> 3dd9b9aa
		global_config.n_threads = 1;
	else if(global_config.n_threads == 0)
		global_config.n_threads = thread_cores_count();

	if(global_config.termination_time == 0)
		global_config.termination_time = SIMTIME_MAX;

	configuration_done = true;

	return 0;
}

/**
 * @brief Start the simulation
 *
 * This function starts the simulation. It must be called *after* having initialized the ROOT-Sim core
 * by calling RootsimInit(), otherwise the invocation will fail.
 *
 * @return zero on successful simulation completion, non-zero otherwise.
 */
int RootsimRun(void)
{
	int ret;

	if(!configuration_done)
		return -1;

	if(global_config.synchronization == TIME_WARP)
		mpi_global_init(NULL, NULL);

	if(global_config.log_level < LOG_SILENT && !rid) {
		print_logo();
		print_config();
	}

	if(global_config.synchronization == SERIAL) {
		ret = serial_simulation();
	} else {
		ret = parallel_simulation();
		mpi_global_fini();
	}

	return ret;
}<|MERGE_RESOLUTION|>--- conflicted
+++ resolved
@@ -17,7 +17,6 @@
 
 #include <ROOT-Sim.h>
 
-#include <inttypes.h>
 #include <string.h>
 
 /// A flag to check if the core library has been initialized correctly
@@ -127,11 +126,7 @@
 
 	log_init(global_config.logfile);
 
-<<<<<<< HEAD
-	if (global_config.synchronization == SERIAL)
-=======
-	if(global_config.serial)
->>>>>>> 3dd9b9aa
+	if(global_config.synchronization == SERIAL)
 		global_config.n_threads = 1;
 	else if(global_config.n_threads == 0)
 		global_config.n_threads = thread_cores_count();
