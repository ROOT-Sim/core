--- conflicted
+++ resolved
@@ -46,14 +46,13 @@
   rootsim_srcs += 'distributed' / 'no_mpi.c'
 endif
 
-<<<<<<< HEAD
 if get_option('pubsub_msg').enabled()
   rootsim_c_args += '-DPUBSUB=1'
   rootsim_srcs += 'modules' / 'publish_subscribe' / 'pubsub.c'
-=======
+endif
+
 if get_option('iss').enabled()
   rootsim_c_args += '-DROOTSIM_INCREMENTAL=1'
->>>>>>> f3b8dbda
 endif
 
 rootsim_lib = static_library('rootsim', rootsim_srcs, c_args : rootsim_c_args,
