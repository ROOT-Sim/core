/**
 * @file lp/msg.h
 *
 * @brief Message management functions
 *
 * Message management functions
 *
 * SPDX-FileCopyrightText: 2008-2021 HPDCS Group <rootsim@googlegroups.com>
 * SPDX-License-Identifier: GPL-3.0-only
 */
#pragma once

#include <core/core.h>

#include <stdatomic.h>
#include <stddef.h>
#include <limits.h>

#define BASE_PAYLOAD_SIZE 32

<<<<<<< HEAD
#define msg_is_before(msg_a, msg_b) (\
	((msg_a)->dest_t < (msg_b)->dest_t) ||\
	((msg_a)->dest_t == (msg_b)->dest_t && (msg_a)->raw_flags > (msg_b)->raw_flags) ||\
	((msg_a)->dest_t == (msg_b)->dest_t && (msg_a)->raw_flags == (msg_b)->raw_flags && (msg_a) < (msg_b))\
)
=======
#define msg_is_before_serial(ma, mb) ((ma)->dest_t < (mb)->dest_t)

#define msg_is_before(ma, mb) (msg_is_before_serial(ma, mb) || 		\
	((ma)->dest_t == (mb)->dest_t && (ma)->raw_flags > (mb)->raw_flags))

>>>>>>> f3b8dbda
#define msg_bare_size(msg) (offsetof(struct lp_msg, pl) + (msg)->pl_size)
#define msg_anti_size() (offsetof(struct lp_msg, m_seq) + sizeof(uint32_t))

/// A model simulation message
struct lp_msg {
	/// The id of the recipient LP
	lp_id_t dest;
	/// The intended destination logical time of this message
	simtime_t dest_t;
	union {
		/// The flags to handle local anti messages
		_Atomic(uint32_t) flags;
		/// The message unique id, used for inter-node anti messages
		uint32_t raw_flags;
	};
#if LOG_LEVEL <= LOG_DEBUG
	lp_id_t send;
	simtime_t send_t;
#endif
	/// The message sequence number
	uint32_t m_seq;
	/// The message type, a user controlled field
	uint32_t m_type;
	/// The message payload size
	uint32_t pl_size;
	/// Position for heap data structure
	uint_fast32_t pos;
	/// The initial part of the payload
	unsigned char pl[BASE_PAYLOAD_SIZE];
	/// The continuation of the payload
	unsigned char extra_pl[];
};

struct lp_msg_remote_match {
	uint32_t raw_flags;
	uint32_t m_seq;
};

enum msg_flag {
	MSG_FLAG_ANTI 		= 1,
	MSG_FLAG_PROCESSED	= 2,
	MSG_FLAG_RETRACTABLE	= 4
};

#define MSG_FLAGS_BITS 3
<|MERGE_RESOLUTION|>--- conflicted
+++ resolved
@@ -18,19 +18,14 @@
 
 #define BASE_PAYLOAD_SIZE 32
 
-<<<<<<< HEAD
-#define msg_is_before(msg_a, msg_b) (\
-	((msg_a)->dest_t < (msg_b)->dest_t) ||\
-	((msg_a)->dest_t == (msg_b)->dest_t && (msg_a)->raw_flags > (msg_b)->raw_flags) ||\
-	((msg_a)->dest_t == (msg_b)->dest_t && (msg_a)->raw_flags == (msg_b)->raw_flags && (msg_a) < (msg_b))\
-)
-=======
 #define msg_is_before_serial(ma, mb) ((ma)->dest_t < (mb)->dest_t)
 
-#define msg_is_before(ma, mb) (msg_is_before_serial(ma, mb) || 		\
-	((ma)->dest_t == (mb)->dest_t && (ma)->raw_flags > (mb)->raw_flags))
+#define msg_is_before(ma, mb) (\
+	(msg_is_before_serial(ma, mb) ||\
+	((ma)->dest_t == (mb)->dest_t && (ma)->raw_flags > (mb)->raw_flags) ||\
+	((ma)->dest_t == (mb)->dest_t && (ma)->raw_flags == (mb)->raw_flags && (ma) < (mb)))\
+)
 
->>>>>>> f3b8dbda
 #define msg_bare_size(msg) (offsetof(struct lp_msg, pl) + (msg)->pl_size)
 #define msg_anti_size() (offsetof(struct lp_msg, m_seq) + sizeof(uint32_t))
 
