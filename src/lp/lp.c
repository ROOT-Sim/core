/**
 * @file lp/lp.c
 *
 * @brief LP construction functions
 *
 * LP construction functions
 *
 * SPDX-FileCopyrightText: 2008-2021 HPDCS Group <rootsim@googlegroups.com>
 * SPDX-License-Identifier: GPL-3.0-only
 */
#include <lp/lp.h>

#include <core/sync.h>
#include <gvt/fossil.h>

uint64_t lid_node_first;
__thread uint64_t lid_thread_first;
__thread uint64_t lid_thread_end;

__thread struct lp_ctx *current_lp;
struct lp_ctx *lps;
lp_id_t n_lps_node;

/**
 * @brief Compute a the first index of a partition in a linear space of indexes
 * @param part_id the id of the requested partition
 * @param part_cnt the number of requested partitions
 * @param part_fnc the function which computes the partition id from an index
 * @param start_i the first valid index of the space to partition
 * @param tot_i the size of the index space to partition
 *
 * The description is somewhat confusing but this does a simple thing.
 * Each LP has an integer id and we want each node/processing unit to have more
 * or less the same number of LPs assigned to it; this macro computes the first
 * index of the LP to assign to a node/processing unit.
 */
#define partition_start(part_id, part_cnt, part_fnc, start_i, tot_i)	\
__extension__({								\
	lp_id_t _g = (part_id) * (tot_i) / (part_cnt) + start_i;	\
	while (_g > start_i && part_fnc(_g) >= (part_id))		\
		--_g;							\
	while (part_fnc(_g) < (part_id))				\
		++_g;							\
	_g;								\
})

/**
 * @brief Initialize the global data structures for the LPs
 */
void lp_global_init(void)
{
	lid_node_first = partition_start(nid, n_nodes, lid_to_nid, 0, n_lps);
	n_lps_node = partition_start(nid + 1, n_nodes, lid_to_nid, 0, n_lps)
			- lid_node_first;

	lps = mm_alloc(sizeof(*lps) * n_lps_node);
	lps -= lid_node_first;

	if (n_lps_node < n_threads) {
		log_log(LOG_WARN, "The simulation will run with %u threads instead of the available %u",
				n_lps_node, n_threads);
		n_threads = n_lps_node;
	}
}

/**
 * @brief Finalize the global data structures for the LPs
 */
void lp_global_fini(void)
{
	lps += lid_node_first;
	mm_free(lps);
}

/**
 * @brief Initialize the data structures of the LPs hosted in the calling thread
 */
void lp_init(void)
{
	lid_thread_first = partition_start(rid, n_threads, lid_to_rid,
			lid_node_first, n_lps_node);
	lid_thread_end = partition_start(rid + 1, n_threads, lid_to_rid,
			lid_node_first, n_lps_node);

	for (uint64_t i = lid_thread_first; i < lid_thread_end; ++i) {
		struct lp_ctx *lp = &lps[i];
		current_lp = lp;

		model_allocator_lp_init();
		lp->lib_ctx_p = malloc_mt(sizeof(*current_lp->lib_ctx_p));

		lib_lp_init_pr();
		auto_ckpt_lp_init(&lp->auto_ckpt);
		process_lp_init();
		termination_lp_init();
	}
}

/**
 * @brief Finalize the data structures of the LPs hosted in the calling thread
 */
void lp_fini(void)
{
	if (sync_thread_barrier()) {
		for (uint64_t i = 0; i < n_lps_node ; ++i) {
			current_lp = &lps[i + lid_node_first];
			process_lp_deinit();
		}
	}

	sync_thread_barrier();

	for (uint64_t i = lid_thread_first; i < lid_thread_end; ++i) {
		current_lp = &lps[i];

		process_lp_fini();
		lib_lp_fini_pr();
		model_allocator_lp_fini();
	}

	current_lp = NULL;
}

<<<<<<< HEAD
visible lp_id_t lp_id_get_mt(void)
=======
void lp_on_gvt(simtime_t gvt)
{
	for (uint64_t i = lid_thread_first; i < lid_thread_end; ++i) {
		struct lp_ctx *lp = &lps[i];
		fossil_lp_on_gvt(lp, gvt);
		auto_ckpt_lp_on_gvt(&lp->auto_ckpt);
	}
}

/**
 * @brief Compute the id of the currently processed LP
 * @return the id of the current LP
 */
lp_id_t lp_id_get_mt(void)
>>>>>>> f3b8dbda
{
	return current_lp - lps;
}

<<<<<<< HEAD
visible struct lib_ctx *lib_ctx_get_mt(void)
=======
/**
 * @brief Retrieve the user libraries dynamic state of the current LP
 * @return a pointer to the user libraries dynamic state of the current LP
 */
struct lib_ctx *lib_ctx_get_mt(void)
>>>>>>> f3b8dbda
{
	return current_lp->lib_ctx_p;
}<|MERGE_RESOLUTION|>--- conflicted
+++ resolved
@@ -121,9 +121,6 @@
 	current_lp = NULL;
 }
 
-<<<<<<< HEAD
-visible lp_id_t lp_id_get_mt(void)
-=======
 void lp_on_gvt(simtime_t gvt)
 {
 	for (uint64_t i = lid_thread_first; i < lid_thread_end; ++i) {
@@ -138,20 +135,15 @@
  * @return the id of the current LP
  */
 lp_id_t lp_id_get_mt(void)
->>>>>>> f3b8dbda
 {
 	return current_lp - lps;
 }
 
-<<<<<<< HEAD
-visible struct lib_ctx *lib_ctx_get_mt(void)
-=======
 /**
  * @brief Retrieve the user libraries dynamic state of the current LP
  * @return a pointer to the user libraries dynamic state of the current LP
  */
 struct lib_ctx *lib_ctx_get_mt(void)
->>>>>>> f3b8dbda
 {
 	return current_lp->lib_ctx_p;
 }