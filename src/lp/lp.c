/**
 * @file lp/lp.c
 *
 * @brief LP construction functions
 *
 * LP construction functions
 *
 * SPDX-FileCopyrightText: 2008-2022 HPDCS Group <rootsim@googlegroups.com>
 * SPDX-License-Identifier: GPL-3.0-only
 */
#include <lp/lp.h>

#include <datatypes/msg_queue.h>
#include <core/sync.h>
#include <gvt/termination.h>

/// The lowest LP id between the ones hosted on this node
uint64_t lid_node_first;
/// The lowest LP id between the ones hosted on this thread
__thread uint64_t lid_thread_first;
/// One plus the highest LP id between the ones hosted on this thread
__thread uint64_t lid_thread_end;
/// A pointer to the currently processed LP context
__thread struct lp_ctx *current_lp;
/// A pointer to the LP contexts array
/** Valid entries are contained between #lid_node_first and #lid_node_first + #n_lps_node - 1, limits included */
struct lp_ctx *lps;
/// The number of LPs hosted on this node
lp_id_t n_lps_node;

#ifndef NDEBUG
bool lp_initialized;
#endif

/**
 * @brief Compute the first index of a partition in a linear space of indexes
 * @param part_id the id of the requested partition
 * @param part_cnt the number of requested partitions
 * @param part_fnc the function which computes the partition id from an index
 * @param start_i the first valid index of the space to partition
 * @param tot_i the size of the index space to partition
 *
 * The description is somewhat confusing but this does a simple thing. Each LP has an integer id and we want each
 * node/processing unit to have more or less the same number of LPs assigned to it; this macro computes the first index
 * of the LP to assign to a node/processing unit.
 */
#define partition_start(part_id, part_cnt, part_fnc, start_i, tot_i)                                                   \
	__extension__({                                                                                                \
		lp_id_t _g = (part_id) * (tot_i) / (part_cnt) + (start_i);                                             \
		while(_g > (start_i) && part_fnc(_g) >= (part_id))                                                     \
			--_g;                                                                                          \
		while(part_fnc(_g) < (part_id))                                                                        \
			++_g;                                                                                          \
		_g;                                                                                                    \
	})

/**
 * @brief Initialize the global data structures for the LPs
 */
void lp_global_init(void)
{
	lid_node_first = partition_start(nid, n_nodes, lid_to_nid, 0, global_config.lps);
	n_lps_node = partition_start(nid + 1, n_nodes, lid_to_nid, 0, global_config.lps) - lid_node_first;

	lps = mm_alloc(sizeof(*lps) * n_lps_node);
	lps -= lid_node_first;

	if(n_lps_node < global_config.n_threads) {
		logger(LOG_WARN, "The simulation will run with %u threads instead of the requested %u", n_lps_node,
		    global_config.n_threads);
		global_config.n_threads = n_lps_node;
	}
}

/**
 * @brief Finalize the global data structures for the LPs
 */
void lp_global_fini(void)
{
	lps += lid_node_first;
	mm_free(lps);
}

/**
 * @brief Initialize the data structures of the LPs hosted in the calling thread
 */
void lp_init(void)
{
	lid_thread_first = partition_start(rid, global_config.n_threads, lid_to_rid, lid_node_first, n_lps_node);
	lid_thread_end = partition_start(rid + 1, global_config.n_threads, lid_to_rid, lid_node_first, n_lps_node);

	for(uint64_t i = lid_thread_first; i < lid_thread_end; ++i) {
		struct lp_ctx *lp = &lps[i];
		current_lp = lp;

<<<<<<< HEAD
		model_allocator_lp_init(&lp->mm_state);
		lp->lib_ctx = rs_malloc(sizeof(*lp->lib_ctx));
=======
		model_allocator_lp_init();
		lp->state_pointer = NULL;
		lp->fossil_epoch = 0;
		lp->rng_ctx = rs_malloc(sizeof(*lp->rng_ctx));
		random_lib_lp_init();
>>>>>>> 47b82254

		msg_queue_lp_init();
		auto_ckpt_lp_init(&lp->auto_ckpt);
		process_lp_init();
		termination_lp_init();
	}
}

/**
 * @brief Finalize the data structures of the LPs hosted in the calling thread
 */
void lp_fini(void)
{
	if(sync_thread_barrier()) {
		for(uint64_t i = 0; i < n_lps_node; ++i) {
			current_lp = &lps[i + lid_node_first];
			process_lp_deinit();
		}
	}

	sync_thread_barrier();

	for(uint64_t i = lid_thread_first; i < lid_thread_end; ++i) {
		struct lp_ctx *lp = &lps[i];
		current_lp = lp;

		process_lp_fini();
		msg_queue_lp_fini();
		model_allocator_lp_fini(&lp->mm_state);
	}

	current_lp = NULL;
}

/**
 * @brief Set the LP simulation state main pointer
 * @param state The state pointer to be passed to ProcessEvent() for the invoker LP
 */
void SetState(void *state)
{
<<<<<<< HEAD
	for(uint64_t i = lid_thread_first; i < lid_thread_end; ++i) {
		struct lp_ctx *lp = &lps[i];
		fossil_lp_on_gvt(lp, gvt);
		auto_ckpt_lp_on_gvt(&lp->auto_ckpt, model_allocator_state_size(&lp->mm_state));
=======
#ifndef NDEBUG
	if(unlikely(lp_initialized)) {
		logger(LOG_FATAL, "SetState() is being called outside the LP_INIT event!");
		abort();
>>>>>>> 47b82254
	}
#endif
	current_lp->state_pointer = state;
}<|MERGE_RESOLUTION|>--- conflicted
+++ resolved
@@ -93,16 +93,11 @@
 		struct lp_ctx *lp = &lps[i];
 		current_lp = lp;
 
-<<<<<<< HEAD
 		model_allocator_lp_init(&lp->mm_state);
-		lp->lib_ctx = rs_malloc(sizeof(*lp->lib_ctx));
-=======
-		model_allocator_lp_init();
 		lp->state_pointer = NULL;
 		lp->fossil_epoch = 0;
 		lp->rng_ctx = rs_malloc(sizeof(*lp->rng_ctx));
 		random_lib_lp_init();
->>>>>>> 47b82254
 
 		msg_queue_lp_init();
 		auto_ckpt_lp_init(&lp->auto_ckpt);
@@ -143,17 +138,10 @@
  */
 void SetState(void *state)
 {
-<<<<<<< HEAD
-	for(uint64_t i = lid_thread_first; i < lid_thread_end; ++i) {
-		struct lp_ctx *lp = &lps[i];
-		fossil_lp_on_gvt(lp, gvt);
-		auto_ckpt_lp_on_gvt(&lp->auto_ckpt, model_allocator_state_size(&lp->mm_state));
-=======
 #ifndef NDEBUG
 	if(unlikely(lp_initialized)) {
 		logger(LOG_FATAL, "SetState() is being called outside the LP_INIT event!");
 		abort();
->>>>>>> 47b82254
 	}
 #endif
 	current_lp->state_pointer = state;
