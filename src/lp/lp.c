/**
 * @file lp/lp.c
 *
 * @brief LP construction functions
 *
 * LP construction functions
 *
 * SPDX-FileCopyrightText: 2008-2021 HPDCS Group <rootsim@googlegroups.com>
 * SPDX-License-Identifier: GPL-3.0-only
 */
#include <lp/lp.h>

#include <core/sync.h>
#include <gvt/fossil.h>

#ifdef RETRACTABILITY
#include <modules/retractable/retractable.h>
#endif

#ifdef NEURAL
extern void snn_module_lp_init();
#endif

uint64_t lid_node_first;
__thread uint64_t lid_thread_first;
__thread uint64_t lid_thread_end;

__thread struct lp_ctx *current_lp;
struct lp_ctx *lps;
lp_id_t n_lps_node;

/**
 * @brief Compute a the first index of a partition in a linear space of indexes
 * @param part_id the id of the requested partition
 * @param part_cnt the number of requested partitions
 * @param part_fnc the function which computes the partition id from an index
 * @param start_i the first valid index of the space to partition
 * @param tot_i the size of the index space to partition
 *
 * The description is somewhat confusing but this does a simple thing.
 * Each LP has an integer id and we want each node/processing unit to have more
 * or less the same number of LPs assigned to it; this macro computes the first
 * index of the LP to assign to a node/processing unit.
 */
#define partition_start(part_id, part_cnt, part_fnc, start_i, tot_i)	\
__extension__({								\
	lp_id_t _g = (part_id) * (tot_i) / (part_cnt) + start_i;	\
	while (_g > start_i && part_fnc(_g) >= (part_id))		\
		--_g;							\
	while (part_fnc(_g) < (part_id))				\
		++_g;							\
	_g;								\
})

/**
 * @brief Initialize the global data structures for the LPs
 */
void lp_global_init(void)
{
	lid_node_first = partition_start(nid, n_nodes, lid_to_nid, 0, n_lps);
	n_lps_node = partition_start(nid + 1, n_nodes, lid_to_nid, 0, n_lps)
			- lid_node_first;

	lps = mm_alloc(sizeof(*lps) * n_lps_node);
	lps -= lid_node_first;

	if (n_lps_node < n_threads) {
		log_log(LOG_WARN, "The simulation will run with %u threads instead of the available %u",
				n_lps_node, n_threads);
		n_threads = n_lps_node;
	}
}

/**
 * @brief Finalize the global data structures for the LPs
 */
void lp_global_fini(void)
{
	lps += lid_node_first;
	mm_free(lps);
}

/**
 * @brief Initialize the data structures of the LPs hosted in the calling thread
 */
void lp_init(void)
{
	lid_thread_first = partition_start(rid, n_threads, lid_to_rid,
			lid_node_first, n_lps_node);
	lid_thread_end = partition_start(rid + 1, n_threads, lid_to_rid,
			lid_node_first, n_lps_node);

	for (uint64_t i = lid_thread_first; i < lid_thread_end; ++i) {
		struct lp_ctx *lp = &lps[i];
		current_lp = lp;

		model_allocator_lp_init();
		lp->lib_ctx_p = malloc_mt(sizeof(*current_lp->lib_ctx_p));

		lib_lp_init_pr();
<<<<<<< HEAD

#ifdef RETRACTABILITY
		retractable_lib_lp_init();
#endif

#ifdef NEURAL
	}
	
	sync_thread_barrier();
	// Remember this is called once per thread
	snn_module_lp_init();
	
	sync_thread_barrier();

	for (uint64_t i = lid_thread_first; i < lid_thread_end; ++i) {
		current_lp = &lps[i];
#endif
		
=======
		auto_ckpt_lp_init(&lp->auto_ckpt);
>>>>>>> f3b8dbda
		process_lp_init();
		termination_lp_init();
	}
}

/**
 * @brief Finalize the data structures of the LPs hosted in the calling thread
 */
void lp_fini(void)
{
	if (sync_thread_barrier()) {
		for (uint64_t i = 0; i < n_lps_node ; ++i) {
			current_lp = &lps[i + lid_node_first];
			process_lp_deinit();
		}
	}

	sync_thread_barrier();

	for (uint64_t i = lid_thread_first; i < lid_thread_end; ++i) {
		current_lp = &lps[i];

		process_lp_fini();
		lib_lp_fini_pr();
		model_allocator_lp_fini();
	}

	current_lp = NULL;
}

void lp_on_gvt(simtime_t gvt)
{
	for (uint64_t i = lid_thread_first; i < lid_thread_end; ++i) {
		struct lp_ctx *lp = &lps[i];
		fossil_lp_on_gvt(lp, gvt);
		auto_ckpt_lp_on_gvt(&lp->auto_ckpt);
	}
}

/**
 * @brief Compute the id of the currently processed LP
 * @return the id of the current LP
 */
lp_id_t lp_id_get_mt(void)
{
	return current_lp - lps;
}

/**
 * @brief Retrieve the user libraries dynamic state of the current LP
 * @return a pointer to the user libraries dynamic state of the current LP
 */
struct lib_ctx *lib_ctx_get_mt(void)
{
	return current_lp->lib_ctx_p;
}<|MERGE_RESOLUTION|>--- conflicted
+++ resolved
@@ -13,9 +13,10 @@
 #include <core/sync.h>
 #include <gvt/fossil.h>
 
-#ifdef RETRACTABILITY
+// TODO: readd guards
+//#ifdef RETRACTABILITY
 #include <modules/retractable/retractable.h>
-#endif
+//#endif
 
 #ifdef NEURAL
 extern void snn_module_lp_init();
@@ -98,11 +99,13 @@
 		lp->lib_ctx_p = malloc_mt(sizeof(*current_lp->lib_ctx_p));
 
 		lib_lp_init_pr();
-<<<<<<< HEAD
+		auto_ckpt_lp_init(&lp->auto_ckpt);
 
-#ifdef RETRACTABILITY
+// TODO: readd guards
+//#ifdef RETRACTABILITY
+
 		retractable_lib_lp_init();
-#endif
+//#endif
 
 #ifdef NEURAL
 	}
@@ -117,9 +120,6 @@
 		current_lp = &lps[i];
 #endif
 		
-=======
-		auto_ckpt_lp_init(&lp->auto_ckpt);
->>>>>>> f3b8dbda
 		process_lp_init();
 		termination_lp_init();
 	}
