--- conflicted
+++ resolved
@@ -98,13 +98,8 @@
 		lp->fossil_epoch = 0;
 
 		current_lp = lp;
-<<<<<<< HEAD
-		lp->lib_ctx = rs_malloc(sizeof(*lp->lib_ctx));
-		random_lib_lp_init(i, &lp->lib_ctx->rng_ctx);
+
 		retractable_lib_lp_init(lp);
-=======
-
->>>>>>> 8b00b6a7
 		auto_ckpt_lp_init(&lp->auto_ckpt);
 		process_lp_init(lp);
 		termination_lp_init(lp);
