--- conflicted
+++ resolved
@@ -12,12 +12,8 @@
 
 #include <arch/platform.h>
 #include <core/core.h>
-<<<<<<< HEAD
 #include <core/sync.h>
-#include <lib/lib.h>
-=======
 #include <lib/random/random.h>
->>>>>>> 47b82254
 #include <lp/msg.h>
 #include <lp/process.h>
 #include <mm/auto_ckpt.h>
@@ -25,10 +21,7 @@
 
 /// A complete LP context
 struct lp_ctx {
-<<<<<<< HEAD
 	spinlock_t lock;
-=======
->>>>>>> 47b82254
 	/// The termination time of this LP, handled by the termination module
 	simtime_t termination_t;
 	/// The additional libraries context of this LP
