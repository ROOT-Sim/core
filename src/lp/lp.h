--- conflicted
+++ resolved
@@ -21,18 +21,12 @@
 struct lp_ctx {
 	/// The termination time of this LP, handled by the termination module
 	simtime_t termination_t;
-<<<<<<< HEAD
 	/// Position of the retractable entry in the heap data structure
 	array_count_t retractable_pos;
 	/// The housekeeping epoch number
 	unsigned fossil_epoch;
-	/// The additional libraries context of this LP
-	struct lp_lib_ctx {
-		struct rng_ctx rng_ctx;
-		simtime_t retractable_ctx;
-	} *lib_ctx;
-=======
->>>>>>> 8b00b6a7
+	/// Retractable message context
+	simtime_t retractable_ctx;
 	/// The pointer set by the model with the SetState() API call
 	void *state_pointer;
 	/// The automatic checkpointing interval selection data
