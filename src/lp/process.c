/**
 * @file lp/process.c
 *
 * @brief LP state management functions
 *
 * LP state management functions
 *
 * SPDX-FileCopyrightText: 2008-2021 HPDCS Group <rootsim@googlegroups.com>
 * SPDX-License-Identifier: GPL-3.0-only
 */
#include <lp/process.h>

#include <arch/timer.h>
#include <core/init.h>
#include <datatypes/msg_queue.h>
#include <distributed/mpi.h>
#include <gvt/gvt.h>
#include <log/stats.h>
#include <lp/lp.h>
#include <mm/auto_ckpt.h>
#include <mm/msg_allocator.h>
#include <serial/serial.h>

<<<<<<< HEAD
_Thread_local bool silent_processing = false;
static _Thread_local dyn_array(struct lp_msg *) early_antis;
=======
static __thread bool silent_processing = false;
static __thread dyn_array(struct lp_msg_remote_match) early_antis;

#define mark_msg_remote(msg_p) ((struct lp_msg *)(((uintptr_t)(msg_p)) | 2U))
#define mark_msg_sent(msg_p) ((struct lp_msg *)(((uintptr_t)(msg_p)) | 1U))
#define unmark_msg_remote(msg_p) ((struct lp_msg *)(((uintptr_t)(msg_p)) - 2U))
#define unmark_msg_sent(msg_p) ((struct lp_msg *)(((uintptr_t)(msg_p)) - 1U))
>>>>>>> f3b8dbda

void ScheduleNewEvent_pr(lp_id_t receiver, simtime_t timestamp,
		unsigned event_type, const void *payload, unsigned payload_size)
{
	if (unlikely(silent_processing))
		return;

	struct process_data *proc_p = &current_lp->p;
	struct lp_msg *msg = msg_allocator_pack(receiver, timestamp, event_type,
		payload, payload_size);

#if LOG_LEVEL <= LOG_DEBUG
	msg->send = current_lp - lps;
	msg->send_t = proc_p->last_t;
#endif

	nid_t dest_nid = lid_to_nid(receiver);
	if (dest_nid != nid) {
		mpi_remote_msg_send(msg, dest_nid);
		array_push(proc_p->p_msgs, mark_msg_remote(msg));
	} else {
		atomic_store_explicit(&msg->flags, 0U, memory_order_relaxed);
		msg_queue_insert(msg);
		array_push(proc_p->p_msgs, mark_msg_sent(msg));
	}
}


/**
 * @brief Initialize the global state of the simulation
 *
 * Setup the global state of the model by calling its MODEL_INIT handler
 */
void process_global_init(void)
{
	serial_model_init();
}

/**
 * @brief Finalize the global state of the simulation
 *
 * Finalize the global state of the model by calling its MODEL_FINI handler
 */
void process_global_fini(void)
{
	ProcessEvent(0, 0, MODEL_FINI, NULL, 0, NULL);
}

/**
 * @brief Initialize the thread-local processing data structures
 */
void process_init(void)
{
	array_init(early_antis);
}

/**
 * @brief Finalize the thread-local processing data structures
 */
void process_fini(void)
{
	array_fini(early_antis);
}

static inline void checkpoint_take(struct process_data *proc_p)
{
	timer_uint t = timer_hr_new();
	model_allocator_checkpoint_take(array_count(proc_p->p_msgs));
	stats_take(STATS_CKPT, 1);
	stats_take(STATS_CKPT_TIME, timer_hr_value(t));
}

/**
 * @brief Initializes the processing module in the current LP
 */
void process_lp_init(void)
{
	struct lp_ctx *lp = current_lp;
	struct process_data *proc_p = &lp->p;

	array_init(proc_p->p_msgs);

	struct lp_msg *msg = msg_allocator_pack(lp - lps, 0, LP_INIT, NULL, 0U);

	proc_p->last_t = 0;

	ProcessEvent_pr(lp - lps, 0, LP_INIT, NULL, 0, NULL);
	stats_take(STATS_MSG_PROCESSED, 1);

	array_push(proc_p->p_msgs, msg);
	model_allocator_checkpoint_next_force_full();
	checkpoint_take(proc_p);
}

/**
 * @brief Deinitializes the LP by calling the model's DEINIT handler
 */
void process_lp_deinit(void)
{
	struct lp_ctx *this_lp = current_lp;
	ProcessEvent_pr(this_lp - lps, 0, LP_FINI, NULL, 0,
			   this_lp->lib_ctx_p->state_s);
}

/**
 * @brief Finalizes the processing module in the current LP
 */
void process_lp_fini(void)
{
	struct process_data *proc_p = &current_lp->p;
	for (array_count_t i = 0; i < array_count(proc_p->p_msgs); ++i) {
		struct lp_msg *msg = array_get_at(proc_p->p_msgs, i);
		if (is_msg_local_sent(msg))
			continue;
		msg = unmark_msg(msg);
		uint32_t flags = atomic_load_explicit(&msg->flags,
				memory_order_relaxed);
		if (!(flags & MSG_FLAG_ANTI))
			msg_allocator_free(msg);
	}
	array_fini(proc_p->p_msgs);
}

static inline void silent_execution(const struct process_data *proc_p,
		array_count_t last_i, array_count_t past_i)
{
	if (unlikely(last_i >= past_i))
		return;

	timer_uint t = timer_hr_new();
	silent_processing = true;

	void *state_p = current_lp->lib_ctx_p->state_s;
	do {
		const struct lp_msg *msg = array_get_at(proc_p->p_msgs, last_i);
		while (is_msg_sent(msg))
			msg = array_get_at(proc_p->p_msgs, ++last_i);

		ProcessEvent_pr(
			msg->dest,
			msg->dest_t,
			msg->m_type,
			msg->pl,
			msg->pl_size,
			state_p
		);
		stats_take(STATS_MSG_SILENT, 1);
	} while (++last_i < past_i);

	silent_processing = false;
	stats_take(STATS_MSG_SILENT_TIME, timer_hr_value(t));
}

static inline void send_anti_messages(struct process_data *proc_p,
		array_count_t past_i)
{
<<<<<<< HEAD
	array_count_t sent_i = array_count(proc_p->sent_msgs) - 1;
	array_count_t b = array_count(proc_p->past_msgs) - past_i;
	do {
		struct lp_msg *msg = array_get_at(proc_p->sent_msgs, sent_i);
		b -= msg == NULL;
		--sent_i;
	} while(b);

	for (array_count_t i = sent_i + 1; i < array_count(proc_p->sent_msgs);
			++i) {
		struct lp_msg *msg = array_get_at(proc_p->sent_msgs, i);
		if (!msg) {
			continue;
		}

		if (is_pubsub_msg(msg)){
			// a pubsub message sent from this LP
			pub_node_handle_published_antimessage(msg);
			continue;
		}

		nid_t dest_nid = lid_to_nid(msg->dest);
		if (dest_nid != nid) {
			mpi_remote_anti_msg_send(msg, dest_nid);
		} else {
			int msg_status = atomic_fetch_add_explicit(&msg->flags,
				MSG_FLAG_ANTI, memory_order_relaxed);
			if (msg_status & MSG_FLAG_PROCESSED)
				msg_queue_insert(msg);
=======
	array_count_t p_cnt = array_count(proc_p->p_msgs);
	for (array_count_t i = past_i; i < p_cnt; ++i) {
		struct lp_msg *msg = array_get_at(proc_p->p_msgs, i);

		while (is_msg_sent(msg)) {
			if (is_msg_remote(msg)) {
				msg = unmark_msg_remote(msg);
				nid_t dest_nid = lid_to_nid(msg->dest);
				mpi_remote_anti_msg_send(msg, dest_nid);
			} else {
				msg = unmark_msg_sent(msg);
				int f = atomic_fetch_add_explicit(&msg->flags,
					MSG_FLAG_ANTI, memory_order_relaxed);
				if (f & MSG_FLAG_PROCESSED)
					msg_queue_insert(msg);
			}

			msg = array_get_at(proc_p->p_msgs, ++i);
>>>>>>> f3b8dbda
		}

		int f = atomic_fetch_add_explicit(&msg->flags,
			-MSG_FLAG_PROCESSED, memory_order_relaxed);
<<<<<<< HEAD
		if (!(msg_status & MSG_FLAG_ANTI)) {
			msg_queue_insert(msg);
=======
		if (!(f & MSG_FLAG_ANTI)) {
			msg_queue_insert(msg);
			stats_take(STATS_MSG_ROLLBACK, 1);
>>>>>>> f3b8dbda
		}
	}
	array_count(proc_p->p_msgs) = past_i;
}

static void do_rollback(struct process_data *proc_p, array_count_t past_i)
{
	send_anti_messages(proc_p, past_i);
	array_count_t last_i = model_allocator_checkpoint_restore(past_i);
	silent_execution(proc_p, last_i, past_i);
	stats_take(STATS_ROLLBACK, 1);
}

static inline array_count_t match_straggler_msg(
		const struct process_data *proc_p, const struct lp_msg *s_msg)
{
	array_count_t i = array_count(proc_p->p_msgs) - 1;
	const struct lp_msg *msg = array_get_at(proc_p->p_msgs, i);
	while (1) {
		if (msg_is_before(msg, s_msg))
			return i + 1;
		while (1) {
			if (!i)
				return 0;
			msg = array_get_at(proc_p->p_msgs, --i);
			if (is_msg_past(msg))
				break;
		}
	}
}

static inline array_count_t match_anti_msg(
		const struct process_data *proc_p, const struct lp_msg *a_msg)
{
<<<<<<< HEAD
	uint32_t m_id = r_msg->raw_flags >> MSG_FLAGS_BITS, m_seq = r_msg->m_seq;
	array_count_t past_i = array_count(proc_p->past_msgs) - 1;
	while (past_i) {
		struct lp_msg *msg = array_get_at(proc_p->past_msgs, past_i);
		if (msg->raw_flags >> MSG_FLAGS_BITS == m_id && msg->m_seq == m_seq) {
			msg->raw_flags |= MSG_FLAG_ANTI;
			break;
		}
		--past_i;
	}
=======
	array_count_t past_i = 0;
	do {
		array_count_t j = past_i;
		const struct lp_msg *msg = array_get_at(proc_p->p_msgs, j);
		while (is_msg_sent(msg))
			msg = array_get_at(proc_p->p_msgs, ++j);

		if (msg == a_msg)
			return past_i;
>>>>>>> f3b8dbda

		past_i = j + 1;
	} while(1);
}

static inline void handle_remote_anti_msg(struct process_data *proc_p,
		const struct lp_msg *msg)
{
<<<<<<< HEAD
	array_count_t past_i = match_remote_msg(proc_p, msg);
	if (unlikely(!past_i)) {
		msg->raw_flags >>= MSG_FLAGS_BITS;
		array_push(early_antis, msg);
		return;
=======
	uint32_t m_id = msg->raw_flags >> 2, m_seq = msg->m_seq;
	array_count_t p_cnt = array_count(proc_p->p_msgs), past_i = 0;
	while (likely(past_i < p_cnt)) {
		array_count_t j = past_i;
		struct lp_msg *amsg = array_get_at(proc_p->p_msgs, j);
		while (is_msg_sent(amsg))
			amsg = array_get_at(proc_p->p_msgs, ++j);

		if (amsg->raw_flags >> 2 == m_id && amsg->m_seq == m_seq) {
			// suppresses the re-insertion in the processing queue
			amsg->raw_flags |= MSG_FLAG_ANTI;
			do_rollback(proc_p, past_i);
			proc_p->last_t = past_i == 0 ? 0 :
				array_get_at(proc_p->p_msgs, --past_i)->dest_t;
			termination_on_lp_rollback(msg->dest_t);
			msg_allocator_free(amsg);
			return;
		}

		past_i = j + 1;
>>>>>>> f3b8dbda
	}

	struct lp_msg_remote_match r = {
		.raw_flags = m_id,
		.m_seq = m_seq
	};
	array_push(early_antis, r);
}

static inline bool check_early_anti_messages(struct lp_msg *msg)
{
	uint32_t m_id;
	if (likely(!array_count(early_antis) || !(m_id = msg->raw_flags >> MSG_FLAGS_BITS)))
		return false;

	uint32_t m_seq = msg->m_seq;
	for (array_count_t i = array_count(early_antis); i > 0;) {
		struct lp_msg_remote_match *m = &array_get_at(early_antis, --i);
		if (unlikely(m->raw_flags == m_id && m->m_seq == m_seq)) {
			msg_allocator_free(msg);
			array_get_at(early_antis, i) = array_peek(early_antis);
			--array_count(early_antis);
			return true;
		}
	}
	return false;
}

/**
 * @brief extract and process a message, if available
 *
 * This function encloses most of the actual simulation logic.
 */
void process_msg(void)
{
	struct lp_msg *msg = msg_queue_extract();
	if (unlikely(!msg)) {
		current_lp = NULL;
		return;
	}

#ifdef PUBSUB
	if(is_pubsub_msg(msg)){
		// A pubsub message that needs to be unpacked
		if(unlikely(msg->flags & MSG_FLAG_ANTI)){
			thread_handle_published_antimessage(msg);
		} else {
			thread_handle_published_message(msg);
		}
		return;
	}
#endif

	struct lp_ctx *this_lp = &lps[msg->dest];
	struct process_data *proc_p = &this_lp->p;
	current_lp = this_lp;

	gvt_on_msg_extraction(msg->dest_t);

	uint32_t flags = atomic_fetch_add_explicit(&msg->flags,
			MSG_FLAG_PROCESSED, memory_order_relaxed);

	if (unlikely(flags & MSG_FLAG_ANTI)) {
		if (flags >> MSG_FLAGS_BITS) {
			handle_remote_anti_msg(proc_p, msg);
			auto_ckpt_register_bad(&this_lp->auto_ckpt);
		} else if (flags == (MSG_FLAG_ANTI | MSG_FLAG_PROCESSED)) {
			array_count_t past_i = match_anti_msg(proc_p, msg);
			do_rollback(proc_p, past_i);
			proc_p->last_t = past_i == 0 ? 0 :
				array_get_at(proc_p->p_msgs, --past_i)->dest_t;
			termination_on_lp_rollback(msg->dest_t);
			auto_ckpt_register_bad(&this_lp->auto_ckpt);
		}
		msg_allocator_free(msg);

		return;
	}

	if (unlikely(check_early_anti_messages(msg)))
		return;

	if (unlikely(proc_p->last_t > msg->dest_t)) {
		array_count_t past_i = match_straggler_msg(proc_p, msg);
		do_rollback(proc_p, past_i);
		termination_on_lp_rollback(msg->dest_t);
		auto_ckpt_register_bad(&this_lp->auto_ckpt);
	}

	proc_p->last_t = msg->dest_t;

	ProcessEvent_pr(
		msg->dest,
		msg->dest_t,
		msg->m_type,
		msg->pl,
		msg->pl_size,
		this_lp->lib_ctx_p->state_s
	);
	stats_take(STATS_MSG_PROCESSED, 1);
	array_push(proc_p->p_msgs, msg);

	auto_ckpt_register_good(&this_lp->auto_ckpt);
	if (auto_ckpt_is_needed(&this_lp->auto_ckpt))
		checkpoint_take(proc_p);

	termination_on_msg_process(msg->dest_t);
}<|MERGE_RESOLUTION|>--- conflicted
+++ resolved
@@ -21,18 +21,13 @@
 #include <mm/msg_allocator.h>
 #include <serial/serial.h>
 
-<<<<<<< HEAD
-_Thread_local bool silent_processing = false;
-static _Thread_local dyn_array(struct lp_msg *) early_antis;
-=======
-static __thread bool silent_processing = false;
+__thread bool silent_processing = false;
 static __thread dyn_array(struct lp_msg_remote_match) early_antis;
 
 #define mark_msg_remote(msg_p) ((struct lp_msg *)(((uintptr_t)(msg_p)) | 2U))
 #define mark_msg_sent(msg_p) ((struct lp_msg *)(((uintptr_t)(msg_p)) | 1U))
 #define unmark_msg_remote(msg_p) ((struct lp_msg *)(((uintptr_t)(msg_p)) - 2U))
 #define unmark_msg_sent(msg_p) ((struct lp_msg *)(((uintptr_t)(msg_p)) - 1U))
->>>>>>> f3b8dbda
 
 void ScheduleNewEvent_pr(lp_id_t receiver, simtime_t timestamp,
 		unsigned event_type, const void *payload, unsigned payload_size)
@@ -168,8 +163,9 @@
 	void *state_p = current_lp->lib_ctx_p->state_s;
 	do {
 		const struct lp_msg *msg = array_get_at(proc_p->p_msgs, last_i);
-		while (is_msg_sent(msg))
+		while (is_msg_sent(msg)) {
 			msg = array_get_at(proc_p->p_msgs, ++last_i);
+		}
 
 		ProcessEvent_pr(
 			msg->dest,
@@ -189,42 +185,17 @@
 static inline void send_anti_messages(struct process_data *proc_p,
 		array_count_t past_i)
 {
-<<<<<<< HEAD
-	array_count_t sent_i = array_count(proc_p->sent_msgs) - 1;
-	array_count_t b = array_count(proc_p->past_msgs) - past_i;
-	do {
-		struct lp_msg *msg = array_get_at(proc_p->sent_msgs, sent_i);
-		b -= msg == NULL;
-		--sent_i;
-	} while(b);
-
-	for (array_count_t i = sent_i + 1; i < array_count(proc_p->sent_msgs);
-			++i) {
-		struct lp_msg *msg = array_get_at(proc_p->sent_msgs, i);
-		if (!msg) {
-			continue;
-		}
-
-		if (is_pubsub_msg(msg)){
-			// a pubsub message sent from this LP
-			pub_node_handle_published_antimessage(msg);
-			continue;
-		}
-
-		nid_t dest_nid = lid_to_nid(msg->dest);
-		if (dest_nid != nid) {
-			mpi_remote_anti_msg_send(msg, dest_nid);
-		} else {
-			int msg_status = atomic_fetch_add_explicit(&msg->flags,
-				MSG_FLAG_ANTI, memory_order_relaxed);
-			if (msg_status & MSG_FLAG_PROCESSED)
-				msg_queue_insert(msg);
-=======
 	array_count_t p_cnt = array_count(proc_p->p_msgs);
 	for (array_count_t i = past_i; i < p_cnt; ++i) {
 		struct lp_msg *msg = array_get_at(proc_p->p_msgs, i);
 
 		while (is_msg_sent(msg)) {
+#ifdef PUBSUB
+			if (is_pubsub_msg(unmark_msg(msg))){
+				// a pubsub message sent from this LP
+				pub_node_handle_published_antimessage(unmark_msg(msg));
+			} else
+#endif
 			if (is_msg_remote(msg)) {
 				msg = unmark_msg_remote(msg);
 				nid_t dest_nid = lid_to_nid(msg->dest);
@@ -238,19 +209,13 @@
 			}
 
 			msg = array_get_at(proc_p->p_msgs, ++i);
->>>>>>> f3b8dbda
 		}
 
 		int f = atomic_fetch_add_explicit(&msg->flags,
 			-MSG_FLAG_PROCESSED, memory_order_relaxed);
-<<<<<<< HEAD
-		if (!(msg_status & MSG_FLAG_ANTI)) {
-			msg_queue_insert(msg);
-=======
 		if (!(f & MSG_FLAG_ANTI)) {
 			msg_queue_insert(msg);
 			stats_take(STATS_MSG_ROLLBACK, 1);
->>>>>>> f3b8dbda
 		}
 	}
 	array_count(proc_p->p_msgs) = past_i;
@@ -285,18 +250,6 @@
 static inline array_count_t match_anti_msg(
 		const struct process_data *proc_p, const struct lp_msg *a_msg)
 {
-<<<<<<< HEAD
-	uint32_t m_id = r_msg->raw_flags >> MSG_FLAGS_BITS, m_seq = r_msg->m_seq;
-	array_count_t past_i = array_count(proc_p->past_msgs) - 1;
-	while (past_i) {
-		struct lp_msg *msg = array_get_at(proc_p->past_msgs, past_i);
-		if (msg->raw_flags >> MSG_FLAGS_BITS == m_id && msg->m_seq == m_seq) {
-			msg->raw_flags |= MSG_FLAG_ANTI;
-			break;
-		}
-		--past_i;
-	}
-=======
 	array_count_t past_i = 0;
 	do {
 		array_count_t j = past_i;
@@ -304,9 +257,9 @@
 		while (is_msg_sent(msg))
 			msg = array_get_at(proc_p->p_msgs, ++j);
 
-		if (msg == a_msg)
+		if (msg == a_msg) {
 			return past_i;
->>>>>>> f3b8dbda
+		}
 
 		past_i = j + 1;
 	} while(1);
@@ -315,14 +268,7 @@
 static inline void handle_remote_anti_msg(struct process_data *proc_p,
 		const struct lp_msg *msg)
 {
-<<<<<<< HEAD
-	array_count_t past_i = match_remote_msg(proc_p, msg);
-	if (unlikely(!past_i)) {
-		msg->raw_flags >>= MSG_FLAGS_BITS;
-		array_push(early_antis, msg);
-		return;
-=======
-	uint32_t m_id = msg->raw_flags >> 2, m_seq = msg->m_seq;
+	uint32_t m_id = msg->raw_flags >> MSG_FLAGS_BITS, m_seq = msg->m_seq;
 	array_count_t p_cnt = array_count(proc_p->p_msgs), past_i = 0;
 	while (likely(past_i < p_cnt)) {
 		array_count_t j = past_i;
@@ -330,7 +276,7 @@
 		while (is_msg_sent(amsg))
 			amsg = array_get_at(proc_p->p_msgs, ++j);
 
-		if (amsg->raw_flags >> 2 == m_id && amsg->m_seq == m_seq) {
+		if (amsg->raw_flags >> MSG_FLAGS_BITS == m_id && amsg->m_seq == m_seq) {
 			// suppresses the re-insertion in the processing queue
 			amsg->raw_flags |= MSG_FLAG_ANTI;
 			do_rollback(proc_p, past_i);
@@ -342,7 +288,6 @@
 		}
 
 		past_i = j + 1;
->>>>>>> f3b8dbda
 	}
 
 	struct lp_msg_remote_match r = {
@@ -396,11 +341,11 @@
 	}
 #endif
 
+	gvt_on_msg_extraction(msg->dest_t);
+
 	struct lp_ctx *this_lp = &lps[msg->dest];
 	struct process_data *proc_p = &this_lp->p;
 	current_lp = this_lp;
-
-	gvt_on_msg_extraction(msg->dest_t);
 
 	uint32_t flags = atomic_fetch_add_explicit(&msg->flags,
 			MSG_FLAG_PROCESSED, memory_order_relaxed);
@@ -450,4 +395,4 @@
 		checkpoint_take(proc_p);
 
 	termination_on_msg_process(msg->dest_t);
-}+}
