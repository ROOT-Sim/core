/**
 * @file lp/process.c
 *
 * @brief LP state management functions
 *
 * This module contains the main logic for the parallel simulation runtime
 *
 * SPDX-FileCopyrightText: 2008-2023 HPDCS Group <rootsim@googlegroups.com>
 * SPDX-License-Identifier: GPL-3.0-only
 */
#include <lp/process.h>

#include <arch/timer.h>
#include <datatypes/msg_queue.h>
#include <distributed/mpi.h>
#include <gvt/fossil.h>
#include <gvt/gvt.h>
#include <lib/retractable/retractable.h>
#include <log/stats.h>
#include <lp/common.h>
#include <lp/lp.h>
#include <mm/auto_ckpt.h>
#include <mm/msg_allocator.h>
#include <serial/serial.h>

/// The flag used in ScheduleNewEvent() to keep track of silent execution
static __thread bool silent_processing = false;
#ifndef NDEBUG
/// The currently processed message
/** This is not necessary for normal operation, but it's useful in debug */
static __thread struct lp_msg *current_msg;
#endif

#define mark_msg_remote(msg_p) ((struct lp_msg *)(((uintptr_t)(msg_p)) | 2U))
#define mark_msg_sent(msg_p) ((struct lp_msg *)(((uintptr_t)(msg_p)) | 1U))
#define unmark_msg_remote(msg_p) ((struct lp_msg *)(((uintptr_t)(msg_p)) - 2U))
#define unmark_msg_sent(msg_p) ((struct lp_msg *)(((uintptr_t)(msg_p)) - 1U))

void ScheduleNewEvent(lp_id_t receiver, simtime_t timestamp, unsigned event_type, const void *payload,
    unsigned payload_size)
{
	if(unlikely(global_config.serial)) {
		ScheduleNewEvent_serial(receiver, timestamp, event_type, payload, payload_size);
		return;
	}

	if(unlikely(silent_processing))
		return;

	struct lp_msg *msg = msg_allocator_pack(receiver, timestamp, event_type, payload, payload_size);

#ifndef NDEBUG
	if(msg_is_before(msg, current_msg)) {
		logger(LOG_FATAL, "Scheduling a message in the past!");
		abort();
	}
	msg->send = current_lp - lps;
	msg->send_t = current_msg->dest_t;
#endif

	nid_t dest_nid = lid_to_nid(receiver);
	if(dest_nid != nid) {
		mpi_remote_msg_send(msg, dest_nid);
		array_push(current_lp->p.p_msgs, mark_msg_remote(msg));
	} else {
		atomic_store_explicit(&msg->flags, 0U, memory_order_relaxed);
		msg_queue_insert(msg);
		array_push(current_lp->p.p_msgs, mark_msg_sent(msg));
	}
}

/**
 * @brief Take a checkpoint of the state of a LP
 * @param lp the LP to checkpoint
 *
 * The actual checkpoint operation is delegated to the model memory allocator.
 */
static inline void checkpoint_take(struct lp_ctx *lp)
{
	timer_uint t = timer_hr_new();
	model_allocator_checkpoint_take(&lp->mm_state, array_count(lp->p.p_msgs));
	stats_take(STATS_CKPT_SIZE, lp->mm_state.full_ckpt_size);
	stats_take(STATS_CKPT, 1);
	stats_take(STATS_CKPT_TIME, timer_hr_value(t));
}

/**
 * @brief Initializes the processing module in the current LP
 */
void process_lp_init(struct lp_ctx *lp)
{
	array_init(lp->p.p_msgs);
	lp->p.early_antis = NULL;

	struct lp_msg *msg = msg_allocator_pack(lp - lps, 0, LP_INIT, NULL, 0U);
	msg->raw_flags = MSG_FLAG_PROCESSED;
#ifndef NDEBUG
	current_msg = msg;
#endif
	current_lp = lp;
	common_msg_process(lp, msg);
	lp->p.bound = 0.0;
	retractable_reschedule(lp);
	array_push(lp->p.p_msgs, msg);
	model_allocator_checkpoint_next_force_full(&lp->mm_state);
	checkpoint_take(lp);
}

/**
 * @brief Finalize the processing module in the current LP
 */
void process_lp_fini(struct lp_ctx *lp)
{
	current_lp = lp;
	silent_processing = true;
	global_config.dispatcher(lp - lps, 0, LP_FINI, NULL, 0, lp->state_pointer);

	for(array_count_t i = 0; i < array_count(lp->p.p_msgs); ++i) {
		struct lp_msg *msg = array_get_at(lp->p.p_msgs, i);
		if(is_msg_local_sent(msg))
			continue;

		bool remote = is_msg_remote(msg);
		msg = unmark_msg(msg);
		uint32_t flags = atomic_load_explicit(&msg->flags, memory_order_relaxed);
		if(remote || !(flags & MSG_FLAG_ANTI))
			msg_allocator_free(msg);
	}
	array_fini(lp->p.p_msgs);
}

/**
 * @brief Perform silent execution of events
 * @param proc_p the message processing data for the LP that has to coast forward
 * @param last_i the index in @a proc_p of the last processed message in the current LP state
 * @param past_i the target index in @a proc_p of the message to reach with the silent execution operation
 *
 * This function implements the coasting forward operation done after a checkpoint has been restored.
 */
static inline void silent_execution(const struct lp_ctx *lp, array_count_t last_i, array_count_t past_i)
{
	if(unlikely(last_i >= past_i))
		return;

	timer_uint t = timer_hr_new();
	silent_processing = true;

	void *state_p = lp->state_pointer;
	do {
		const struct lp_msg *msg = array_get_at(lp->p.p_msgs, last_i);
		while(is_msg_sent(msg))
			msg = array_get_at(lp->p.p_msgs, ++last_i);

		global_config.dispatcher(msg->dest, msg->dest_t, msg->m_type, msg->pl, msg->pl_size, state_p);
		stats_take(STATS_MSG_SILENT, 1);
	} while(++last_i < past_i);

	silent_processing = false;
	stats_take(STATS_MSG_SILENT_TIME, timer_hr_value(t));
}

/**
 * @brief Send anti-messages
 * @param proc_p the message processing data for the LP that has to send anti-messages
 * @param past_i the index in @a proc_p of the last validly processed message
 */
static inline void send_anti_messages(struct process_ctx *proc_p, array_count_t past_i)
{
	array_count_t p_cnt = array_count(proc_p->p_msgs);
	for(array_count_t i = past_i; i < p_cnt; ++i) {
		struct lp_msg *msg = array_get_at(proc_p->p_msgs, i);

		while(is_msg_sent(msg)) {
			if(is_msg_remote(msg)) {
				msg = unmark_msg_remote(msg);
				nid_t dest_nid = lid_to_nid(msg->dest);
				mpi_remote_anti_msg_send(msg, dest_nid);
				msg_allocator_free_at_gvt(msg);
			} else {
				msg = unmark_msg_sent(msg);
				uint32_t f =
				    atomic_fetch_add_explicit(&msg->flags, MSG_FLAG_ANTI, memory_order_relaxed);
				if(f & MSG_FLAG_PROCESSED)
					msg_queue_insert(msg);
			}

			stats_take(STATS_MSG_ANTI, 1);
			msg = array_get_at(proc_p->p_msgs, ++i);
		}

		uint32_t f = atomic_fetch_add_explicit(&msg->flags, -MSG_FLAG_PROCESSED, memory_order_relaxed);
<<<<<<< HEAD
		if(!(f & MSG_FLAG_ANTI)) {
			if(is_retractable(msg)) {
				msg_allocator_free(msg);
			} else {
				msg_queue_insert(msg);
			}
		}
=======
		if(!(f & MSG_FLAG_ANTI))
			msg_queue_insert_self(msg);
>>>>>>> 31001ee7
		stats_take(STATS_MSG_ROLLBACK, 1);
	}
	array_count(proc_p->p_msgs) = past_i;
}

/**
 * @brief Perform a rollback
 * @param proc_p the message processing data for the LP that has to rollback
 * @param past_i the index in @a proc_p of the last validly processed message
 */
static void do_rollback(struct lp_ctx *lp, array_count_t past_i)
{
	timer_uint t = timer_hr_new();
	send_anti_messages(&lp->p, past_i);
	array_count_t last_i = model_allocator_checkpoint_restore(&lp->mm_state, past_i);
	stats_take(STATS_RECOVERY_TIME, timer_hr_value(t));
	stats_take(STATS_ROLLBACK, 1);
	silent_execution(lp, last_i, past_i);
}

/**
 * @brief Find the last valid processed message with respect to a straggler message
 * @param proc_p the message processing data for the LP
 * @param s_msg the straggler message
 * @return the index in @a proc_p of the last validly processed message
 */
static inline array_count_t match_straggler_msg(const struct process_ctx *proc_p, const struct lp_msg *s_msg)
{
	array_count_t i = array_count(proc_p->p_msgs) - 1;
	const struct lp_msg *msg;
	do {
		if(!i)
			return 0;
		msg = array_get_at(proc_p->p_msgs, --i);
	} while(is_msg_sent(msg) || msg_is_before(s_msg, msg));
	return i + 1;
}

/**
 * @brief Find the last valid processed message with respect to a received anti-message
 * @param proc_p the message processing data for the LP
 * @param a_msg the anti-message
 * @return the index in @a proc_p of the last validly processed message
 */
static inline array_count_t match_anti_msg(const struct process_ctx *proc_p, const struct lp_msg *a_msg)
{
	array_count_t i = array_count(proc_p->p_msgs) - 1;
	const struct lp_msg *msg = array_get_at(proc_p->p_msgs, i);
	while(a_msg != msg)
		msg = array_get_at(proc_p->p_msgs, --i);

	while(i) {
		msg = array_get_at(proc_p->p_msgs, --i);
		if(is_msg_past(msg))
			return i + 1;
	}
	return i;
}

/**
 * @brief Handle the reception of a remote anti-message
 * @param proc_p the message processing data for the LP that has to handle the anti-message
 * @param a_msg the remote anti-message
 */
static inline void handle_remote_anti_msg(struct lp_ctx *lp, struct lp_msg *a_msg)
{
	// Simplifies flags-based matching, also useful in the early remote anti-messages matching
	a_msg->raw_flags -= MSG_FLAG_ANTI;

	uint32_t m_id = a_msg->raw_flags, m_seq = a_msg->m_seq;
	array_count_t i = array_count(lp->p.p_msgs);
	struct lp_msg *msg;
	do {
		if(unlikely(!i)) {
			// Sadly this is an early remote anti-message
			a_msg->next = lp->p.early_antis;
			lp->p.early_antis = a_msg;
			return;
		}
		msg = array_get_at(lp->p.p_msgs, --i);
	} while(is_msg_sent(msg) || msg->raw_flags != m_id || msg->m_seq != m_seq);

	while(i) {
		const struct lp_msg *v_msg = array_get_at(lp->p.p_msgs, --i);
		if(is_msg_past(v_msg)) {
			i++;
			break;
		}
	}

	msg->raw_flags |= MSG_FLAG_ANTI;
	do_rollback(lp, i);
	termination_on_lp_rollback(lp, msg->dest_t);
	msg_allocator_free(msg);
	msg_allocator_free(a_msg);
}

/**
 * @brief Check if a remote message has already been invalidated by an early remote anti-message
 * @param proc_p the message processing data of the current LP
 * @param msg the remote message to check
 * @return true if the message has been matched with an early remote anti-message, false otherwise
 */
static inline bool check_early_anti_messages(struct process_ctx *proc_p, struct lp_msg *msg)
{
	uint32_t m_id = msg->raw_flags, m_seq = msg->m_seq;
	struct lp_msg **prev_p = &proc_p->early_antis;
	struct lp_msg *a_msg = *prev_p;
	do {
		if(a_msg->raw_flags == m_id && a_msg->m_seq == m_seq) {
			*prev_p = a_msg->next;
			msg_allocator_free(msg);
			msg_allocator_free(a_msg);
			return true;
		}
		prev_p = &a_msg->next;
		a_msg = *prev_p;
	} while(a_msg != NULL);
	return false;
}

/**
 * @brief Handle the reception of an anti-message
 * @param lp the processing context of the current LP
 * @param msg the received anti-message
 * @param last_flags the original value of the message flags before being modified by the current process_msg() call
 */
static void handle_anti_msg(struct lp_ctx *lp, struct lp_msg *msg, uint32_t last_flags)
{
	if(last_flags > (MSG_FLAG_ANTI | MSG_FLAG_PROCESSED)) {
		handle_remote_anti_msg(lp, msg);
		auto_ckpt_register_bad(&lp->auto_ckpt);
		return;
	} else if(last_flags == (MSG_FLAG_ANTI | MSG_FLAG_PROCESSED)) {
		array_count_t past_i = match_anti_msg(&lp->p, msg);
		do_rollback(lp, past_i);
		termination_on_lp_rollback(lp, msg->dest_t);
		auto_ckpt_register_bad(&lp->auto_ckpt);
	}
	msg_allocator_free(msg);
}

/**
 * @brief Handle the reception of a straggler message
 * @param lp the processing context of the current LP
 * @param msg the received straggler message
 */
static void handle_straggler_msg(struct lp_ctx *lp, struct lp_msg *msg)
{
	array_count_t past_i = match_straggler_msg(&lp->p, msg);
	do_rollback(lp, past_i);
	termination_on_lp_rollback(lp, msg->dest_t);
	auto_ckpt_register_bad(&lp->auto_ckpt);
}

/**
 * @brief Extract and process a message, if available
 *
 * This function encloses most of the actual parallel/distributed simulation logic.
 */
void process_msg(void)
{
	timer_uint t = timer_hr_new();
	struct lp_msg *msg = msg_queue_extract();
	stats_take(STATS_MSG_EXTRACTION, timer_hr_value(t));
	if(unlikely(!msg)) {
		current_lp = NULL;
		return;
	}

	gvt_on_msg_extraction(msg->dest_t);

	struct lp_ctx *lp = &lps[msg->dest];
	current_lp = lp;

	if(unlikely(fossil_is_needed(lp))) {
		auto_ckpt_recompute(&lp->auto_ckpt, lp->mm_state.full_ckpt_size);
		fossil_lp_collect(lp);
		lp->p.bound = unlikely(array_is_empty(lp->p.p_msgs)) ? -1.0 : lp->p.bound;
	}

	uint32_t flags = atomic_fetch_add_explicit(&msg->flags, MSG_FLAG_PROCESSED, memory_order_relaxed);
	if(unlikely(flags & MSG_FLAG_ANTI)) {
		handle_anti_msg(lp, msg, flags);
		lp->p.bound = unlikely(array_is_empty(lp->p.p_msgs)) ? -1.0 : lp->p.bound;
		retractable_reschedule(lp);
		return;
	}

	if(unlikely(flags && lp->p.early_antis && check_early_anti_messages(&lp->p, msg)))
		return;

	if(unlikely(lp->p.bound >= msg->dest_t && msg_is_before(msg, array_peek(lp->p.p_msgs))))
		handle_straggler_msg(lp, msg);

#ifndef NDEBUG
	current_msg = msg;
#endif

	common_msg_process(lp, msg);
	lp->p.bound = msg->dest_t;
	retractable_reschedule(lp);
	array_push(lp->p.p_msgs, msg);

	auto_ckpt_register_good(&lp->auto_ckpt);
	if(auto_ckpt_is_needed(&lp->auto_ckpt))
		checkpoint_take(lp);

	termination_on_msg_process(lp, msg->dest_t);
}<|MERGE_RESOLUTION|>--- conflicted
+++ resolved
@@ -189,18 +189,12 @@
 		}
 
 		uint32_t f = atomic_fetch_add_explicit(&msg->flags, -MSG_FLAG_PROCESSED, memory_order_relaxed);
-<<<<<<< HEAD
 		if(!(f & MSG_FLAG_ANTI)) {
-			if(is_retractable(msg)) {
+			if(is_retractable(msg))
 				msg_allocator_free(msg);
-			} else {
-				msg_queue_insert(msg);
-			}
+			else
+				msg_queue_insert_self(msg);
 		}
-=======
-		if(!(f & MSG_FLAG_ANTI))
-			msg_queue_insert_self(msg);
->>>>>>> 31001ee7
 		stats_take(STATS_MSG_ROLLBACK, 1);
 	}
 	array_count(proc_p->p_msgs) = past_i;
