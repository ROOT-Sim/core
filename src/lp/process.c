/**
 * @file lp/process.c
 *
 * @brief LP state management functions
 *
 * This module contains the main logic for the parallel simulation runtime
 *
 * SPDX-FileCopyrightText: 2008-2022 HPDCS Group <rootsim@googlegroups.com>
 * SPDX-License-Identifier: GPL-3.0-only
 */
#include <lp/process.h>

#include <arch/timer.h>
#include <datatypes/msg_queue.h>
#include <distributed/mpi.h>
#include <gvt/fossil.h>
#include <gvt/gvt.h>
#include <log/stats.h>
#include <lp/common.h>
#include <lp/lp.h>
#include <mm/auto_ckpt.h>
#include <mm/msg_allocator.h>
#include <serial/serial.h>

/// The flag used in ScheduleNewEvent() to keep track of silent execution
static __thread bool silent_processing = false;
#ifndef NDEBUG
/// The currently processed message
/** This is not necessary for normal operation, but it's useful in debug */
static __thread struct lp_msg *current_msg;
#endif

#define mark_msg_remote(msg_p) ((struct lp_msg *)(((uintptr_t)(msg_p)) | 2U))
#define mark_msg_sent(msg_p) ((struct lp_msg *)(((uintptr_t)(msg_p)) | 1U))
#define unmark_msg_remote(msg_p) ((struct lp_msg *)(((uintptr_t)(msg_p)) - 2U))
#define unmark_msg_sent(msg_p) ((struct lp_msg *)(((uintptr_t)(msg_p)) - 1U))

void ScheduleNewEvent(lp_id_t receiver, simtime_t timestamp, unsigned event_type, const void *payload,
    unsigned payload_size)
{
	if(unlikely(global_config.serial)) {
		ScheduleNewEvent_serial(receiver, timestamp, event_type, payload, payload_size);
		return;
	}

	if(unlikely(silent_processing))
		return;

	struct lp_msg *msg = msg_allocator_pack(receiver, timestamp, event_type, payload, payload_size);

#ifndef NDEBUG
	if(msg_is_before(msg, current_msg)) {
		logger(LOG_FATAL, "Scheduling a message in the past!");
		abort();
	}
	msg->send = current_lp - lps;
	msg->send_t = current_msg->dest_t;
#endif

	nid_t dest_nid = lid_to_nid(receiver);
	if(dest_nid != nid) {
		mpi_remote_msg_send(msg, dest_nid);
		array_push(current_lp->p.p_msgs, mark_msg_remote(msg));
	} else {
		atomic_store_explicit(&msg->flags, 0U, memory_order_relaxed);
		msg_queue_insert(msg);
		array_push(current_lp->p.p_msgs, mark_msg_sent(msg));
	}
}

/**
 * @brief Take a checkpoint of the state of a LP
 * @param lp the LP to checkpoint
 *
 * The actual checkpoint operation is delegated to the model memory allocator.
 */
<<<<<<< HEAD
void process_fini(void)
{
	array_fini(early_antis);
=======
static inline void checkpoint_take(struct lp_ctx *lp)
{
	timer_uint t = timer_hr_new();
	model_allocator_checkpoint_take(array_count(lp->p.p_msgs));
	stats_take(STATS_CKPT_STATE_SIZE, lp->mm_state.used_mem);
	stats_take(STATS_CKPT, 1);
	stats_take(STATS_CKPT_TIME, timer_hr_value(t));
>>>>>>> 47b82254
}

/**
 * @brief Initializes the processing module in the current LP
 */
void process_lp_init(void)
{
	struct lp_ctx *lp = current_lp;
	array_init(lp->p.p_msgs);
	lp->p.early_antis = NULL;

	struct lp_msg *msg = msg_allocator_pack(lp - lps, 0, LP_INIT, NULL, 0U);
	msg->raw_flags = MSG_FLAG_PROCESSED;
#ifndef NDEBUG
	current_msg = msg;
#endif
	common_msg_process(lp, msg);

<<<<<<< HEAD
	array_push(proc_p->p_msgs, msg);
	model_allocator_checkpoint_next_force_full(&lp->mm_state);
	model_allocator_checkpoint_take(&lp->mm_state, array_count(lp->p.p_msgs));
=======
	array_push(lp->p.p_msgs, msg);
	model_allocator_checkpoint_next_force_full();
	checkpoint_take(lp);
>>>>>>> 47b82254
}

/**
 * @brief De-initialize the LP by calling the model's LP_FINI handler
 */
void process_lp_deinit(void)
{
	struct lp_ctx *this_lp = current_lp;
	global_config.dispatcher(this_lp - lps, 0, LP_FINI, NULL, 0, this_lp->state_pointer);
}

/**
 * @brief Finalize the processing module in the current LP
 */
void process_lp_fini(void)
{
	struct process_data *proc_p = &current_lp->p;
	for(array_count_t i = 0; i < array_count(proc_p->p_msgs); ++i) {
		struct lp_msg *msg = array_get_at(proc_p->p_msgs, i);
		if(is_msg_local_sent(msg))
			continue;

		bool remote = is_msg_remote(msg);
		msg = unmark_msg(msg);
		uint32_t flags = atomic_load_explicit(&msg->flags, memory_order_relaxed);
		if(remote || !(flags & MSG_FLAG_ANTI))
			msg_allocator_free(msg);
	}
	array_fini(proc_p->p_msgs);
}

/**
 * @brief Perform silent execution of events
 * @param proc_p the message processing data for the LP that has to coast forward
 * @param last_i the index in @a proc_p of the last processed message in the current LP state
 * @param past_i the target index in @a proc_p of the message to reach with the silent execution operation
 *
 * This function implements the coasting forward operation done after a checkpoint has been restored.
 */
static inline void silent_execution(const struct process_data *proc_p, array_count_t last_i, array_count_t past_i)
{
	if(unlikely(last_i >= past_i))
		return;

	timer_uint t = timer_hr_new();
	silent_processing = true;

	void *state_p = current_lp->state_pointer;
	do {
		const struct lp_msg *msg = array_get_at(proc_p->p_msgs, last_i);
		while(is_msg_sent(msg))
			msg = array_get_at(proc_p->p_msgs, ++last_i);

		global_config.dispatcher(msg->dest, msg->dest_t, msg->m_type, msg->pl, msg->pl_size, state_p);
		stats_take(STATS_MSG_SILENT, 1);
	} while(++last_i < past_i);

	silent_processing = false;
	stats_take(STATS_MSG_SILENT_TIME, timer_hr_value(t));
}

/**
 * @brief Send anti-messages
 * @param proc_p the message processing data for the LP that has to send anti-messages
 * @param past_i the index in @a proc_p of the last validly processed message
 */
static inline void send_anti_messages(struct process_data *proc_p, array_count_t past_i)
{
	array_count_t p_cnt = array_count(proc_p->p_msgs);
	stats_take(STATS_MSG_ANTI, p_cnt - past_i);
	for(array_count_t i = past_i; i < p_cnt; ++i) {
		struct lp_msg *msg = array_get_at(proc_p->p_msgs, i);

		while(is_msg_sent(msg)) {
			if(is_msg_remote(msg)) {
				msg = unmark_msg_remote(msg);
				nid_t dest_nid = lid_to_nid(msg->dest);
				mpi_remote_anti_msg_send(msg, dest_nid);
				msg_allocator_free_at_gvt(msg);
			} else {
				msg = unmark_msg_sent(msg);
				uint32_t f =
				    atomic_fetch_add_explicit(&msg->flags, MSG_FLAG_ANTI, memory_order_relaxed);
				if(f & MSG_FLAG_PROCESSED)
					msg_queue_insert(msg);
			}

			msg = array_get_at(proc_p->p_msgs, ++i);
		}

		uint32_t f = atomic_fetch_add_explicit(&msg->flags, -MSG_FLAG_PROCESSED, memory_order_relaxed);
		if(!(f & MSG_FLAG_ANTI)) {
			msg_queue_insert(msg);
			stats_take(STATS_MSG_ROLLBACK, 1);
		}
	}
	array_count(proc_p->p_msgs) = past_i;
}

<<<<<<< HEAD
static void do_rollback(struct lp_ctx *lp, array_count_t past_i)
=======
/**
 * @brief Perform a rollback
 * @param proc_p the message processing data for the LP that has to rollback
 * @param past_i the index in @a proc_p of the last validly processed message
 */
static void do_rollback(struct process_data *proc_p, array_count_t past_i)
>>>>>>> 47b82254
{
	timer_uint t = timer_hr_new();
	send_anti_messages(&lp->p, past_i);
	array_count_t last_i = model_allocator_checkpoint_restore(&lp->mm_state, past_i);
	stats_take(STATS_RECOVERY_TIME, timer_hr_value(t));
	stats_take(STATS_ROLLBACK, 1);
	silent_execution(&lp->p, last_i, past_i);
}

/**
 * @brief Find the last valid processed message with respect to a straggler message
 * @param proc_p the message processing data for the LP
 * @param s_msg the straggler message
 * @return the index in @a proc_p of the last validly processed message
 */
static inline array_count_t match_straggler_msg(const struct process_data *proc_p, const struct lp_msg *s_msg)
{
	array_count_t i = array_count(proc_p->p_msgs) - 1;
	const struct lp_msg *msg = array_get_at(proc_p->p_msgs, i);
	while(1) {
		if(!msg_is_before(s_msg, msg))
			return i + 1;
		while(1) {
			if(!i)
				return 0;
			msg = array_get_at(proc_p->p_msgs, --i);
			if(is_msg_past(msg))
				break;
		}
	}
}

/**
 * @brief Find the last valid processed message with respect to a received anti-message
 * @param proc_p the message processing data for the LP
 * @param a_msg the anti-message
 * @return the index in @a proc_p of the last validly processed message
 */
static inline array_count_t match_anti_msg(const struct process_data *proc_p, const struct lp_msg *a_msg)
{
	array_count_t i = array_count(proc_p->p_msgs) - 1;
	const struct lp_msg *msg = array_get_at(proc_p->p_msgs, i);
	while(a_msg != msg)
		msg = array_get_at(proc_p->p_msgs, --i);

	while(i) {
		msg = array_get_at(proc_p->p_msgs, --i);
		if(is_msg_past(msg))
			return i + 1;
	}
	return i;
}

<<<<<<< HEAD
static inline void handle_remote_anti_msg(struct lp_ctx *lp, const struct lp_msg *msg)
{
	uint32_t m_id = msg->raw_flags >> 2, m_seq = msg->m_seq;
	array_count_t p_cnt = array_count(lp->p.p_msgs), past_i = 0;
	while(likely(past_i < p_cnt)) {
		array_count_t j = past_i;
		struct lp_msg *amsg = array_get_at(lp->p.p_msgs, j);
		while(is_msg_sent(amsg))
			amsg = array_get_at(lp->p.p_msgs, ++j);

		if(amsg->raw_flags >> 2 == m_id && amsg->m_seq == m_seq) {
			// suppresses the re-insertion in the processing queue
			amsg->raw_flags |= MSG_FLAG_ANTI;
			do_rollback(lp, past_i);
			termination_on_lp_rollback(msg->dest_t);
			msg_allocator_free(amsg);
=======
/**
 * @brief Handle the reception of a remote anti-message
 * @param proc_p the message processing data for the LP that has to handle the anti-message
 * @param a_msg the remote anti-message
 */
static inline void handle_remote_anti_msg(struct process_data *proc_p, struct lp_msg *a_msg)
{
	// Simplifies flags-based matching, also useful in the early remote anti-messages matching
	a_msg->raw_flags -= MSG_FLAG_ANTI;

	uint32_t m_id = a_msg->raw_flags, m_seq = a_msg->m_seq;
	array_count_t i = array_count(proc_p->p_msgs);
	struct lp_msg *msg;
	do {
		if(unlikely(!i)) {
			// Sadly this is an early remote anti-message
			a_msg->next = proc_p->early_antis;
			proc_p->early_antis = a_msg;
>>>>>>> 47b82254
			return;
		}
		msg = array_get_at(proc_p->p_msgs, --i);
	} while(is_msg_sent(msg) || msg->raw_flags != m_id || msg->m_seq != m_seq);

	while(i) {
		const struct lp_msg *v_msg = array_get_at(proc_p->p_msgs, --i);
		if(is_msg_past(v_msg)) {
			i++;
			break;
		}
	}

	msg->raw_flags |= MSG_FLAG_ANTI;
	do_rollback(proc_p, i);
	termination_on_lp_rollback(msg->dest_t);
	msg_allocator_free(msg);
	msg_allocator_free(a_msg);
}

/**
 * @brief Check if a remote message has already been invalidated by an early remote anti-message
 * @param proc_p the message processing data of the current LP
 * @param a_msg the remote message to check
 * @return true if the message has been matched with an early remote anti-message, false otherwise
 */
static inline bool check_early_anti_messages(struct process_data *proc_p, struct lp_msg *msg)
{
	uint32_t m_id = msg->raw_flags, m_seq = msg->m_seq;
	struct lp_msg **prev_p = &proc_p->early_antis;
	struct lp_msg *a_msg = *prev_p;
	do {
		if(a_msg->raw_flags == m_id && a_msg->m_seq == m_seq) {
			*prev_p = a_msg->next;
			msg_allocator_free(msg);
			msg_allocator_free(a_msg);
			return true;
		}
		prev_p = &a_msg->next;
		a_msg = *prev_p;
	} while(a_msg != NULL);
	return false;
}

/**
 * @brief Handle the reception of an anti-message
 * @param lp the processing context of the current LP
 * @param msg the received anti-message
 * @param last_flags the original value of the message flags before being modified by the current process_msg() call
 */
static void handle_anti_msg(struct lp_ctx *lp, struct lp_msg *msg, uint32_t last_flags)
{
	if(last_flags > (MSG_FLAG_ANTI | MSG_FLAG_PROCESSED)) {
		handle_remote_anti_msg(&lp->p, msg);
		auto_ckpt_register_bad(&lp->auto_ckpt);
		return;
	} else if(last_flags == (MSG_FLAG_ANTI | MSG_FLAG_PROCESSED)) {
		array_count_t past_i = match_anti_msg(&lp->p, msg);
		do_rollback(&lp->p, past_i);
		termination_on_lp_rollback(msg->dest_t);
		auto_ckpt_register_bad(&lp->auto_ckpt);
	}
	msg_allocator_free(msg);
}

/**
 * @brief Handle the reception of a straggler message
 * @param lp the processing context of the current LP
 * @param msg the received straggler message
 */
static void handle_straggler_msg(struct lp_ctx *lp, struct lp_msg *msg)
{
	array_count_t past_i = match_straggler_msg(&lp->p, msg);
	do_rollback(&lp->p, past_i);
	termination_on_lp_rollback(msg->dest_t);
	auto_ckpt_register_bad(&lp->auto_ckpt);
}

/**
 * @brief Extract and process a message, if available
 *
 * This function encloses most of the actual parallel/distributed simulation logic.
 */
void process_msg(void)
{
	struct lp_msg *msg = msg_queue_extract();
	if(unlikely(!msg)) {
		current_lp = NULL;
		return;
	}

	gvt_on_msg_extraction(msg->dest_t);

	struct lp_ctx *lp = &lps[msg->dest];
	current_lp = lp;

	if(unlikely(fossil_is_needed(lp))) {
		auto_ckpt_recompute(&lp->auto_ckpt, lp->mm_state.used_mem);
		fossil_lp_collect(lp);
	}

	uint32_t flags = atomic_fetch_add_explicit(&msg->flags, MSG_FLAG_PROCESSED, memory_order_relaxed);
	if(unlikely(flags & MSG_FLAG_ANTI)) {
<<<<<<< HEAD
		if(flags > (MSG_FLAG_ANTI | MSG_FLAG_PROCESSED)) {
			handle_remote_anti_msg(lp, msg);
			auto_ckpt_register_bad(&lp->auto_ckpt);
		} else if(flags == (MSG_FLAG_ANTI | MSG_FLAG_PROCESSED)) {
			array_count_t past_i = match_anti_msg(&lp->p, msg);
			do_rollback(lp, past_i);
			termination_on_lp_rollback(msg->dest_t);
			auto_ckpt_register_bad(&lp->auto_ckpt);
		}
		msg_allocator_free(msg);
=======
		handle_anti_msg(lp, msg, flags);
>>>>>>> 47b82254
		return;
	}

	if(unlikely(flags && lp->p.early_antis && check_early_anti_messages(&lp->p, msg)))
		return;

<<<<<<< HEAD
	if(unlikely(array_count(lp->p.p_msgs) && msg_is_before(msg, array_peek(lp->p.p_msgs)))) {
		array_count_t past_i = match_straggler_msg(&lp->p, msg);
		do_rollback(lp, past_i);
		termination_on_lp_rollback(msg->dest_t);
		auto_ckpt_register_bad(&lp->auto_ckpt);
	}
#ifndef NDEBUG
	current_msg = msg;
#endif
	timer_uint t = timer_hr_new();
	global_config.dispatcher(msg->dest, msg->dest_t, msg->m_type, msg->pl, msg->pl_size, lp->lib_ctx->state_s);
	stats_take(STATS_MSG_PROCESSED_TIME, timer_hr_value(t));
	stats_take(STATS_MSG_PROCESSED, 1);
=======
	if(unlikely(array_count(lp->p.p_msgs) && msg_is_before(msg, array_peek(lp->p.p_msgs))))
		handle_straggler_msg(lp, msg);

#ifndef NDEBUG
	current_msg = msg;
#endif

	common_msg_process(lp, msg);
>>>>>>> 47b82254
	array_push(lp->p.p_msgs, msg);

	auto_ckpt_register_good(&lp->auto_ckpt);
	if(auto_ckpt_is_needed(&lp->auto_ckpt))
<<<<<<< HEAD
		model_allocator_checkpoint_take(&lp->mm_state, array_count(lp->p.p_msgs));
=======
		checkpoint_take(lp);
>>>>>>> 47b82254

	termination_on_msg_process(msg->dest_t);
}<|MERGE_RESOLUTION|>--- conflicted
+++ resolved
@@ -69,27 +69,6 @@
 }
 
 /**
- * @brief Take a checkpoint of the state of a LP
- * @param lp the LP to checkpoint
- *
- * The actual checkpoint operation is delegated to the model memory allocator.
- */
-<<<<<<< HEAD
-void process_fini(void)
-{
-	array_fini(early_antis);
-=======
-static inline void checkpoint_take(struct lp_ctx *lp)
-{
-	timer_uint t = timer_hr_new();
-	model_allocator_checkpoint_take(array_count(lp->p.p_msgs));
-	stats_take(STATS_CKPT_STATE_SIZE, lp->mm_state.used_mem);
-	stats_take(STATS_CKPT, 1);
-	stats_take(STATS_CKPT_TIME, timer_hr_value(t));
->>>>>>> 47b82254
-}
-
-/**
  * @brief Initializes the processing module in the current LP
  */
 void process_lp_init(void)
@@ -105,15 +84,9 @@
 #endif
 	common_msg_process(lp, msg);
 
-<<<<<<< HEAD
-	array_push(proc_p->p_msgs, msg);
+	array_push(lp->p.p_msgs, msg);
 	model_allocator_checkpoint_next_force_full(&lp->mm_state);
 	model_allocator_checkpoint_take(&lp->mm_state, array_count(lp->p.p_msgs));
-=======
-	array_push(lp->p.p_msgs, msg);
-	model_allocator_checkpoint_next_force_full();
-	checkpoint_take(lp);
->>>>>>> 47b82254
 }
 
 /**
@@ -153,7 +126,7 @@
  *
  * This function implements the coasting forward operation done after a checkpoint has been restored.
  */
-static inline void silent_execution(const struct process_data *proc_p, array_count_t last_i, array_count_t past_i)
+static inline void silent_execution(const struct lp_ctx *lp, array_count_t last_i, array_count_t past_i)
 {
 	if(unlikely(last_i >= past_i))
 		return;
@@ -161,11 +134,11 @@
 	timer_uint t = timer_hr_new();
 	silent_processing = true;
 
-	void *state_p = current_lp->state_pointer;
+	void *state_p = lp->state_pointer;
 	do {
-		const struct lp_msg *msg = array_get_at(proc_p->p_msgs, last_i);
+		const struct lp_msg *msg = array_get_at(lp->p.p_msgs, last_i);
 		while(is_msg_sent(msg))
-			msg = array_get_at(proc_p->p_msgs, ++last_i);
+			msg = array_get_at(lp->p.p_msgs, ++last_i);
 
 		global_config.dispatcher(msg->dest, msg->dest_t, msg->m_type, msg->pl, msg->pl_size, state_p);
 		stats_take(STATS_MSG_SILENT, 1);
@@ -213,23 +186,19 @@
 	array_count(proc_p->p_msgs) = past_i;
 }
 
-<<<<<<< HEAD
-static void do_rollback(struct lp_ctx *lp, array_count_t past_i)
-=======
 /**
  * @brief Perform a rollback
  * @param proc_p the message processing data for the LP that has to rollback
  * @param past_i the index in @a proc_p of the last validly processed message
  */
-static void do_rollback(struct process_data *proc_p, array_count_t past_i)
->>>>>>> 47b82254
+static void do_rollback(struct lp_ctx *lp, array_count_t past_i)
 {
 	timer_uint t = timer_hr_new();
 	send_anti_messages(&lp->p, past_i);
 	array_count_t last_i = model_allocator_checkpoint_restore(&lp->mm_state, past_i);
 	stats_take(STATS_RECOVERY_TIME, timer_hr_value(t));
 	stats_take(STATS_ROLLBACK, 1);
-	silent_execution(&lp->p, last_i, past_i);
+	silent_execution(lp, last_i, past_i);
 }
 
 /**
@@ -276,50 +245,31 @@
 	return i;
 }
 
-<<<<<<< HEAD
-static inline void handle_remote_anti_msg(struct lp_ctx *lp, const struct lp_msg *msg)
-{
-	uint32_t m_id = msg->raw_flags >> 2, m_seq = msg->m_seq;
-	array_count_t p_cnt = array_count(lp->p.p_msgs), past_i = 0;
-	while(likely(past_i < p_cnt)) {
-		array_count_t j = past_i;
-		struct lp_msg *amsg = array_get_at(lp->p.p_msgs, j);
-		while(is_msg_sent(amsg))
-			amsg = array_get_at(lp->p.p_msgs, ++j);
-
-		if(amsg->raw_flags >> 2 == m_id && amsg->m_seq == m_seq) {
-			// suppresses the re-insertion in the processing queue
-			amsg->raw_flags |= MSG_FLAG_ANTI;
-			do_rollback(lp, past_i);
-			termination_on_lp_rollback(msg->dest_t);
-			msg_allocator_free(amsg);
-=======
 /**
  * @brief Handle the reception of a remote anti-message
  * @param proc_p the message processing data for the LP that has to handle the anti-message
  * @param a_msg the remote anti-message
  */
-static inline void handle_remote_anti_msg(struct process_data *proc_p, struct lp_msg *a_msg)
+static inline void handle_remote_anti_msg(struct lp_ctx *lp, struct lp_msg *a_msg)
 {
 	// Simplifies flags-based matching, also useful in the early remote anti-messages matching
 	a_msg->raw_flags -= MSG_FLAG_ANTI;
 
 	uint32_t m_id = a_msg->raw_flags, m_seq = a_msg->m_seq;
-	array_count_t i = array_count(proc_p->p_msgs);
+	array_count_t i = array_count(lp->p.p_msgs);
 	struct lp_msg *msg;
 	do {
 		if(unlikely(!i)) {
 			// Sadly this is an early remote anti-message
-			a_msg->next = proc_p->early_antis;
-			proc_p->early_antis = a_msg;
->>>>>>> 47b82254
+			a_msg->next = lp->p.early_antis;
+			lp->p.early_antis = a_msg;
 			return;
 		}
-		msg = array_get_at(proc_p->p_msgs, --i);
+		msg = array_get_at(lp->p.p_msgs, --i);
 	} while(is_msg_sent(msg) || msg->raw_flags != m_id || msg->m_seq != m_seq);
 
 	while(i) {
-		const struct lp_msg *v_msg = array_get_at(proc_p->p_msgs, --i);
+		const struct lp_msg *v_msg = array_get_at(lp->p.p_msgs, --i);
 		if(is_msg_past(v_msg)) {
 			i++;
 			break;
@@ -327,7 +277,7 @@
 	}
 
 	msg->raw_flags |= MSG_FLAG_ANTI;
-	do_rollback(proc_p, i);
+	do_rollback(lp, i);
 	termination_on_lp_rollback(msg->dest_t);
 	msg_allocator_free(msg);
 	msg_allocator_free(a_msg);
@@ -366,12 +316,12 @@
 static void handle_anti_msg(struct lp_ctx *lp, struct lp_msg *msg, uint32_t last_flags)
 {
 	if(last_flags > (MSG_FLAG_ANTI | MSG_FLAG_PROCESSED)) {
-		handle_remote_anti_msg(&lp->p, msg);
+		handle_remote_anti_msg(lp, msg);
 		auto_ckpt_register_bad(&lp->auto_ckpt);
 		return;
 	} else if(last_flags == (MSG_FLAG_ANTI | MSG_FLAG_PROCESSED)) {
 		array_count_t past_i = match_anti_msg(&lp->p, msg);
-		do_rollback(&lp->p, past_i);
+		do_rollback(lp, past_i);
 		termination_on_lp_rollback(msg->dest_t);
 		auto_ckpt_register_bad(&lp->auto_ckpt);
 	}
@@ -386,7 +336,7 @@
 static void handle_straggler_msg(struct lp_ctx *lp, struct lp_msg *msg)
 {
 	array_count_t past_i = match_straggler_msg(&lp->p, msg);
-	do_rollback(&lp->p, past_i);
+	do_rollback(lp, past_i);
 	termination_on_lp_rollback(msg->dest_t);
 	auto_ckpt_register_bad(&lp->auto_ckpt);
 }
@@ -416,59 +366,26 @@
 
 	uint32_t flags = atomic_fetch_add_explicit(&msg->flags, MSG_FLAG_PROCESSED, memory_order_relaxed);
 	if(unlikely(flags & MSG_FLAG_ANTI)) {
-<<<<<<< HEAD
-		if(flags > (MSG_FLAG_ANTI | MSG_FLAG_PROCESSED)) {
-			handle_remote_anti_msg(lp, msg);
-			auto_ckpt_register_bad(&lp->auto_ckpt);
-		} else if(flags == (MSG_FLAG_ANTI | MSG_FLAG_PROCESSED)) {
-			array_count_t past_i = match_anti_msg(&lp->p, msg);
-			do_rollback(lp, past_i);
-			termination_on_lp_rollback(msg->dest_t);
-			auto_ckpt_register_bad(&lp->auto_ckpt);
-		}
-		msg_allocator_free(msg);
-=======
 		handle_anti_msg(lp, msg, flags);
->>>>>>> 47b82254
 		return;
 	}
 
 	if(unlikely(flags && lp->p.early_antis && check_early_anti_messages(&lp->p, msg)))
 		return;
 
-<<<<<<< HEAD
-	if(unlikely(array_count(lp->p.p_msgs) && msg_is_before(msg, array_peek(lp->p.p_msgs)))) {
-		array_count_t past_i = match_straggler_msg(&lp->p, msg);
-		do_rollback(lp, past_i);
-		termination_on_lp_rollback(msg->dest_t);
-		auto_ckpt_register_bad(&lp->auto_ckpt);
-	}
+	if(unlikely(array_count(lp->p.p_msgs) && msg_is_before(msg, array_peek(lp->p.p_msgs))))
+		handle_straggler_msg(lp, msg);
+
 #ifndef NDEBUG
 	current_msg = msg;
 #endif
-	timer_uint t = timer_hr_new();
-	global_config.dispatcher(msg->dest, msg->dest_t, msg->m_type, msg->pl, msg->pl_size, lp->lib_ctx->state_s);
-	stats_take(STATS_MSG_PROCESSED_TIME, timer_hr_value(t));
-	stats_take(STATS_MSG_PROCESSED, 1);
-=======
-	if(unlikely(array_count(lp->p.p_msgs) && msg_is_before(msg, array_peek(lp->p.p_msgs))))
-		handle_straggler_msg(lp, msg);
-
-#ifndef NDEBUG
-	current_msg = msg;
-#endif
 
 	common_msg_process(lp, msg);
->>>>>>> 47b82254
 	array_push(lp->p.p_msgs, msg);
 
 	auto_ckpt_register_good(&lp->auto_ckpt);
 	if(auto_ckpt_is_needed(&lp->auto_ckpt))
-<<<<<<< HEAD
 		model_allocator_checkpoint_take(&lp->mm_state, array_count(lp->p.p_msgs));
-=======
-		checkpoint_take(lp);
->>>>>>> 47b82254
 
 	termination_on_msg_process(msg->dest_t);
 }