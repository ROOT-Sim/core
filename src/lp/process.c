/**
 * @file lp/process.c
 *
 * @brief LP state management functions
 *
 * This module contains the main logic for the parallel simulation runtime
 *
 * SPDX-FileCopyrightText: 2008-2022 HPDCS Group <rootsim@googlegroups.com>
 * SPDX-License-Identifier: GPL-3.0-only
 */
#include <lp/process.h>

#include <arch/timer.h>
#include <datatypes/msg_queue.h>
#include <distributed/mpi.h>
#include <gvt/fossil.h>
#include <gvt/gvt.h>
#include <log/stats.h>
#include <lp/common.h>
#include <lp/lp.h>
#include <mm/auto_ckpt.h>
#include <mm/msg_allocator.h>
#include <serial/serial.h>

/// The flag used in ScheduleNewEvent() to keep track of silent execution
static __thread bool silent_processing = false;
#ifndef NDEBUG
/// The currently processed message
/** This is not necessary for normal operation, but it's useful in debug */
static __thread struct lp_msg *current_msg;
#endif

#define mark_msg_remote(msg_p) ((struct lp_msg *)(((uintptr_t)(msg_p)) | 2U))
#define mark_msg_sent(msg_p) ((struct lp_msg *)(((uintptr_t)(msg_p)) | 1U))
#define unmark_msg_remote(msg_p) ((struct lp_msg *)(((uintptr_t)(msg_p)) - 2U))
#define unmark_msg_sent(msg_p) ((struct lp_msg *)(((uintptr_t)(msg_p)) - 1U))

void ScheduleNewEvent(lp_id_t receiver, simtime_t timestamp, unsigned event_type, const void *payload,
    unsigned payload_size)
{
	if(unlikely(global_config.serial)) {
		ScheduleNewEvent_serial(receiver, timestamp, event_type, payload, payload_size);
		return;
	}

	if(unlikely(silent_processing))
		return;

	struct lp_msg *msg = msg_allocator_pack(receiver, timestamp, event_type, payload, payload_size);

#ifndef NDEBUG
	if(msg_is_before(msg, current_msg)) {
		logger(LOG_FATAL, "Scheduling a message in the past!");
		abort();
	}
	msg->send = current_lp - lps;
	msg->send_t = current_msg->dest_t;
#endif

	nid_t dest_nid = lid_to_nid(receiver);
	if(dest_nid != nid) {
		mpi_remote_msg_send(msg, dest_nid);
		array_push(current_lp->p.p_msgs, mark_msg_remote(msg));
	} else {
		atomic_store_explicit(&msg->flags, 0U, memory_order_relaxed);
		msg_queue_insert(msg);
		array_push(current_lp->p.p_msgs, mark_msg_sent(msg));
	}
}

/**
 * @brief Take a checkpoint of the state of a LP
 * @param lp the LP to checkpoint
 *
 * The actual checkpoint operation is delegated to the model memory allocator.
 */
static inline void checkpoint_take(struct lp_ctx *lp)
{
	timer_uint t = timer_hr_new();
	model_allocator_checkpoint_take(array_count(lp->p.p_msgs));
	stats_take(STATS_CKPT_STATE_SIZE, lp->mm_state.used_mem);
	stats_take(STATS_CKPT, 1);
	stats_take(STATS_CKPT_TIME, timer_hr_value(t));
}

/**
 * @brief Initializes the processing module in the current LP
 */
void process_lp_init(void)
{
	struct lp_ctx *lp = current_lp;
<<<<<<< HEAD
	struct process_data *proc_p = &lp->p;
	spin_init(&lp->lock);

	array_init(proc_p->p_msgs);
=======
	array_init(lp->p.p_msgs);
	lp->p.early_antis = NULL;
>>>>>>> 47b82254

	struct lp_msg *msg = msg_allocator_pack(lp - lps, 0, LP_INIT, NULL, 0U);
	msg->raw_flags = MSG_FLAG_PROCESSED;
#ifndef NDEBUG
	current_msg = msg;
#endif
	common_msg_process(lp, msg);

	array_push(lp->p.p_msgs, msg);
	model_allocator_checkpoint_next_force_full();
	checkpoint_take(lp);
}

/**
 * @brief De-initialize the LP by calling the model's LP_FINI handler
 */
void process_lp_deinit(void)
{
	struct lp_ctx *this_lp = current_lp;
	global_config.dispatcher(this_lp - lps, 0, LP_FINI, NULL, 0, this_lp->state_pointer);
}

/**
 * @brief Finalize the processing module in the current LP
 */
void process_lp_fini(void)
{
	struct process_data *proc_p = &current_lp->p;
	for(array_count_t i = 0; i < array_count(proc_p->p_msgs); ++i) {
		struct lp_msg *msg = array_get_at(proc_p->p_msgs, i);
		if(is_msg_local_sent(msg))
			continue;

		bool remote = is_msg_remote(msg);
		msg = unmark_msg(msg);
		uint32_t flags = atomic_load_explicit(&msg->flags, memory_order_relaxed);
		if(remote || !(flags & MSG_FLAG_ANTI))
			msg_allocator_free(msg);
	}
	array_fini(proc_p->p_msgs);
}

/**
 * @brief Perform silent execution of events
 * @param proc_p the message processing data for the LP that has to coast forward
 * @param last_i the index in @a proc_p of the last processed message in the current LP state
 * @param past_i the target index in @a proc_p of the message to reach with the silent execution operation
 *
 * This function implements the coasting forward operation done after a checkpoint has been restored.
 */
static inline void silent_execution(const struct process_data *proc_p, array_count_t last_i, array_count_t past_i)
{
	if(unlikely(last_i >= past_i))
		return;

	timer_uint t = timer_hr_new();
	silent_processing = true;

	void *state_p = current_lp->state_pointer;
	do {
		const struct lp_msg *msg = array_get_at(proc_p->p_msgs, last_i);
		while(is_msg_sent(msg))
			msg = array_get_at(proc_p->p_msgs, ++last_i);

		global_config.dispatcher(msg->dest, msg->dest_t, msg->m_type, msg->pl, msg->pl_size, state_p);
		stats_take(STATS_MSG_SILENT, 1);
	} while(++last_i < past_i);

	silent_processing = false;
	stats_take(STATS_MSG_SILENT_TIME, timer_hr_value(t));
}

/**
 * @brief Send anti-messages
 * @param proc_p the message processing data for the LP that has to send anti-messages
 * @param past_i the index in @a proc_p of the last validly processed message
 */
static inline void send_anti_messages(struct process_data *proc_p, array_count_t past_i)
{
	array_count_t p_cnt = array_count(proc_p->p_msgs);
	stats_take(STATS_MSG_ANTI, p_cnt - past_i);
	for(array_count_t i = past_i; i < p_cnt; ++i) {
		struct lp_msg *msg = array_get_at(proc_p->p_msgs, i);

		while(is_msg_sent(msg)) {
			if(is_msg_remote(msg)) {
				msg = unmark_msg_remote(msg);
				nid_t dest_nid = lid_to_nid(msg->dest);
				mpi_remote_anti_msg_send(msg, dest_nid);
				msg_allocator_free_at_gvt(msg);
			} else {
				msg = unmark_msg_sent(msg);
				uint32_t f =
				    atomic_fetch_add_explicit(&msg->flags, MSG_FLAG_ANTI, memory_order_relaxed);
				if(f & MSG_FLAG_PROCESSED)
					msg_queue_insert(msg);
			}

			msg = array_get_at(proc_p->p_msgs, ++i);
		}

		uint32_t f = atomic_fetch_add_explicit(&msg->flags, -MSG_FLAG_PROCESSED, memory_order_relaxed);
		if(!(f & MSG_FLAG_ANTI)) {
			msg_queue_insert(msg);
			stats_take(STATS_MSG_ROLLBACK, 1);
		}
	}
	array_count(proc_p->p_msgs) = past_i;
}

/**
 * @brief Perform a rollback
 * @param proc_p the message processing data for the LP that has to rollback
 * @param past_i the index in @a proc_p of the last validly processed message
 */
static void do_rollback(struct process_data *proc_p, array_count_t past_i)
{
	timer_uint t = timer_hr_new();
	send_anti_messages(proc_p, past_i);
	array_count_t last_i = model_allocator_checkpoint_restore(past_i);
	stats_take(STATS_RECOVERY_TIME, timer_hr_value(t));
	stats_take(STATS_ROLLBACK, 1);
	silent_execution(proc_p, last_i, past_i);
}

/**
 * @brief Find the last valid processed message with respect to a straggler message
 * @param proc_p the message processing data for the LP
 * @param s_msg the straggler message
 * @return the index in @a proc_p of the last validly processed message
 */
static inline array_count_t match_straggler_msg(const struct process_data *proc_p, const struct lp_msg *s_msg)
{
	array_count_t i = array_count(proc_p->p_msgs) - 1;
	const struct lp_msg *msg = array_get_at(proc_p->p_msgs, i);
	while(1) {
		if(!msg_is_before(s_msg, msg))
			return i + 1;
		while(1) {
			if(!i)
				return 0;
			msg = array_get_at(proc_p->p_msgs, --i);
			if(is_msg_past(msg))
				break;
		}
	}
}

/**
 * @brief Find the last valid processed message with respect to a received anti-message
 * @param proc_p the message processing data for the LP
 * @param a_msg the anti-message
 * @return the index in @a proc_p of the last validly processed message
 */
static inline array_count_t match_anti_msg(const struct process_data *proc_p, const struct lp_msg *a_msg)
{
	array_count_t i = array_count(proc_p->p_msgs) - 1;
	const struct lp_msg *msg = array_get_at(proc_p->p_msgs, i);
	while(a_msg != msg)
		msg = array_get_at(proc_p->p_msgs, --i);

	while(i) {
		msg = array_get_at(proc_p->p_msgs, --i);
		if(is_msg_past(msg))
			return i + 1;
	}
	return i;
}

/**
 * @brief Handle the reception of a remote anti-message
 * @param proc_p the message processing data for the LP that has to handle the anti-message
 * @param a_msg the remote anti-message
 */
static inline void handle_remote_anti_msg(struct process_data *proc_p, struct lp_msg *a_msg)
{
	// Simplifies flags-based matching, also useful in the early remote anti-messages matching
	a_msg->raw_flags -= MSG_FLAG_ANTI;

	uint32_t m_id = a_msg->raw_flags, m_seq = a_msg->m_seq;
	array_count_t i = array_count(proc_p->p_msgs);
	struct lp_msg *msg;
	do {
		if(unlikely(!i)) {
			// Sadly this is an early remote anti-message
			a_msg->next = proc_p->early_antis;
			proc_p->early_antis = a_msg;
			return;
		}
		msg = array_get_at(proc_p->p_msgs, --i);
	} while(is_msg_sent(msg) || msg->raw_flags != m_id || msg->m_seq != m_seq);

	while(i) {
		const struct lp_msg *v_msg = array_get_at(proc_p->p_msgs, --i);
		if(is_msg_past(v_msg)) {
			i++;
			break;
		}
	}

	msg->raw_flags |= MSG_FLAG_ANTI;
	do_rollback(proc_p, i);
	termination_on_lp_rollback(msg->dest_t);
	msg_allocator_free(msg);
	msg_allocator_free(a_msg);
}

/**
 * @brief Check if a remote message has already been invalidated by an early remote anti-message
 * @param proc_p the message processing data of the current LP
 * @param a_msg the remote message to check
 * @return true if the message has been matched with an early remote anti-message, false otherwise
 */
static inline bool check_early_anti_messages(struct process_data *proc_p, struct lp_msg *msg)
{
	uint32_t m_id = msg->raw_flags, m_seq = msg->m_seq;
	struct lp_msg **prev_p = &proc_p->early_antis;
	struct lp_msg *a_msg = *prev_p;
	do {
		if(a_msg->raw_flags == m_id && a_msg->m_seq == m_seq) {
			*prev_p = a_msg->next;
			msg_allocator_free(msg);
			msg_allocator_free(a_msg);
			return true;
		}
		prev_p = &a_msg->next;
		a_msg = *prev_p;
	} while(a_msg != NULL);
	return false;
}

/**
 * @brief Handle the reception of an anti-message
 * @param lp the processing context of the current LP
 * @param msg the received anti-message
 * @param last_flags the original value of the message flags before being modified by the current process_msg() call
 */
static void handle_anti_msg(struct lp_ctx *lp, struct lp_msg *msg, uint32_t last_flags)
{
	if(last_flags > (MSG_FLAG_ANTI | MSG_FLAG_PROCESSED)) {
		handle_remote_anti_msg(&lp->p, msg);
		auto_ckpt_register_bad(&lp->auto_ckpt);
		return;
	} else if(last_flags == (MSG_FLAG_ANTI | MSG_FLAG_PROCESSED)) {
		array_count_t past_i = match_anti_msg(&lp->p, msg);
		do_rollback(&lp->p, past_i);
		termination_on_lp_rollback(msg->dest_t);
		auto_ckpt_register_bad(&lp->auto_ckpt);
	}
	msg_allocator_free(msg);
}

/**
 * @brief Handle the reception of a straggler message
 * @param lp the processing context of the current LP
 * @param msg the received straggler message
 */
static void handle_straggler_msg(struct lp_ctx *lp, struct lp_msg *msg)
{
	array_count_t past_i = match_straggler_msg(&lp->p, msg);
	do_rollback(&lp->p, past_i);
	termination_on_lp_rollback(msg->dest_t);
	auto_ckpt_register_bad(&lp->auto_ckpt);
}

/**
 * @brief Extract and process a message, if available
 *
 * This function encloses most of the actual parallel/distributed simulation logic.
 */
void process_msg(void)
{
	struct lp_msg *msg = msg_queue_extract();
	if(unlikely(!msg)) {
		current_lp = NULL;
		return;
	}

	gvt_on_msg_extraction(msg->dest_t);

<<<<<<< HEAD
	struct lp_ctx *this_lp = &lps[msg->dest];
	struct process_data *proc_p = &this_lp->p;
	current_lp = this_lp;
	spin_lock(&this_lp->lock);
=======
	struct lp_ctx *lp = &lps[msg->dest];
	current_lp = lp;
>>>>>>> 47b82254

	if(unlikely(fossil_is_needed(lp))) {
		auto_ckpt_recompute(&lp->auto_ckpt, lp->mm_state.used_mem);
		fossil_lp_collect(lp);
	}

	uint32_t flags = atomic_fetch_add_explicit(&msg->flags, MSG_FLAG_PROCESSED, memory_order_relaxed);
	if(unlikely(flags & MSG_FLAG_ANTI)) {
<<<<<<< HEAD
		if(flags > (MSG_FLAG_ANTI | MSG_FLAG_PROCESSED)) {
			handle_remote_anti_msg(proc_p, msg);
			auto_ckpt_register_bad(&this_lp->auto_ckpt);
		} else if(flags == (MSG_FLAG_ANTI | MSG_FLAG_PROCESSED)) {
			array_count_t past_i = match_anti_msg(proc_p, msg);
			do_rollback(proc_p, past_i);
			termination_on_lp_rollback(msg->dest_t);
			auto_ckpt_register_bad(&this_lp->auto_ckpt);
		}
		spin_unlock(&this_lp->lock);
		msg_allocator_free(msg);
		return;
	}

	if(unlikely(check_early_anti_messages(msg))) {
		spin_unlock(&this_lp->lock);
=======
		handle_anti_msg(lp, msg, flags);
		return;
	}

	if(unlikely(flags && lp->p.early_antis && check_early_anti_messages(&lp->p, msg)))
>>>>>>> 47b82254
		return;
	}

	if(unlikely(array_count(lp->p.p_msgs) && msg_is_before(msg, array_peek(lp->p.p_msgs))))
		handle_straggler_msg(lp, msg);

#ifndef NDEBUG
	current_msg = msg;
#endif

	common_msg_process(lp, msg);
	array_push(lp->p.p_msgs, msg);

	auto_ckpt_register_good(&lp->auto_ckpt);
	if(auto_ckpt_is_needed(&lp->auto_ckpt))
		checkpoint_take(lp);

	spin_unlock(&this_lp->lock);
	termination_on_msg_process(msg->dest_t);
}<|MERGE_RESOLUTION|>--- conflicted
+++ resolved
@@ -89,15 +89,9 @@
 void process_lp_init(void)
 {
 	struct lp_ctx *lp = current_lp;
-<<<<<<< HEAD
-	struct process_data *proc_p = &lp->p;
+	array_init(lp->p.p_msgs);
 	spin_init(&lp->lock);
-
-	array_init(proc_p->p_msgs);
-=======
-	array_init(lp->p.p_msgs);
 	lp->p.early_antis = NULL;
->>>>>>> 47b82254
 
 	struct lp_msg *msg = msg_allocator_pack(lp - lps, 0, LP_INIT, NULL, 0U);
 	msg->raw_flags = MSG_FLAG_PROCESSED;
@@ -378,15 +372,9 @@
 
 	gvt_on_msg_extraction(msg->dest_t);
 
-<<<<<<< HEAD
-	struct lp_ctx *this_lp = &lps[msg->dest];
-	struct process_data *proc_p = &this_lp->p;
-	current_lp = this_lp;
-	spin_lock(&this_lp->lock);
-=======
 	struct lp_ctx *lp = &lps[msg->dest];
 	current_lp = lp;
->>>>>>> 47b82254
+	spin_lock(&lp->lock);
 
 	if(unlikely(fossil_is_needed(lp))) {
 		auto_ckpt_recompute(&lp->auto_ckpt, lp->mm_state.used_mem);
@@ -395,30 +383,13 @@
 
 	uint32_t flags = atomic_fetch_add_explicit(&msg->flags, MSG_FLAG_PROCESSED, memory_order_relaxed);
 	if(unlikely(flags & MSG_FLAG_ANTI)) {
-<<<<<<< HEAD
-		if(flags > (MSG_FLAG_ANTI | MSG_FLAG_PROCESSED)) {
-			handle_remote_anti_msg(proc_p, msg);
-			auto_ckpt_register_bad(&this_lp->auto_ckpt);
-		} else if(flags == (MSG_FLAG_ANTI | MSG_FLAG_PROCESSED)) {
-			array_count_t past_i = match_anti_msg(proc_p, msg);
-			do_rollback(proc_p, past_i);
-			termination_on_lp_rollback(msg->dest_t);
-			auto_ckpt_register_bad(&this_lp->auto_ckpt);
-		}
-		spin_unlock(&this_lp->lock);
-		msg_allocator_free(msg);
-		return;
-	}
-
-	if(unlikely(check_early_anti_messages(msg))) {
-		spin_unlock(&this_lp->lock);
-=======
 		handle_anti_msg(lp, msg, flags);
-		return;
-	}
-
-	if(unlikely(flags && lp->p.early_antis && check_early_anti_messages(&lp->p, msg)))
->>>>>>> 47b82254
+		spin_unlock(&lp->lock);
+		return;
+	}
+ 
+	if(unlikely(flags && lp->p.early_antis && check_early_anti_messages(&lp->p, msg))) {
+		spin_unlock(&lp->lock);
 		return;
 	}
 
@@ -436,6 +407,6 @@
 	if(auto_ckpt_is_needed(&lp->auto_ckpt))
 		checkpoint_take(lp);
 
-	spin_unlock(&this_lp->lock);
+	spin_unlock(&lp->lock);
 	termination_on_msg_process(msg->dest_t);
 }