/**
 * @file lp/process.c
 *
 * @brief LP state management functions
 *
 * This module contains the main logic for the parallel simulation runtime
 *
 * SPDX-FileCopyrightText: 2008-2022 HPDCS Group <rootsim@googlegroups.com>
 * SPDX-License-Identifier: GPL-3.0-only
 */
#include <lp/process.h>

#include <arch/timer.h>
#include <datatypes/msg_queue.h>
#include <distributed/mpi.h>
#include <gvt/fossil.h>
#include <gvt/gvt.h>
#include <lib/retractable/retractable.h>
#include <log/stats.h>
#include <lp/common.h>
#include <lp/lp.h>
#include <mm/auto_ckpt.h>
#include <mm/msg_allocator.h>
#include <serial/serial.h>

/// The flag used in ScheduleNewEvent() to keep track of silent execution
static __thread bool silent_processing = false;
#ifndef NDEBUG
/// The currently processed message
/** This is not necessary for normal operation, but it's useful in debug */
static __thread struct lp_msg *current_msg;
#endif

#define mark_msg_remote(msg_p) ((struct lp_msg *)(((uintptr_t)(msg_p)) | 2U))
#define mark_msg_sent(msg_p) ((struct lp_msg *)(((uintptr_t)(msg_p)) | 1U))
#define unmark_msg_remote(msg_p) ((struct lp_msg *)(((uintptr_t)(msg_p)) - 2U))
#define unmark_msg_sent(msg_p) ((struct lp_msg *)(((uintptr_t)(msg_p)) - 1U))

void ScheduleNewEvent(lp_id_t receiver, simtime_t timestamp, unsigned event_type, const void *payload,
    unsigned payload_size)
{
	if(unlikely(global_config.serial)) {
		ScheduleNewEvent_serial(receiver, timestamp, event_type, payload, payload_size);
		return;
	}

	if(unlikely(silent_processing))
		return;

<<<<<<< HEAD
	timer_uint t = timer_hr_new();
	struct process_data *proc_p = &current_lp->p;
=======
>>>>>>> 47b82254
	struct lp_msg *msg = msg_allocator_pack(receiver, timestamp, event_type, payload, payload_size);

#ifndef NDEBUG
	msg->raw_flags = 0;
	if(msg_is_before(msg, current_msg)) {
		logger(LOG_FATAL, "Scheduling a message in the past!");
		abort();
	}
	msg->send = current_lp - lps;
	msg->send_t = current_msg->dest_t;
#endif

	nid_t dest_nid = lid_to_nid(receiver);
	if(dest_nid != nid) {
		mpi_remote_msg_send(msg, dest_nid);
		array_push(current_lp->p.p_msgs, mark_msg_remote(msg));
	} else {
		atomic_store_explicit(&msg->flags, 0U, memory_order_relaxed);
		msg_queue_insert(msg);
		array_push(current_lp->p.p_msgs, mark_msg_sent(msg));
	}
	stats_take(STATS_SCHEDULE_TIME, timer_hr_value(t));
}

/**
 * @brief Take a checkpoint of the state of a LP
 * @param lp the LP to checkpoint
 *
 * The actual checkpoint operation is delegated to the model memory allocator.
 */
static inline void checkpoint_take(struct lp_ctx *lp)
{
	timer_uint t = timer_hr_new();
	model_allocator_checkpoint_take(array_count(lp->p.p_msgs));
	stats_take(STATS_CKPT_STATE_SIZE, lp->mm_state.used_mem);
	stats_take(STATS_CKPT, 1);
	stats_take(STATS_CKPT_TIME, timer_hr_value(t));
}

/**
 * @brief Initializes the processing module in the current LP
 */
void process_lp_init(void)
{
	struct lp_ctx *lp = current_lp;
	array_init(lp->p.p_msgs);
	lp->p.early_antis = NULL;

	struct lp_msg *msg = msg_allocator_pack(lp - lps, 0, LP_INIT, NULL, 0U);
	msg->raw_flags = MSG_FLAG_PROCESSED;
#ifndef NDEBUG
	current_msg = msg;
#endif
	common_msg_process(lp, msg);

	array_push(lp->p.p_msgs, msg);
	model_allocator_checkpoint_next_force_full();
	checkpoint_take(lp);
}

/**
 * @brief De-initialize the LP by calling the model's LP_FINI handler
 */
void process_lp_deinit(void)
{
	struct lp_ctx *this_lp = current_lp;
	global_config.dispatcher(this_lp - lps, 0, LP_FINI, NULL, 0, this_lp->state_pointer);
}

/**
 * @brief Finalize the processing module in the current LP
 */
void process_lp_fini(void)
{
	struct process_data *proc_p = &current_lp->p;
	for(array_count_t i = 0; i < array_count(proc_p->p_msgs); ++i) {
		struct lp_msg *msg = array_get_at(proc_p->p_msgs, i);
		if(is_msg_local_sent(msg))
			continue;

		bool remote = is_msg_remote(msg);
		msg = unmark_msg(msg);
		uint32_t flags = atomic_load_explicit(&msg->flags, memory_order_relaxed);
		if(remote || !(flags & MSG_FLAG_ANTI))
			msg_allocator_free(msg);
	}
	array_fini(proc_p->p_msgs);
}

/**
 * @brief Perform silent execution of events
 * @param proc_p the message processing data for the LP that has to coast forward
 * @param last_i the index in @a proc_p of the last processed message in the current LP state
 * @param past_i the target index in @a proc_p of the message to reach with the silent execution operation
 *
 * This function implements the coasting forward operation done after a checkpoint has been restored.
 */
static inline void silent_execution(const struct process_data *proc_p, array_count_t last_i, array_count_t past_i)
{
	if(unlikely(last_i >= past_i))
		return;

	timer_uint t = timer_hr_new();
	silent_processing = true;

	void *state_p = current_lp->state_pointer;
	do {
		const struct lp_msg *msg = array_get_at(proc_p->p_msgs, last_i);
		while(is_msg_sent(msg))
			msg = array_get_at(proc_p->p_msgs, ++last_i);

		global_config.dispatcher(msg->dest, msg->dest_t, msg->m_type, msg->pl, msg->pl_size, state_p);
		stats_take(STATS_MSG_SILENT, 1);
	} while(++last_i < past_i);

	silent_processing = false;
	stats_take(STATS_MSG_SILENT_TIME, timer_hr_value(t));
}

/**
 * @brief Send anti-messages
 * @param proc_p the message processing data for the LP that has to send anti-messages
 * @param past_i the index in @a proc_p of the last validly processed message
 */
static inline void send_anti_messages(struct process_data *proc_p, array_count_t past_i)
{
	array_count_t p_cnt = array_count(proc_p->p_msgs);
	stats_take(STATS_MSG_ANTI, p_cnt - past_i);
	for(array_count_t i = past_i; i < p_cnt; ++i) {
		struct lp_msg *msg = array_get_at(proc_p->p_msgs, i);

		while(is_msg_sent(msg)) {
			if(is_msg_remote(msg)) {
				msg = unmark_msg_remote(msg);
				nid_t dest_nid = lid_to_nid(msg->dest);
				mpi_remote_anti_msg_send(msg, dest_nid);
				msg_allocator_free_at_gvt(msg);
			} else {
				msg = unmark_msg_sent(msg);
				uint32_t f =
				    atomic_fetch_add_explicit(&msg->flags, MSG_FLAG_ANTI, memory_order_relaxed);
				if(f & MSG_FLAG_PROCESSED)
					msg_queue_insert(msg);
			}

			msg = array_get_at(proc_p->p_msgs, ++i);
		}

		uint32_t f = atomic_fetch_add_explicit(&msg->flags, -MSG_FLAG_PROCESSED, memory_order_relaxed);
		if(!(f & MSG_FLAG_ANTI)) {
			if(is_retractable(msg)) {
				msg_allocator_free(msg);
			} else {
				msg_queue_insert(msg);
			}
		}
		stats_take(STATS_MSG_ROLLBACK, 1);
	}
	array_count(proc_p->p_msgs) = past_i;
}

/**
 * @brief Perform a rollback
 * @param proc_p the message processing data for the LP that has to rollback
 * @param past_i the index in @a proc_p of the last validly processed message
 */
static void do_rollback(struct process_data *proc_p, array_count_t past_i)
{
	timer_uint t = timer_hr_new();
	send_anti_messages(proc_p, past_i);
	array_count_t last_i = model_allocator_checkpoint_restore(past_i);
<<<<<<< HEAD
	silent_execution(proc_p, last_i, past_i);
	retractable_rollback_handle();
=======
	stats_take(STATS_RECOVERY_TIME, timer_hr_value(t));
>>>>>>> 47b82254
	stats_take(STATS_ROLLBACK, 1);
	silent_execution(proc_p, last_i, past_i);
}

/**
 * @brief Find the last valid processed message with respect to a straggler message
 * @param proc_p the message processing data for the LP
 * @param s_msg the straggler message
 * @return the index in @a proc_p of the last validly processed message
 */
static inline array_count_t match_straggler_msg(const struct process_data *proc_p, const struct lp_msg *s_msg)
{
	array_count_t i = array_count(proc_p->p_msgs) - 1;
	const struct lp_msg *msg = array_get_at(proc_p->p_msgs, i);
	while(1) {
		if(!msg_is_before(s_msg, msg))
			return i + 1;
		while(1) {
			if(!i)
				return 0;
			msg = array_get_at(proc_p->p_msgs, --i);
			if(is_msg_past(msg))
				break;
		}
	}
}

/**
 * @brief Find the last valid processed message with respect to a received anti-message
 * @param proc_p the message processing data for the LP
 * @param a_msg the anti-message
 * @return the index in @a proc_p of the last validly processed message
 */
static inline array_count_t match_anti_msg(const struct process_data *proc_p, const struct lp_msg *a_msg)
{
	array_count_t i = array_count(proc_p->p_msgs) - 1;
	const struct lp_msg *msg = array_get_at(proc_p->p_msgs, i);
	while(a_msg != msg)
		msg = array_get_at(proc_p->p_msgs, --i);

	while(i) {
		msg = array_get_at(proc_p->p_msgs, --i);
		if(is_msg_past(msg))
			return i + 1;
	}
	return i;
}

/**
 * @brief Handle the reception of a remote anti-message
 * @param proc_p the message processing data for the LP that has to handle the anti-message
 * @param a_msg the remote anti-message
 */
static inline void handle_remote_anti_msg(struct process_data *proc_p, struct lp_msg *a_msg)
{
	// Simplifies flags-based matching, also useful in the early remote anti-messages matching
	a_msg->raw_flags -= MSG_FLAG_ANTI;

	uint32_t m_id = a_msg->raw_flags, m_seq = a_msg->m_seq;
	array_count_t i = array_count(proc_p->p_msgs);
	struct lp_msg *msg;
	do {
		if(unlikely(!i)) {
			// Sadly this is an early remote anti-message
			a_msg->next = proc_p->early_antis;
			proc_p->early_antis = a_msg;
			return;
		}
		msg = array_get_at(proc_p->p_msgs, --i);
	} while(is_msg_sent(msg) || msg->raw_flags != m_id || msg->m_seq != m_seq);

	while(i) {
		const struct lp_msg *v_msg = array_get_at(proc_p->p_msgs, --i);
		if(is_msg_past(v_msg)) {
			i++;
			break;
		}
	}

	msg->raw_flags |= MSG_FLAG_ANTI;
	do_rollback(proc_p, i);
	termination_on_lp_rollback(msg->dest_t);
	msg_allocator_free(msg);
	msg_allocator_free(a_msg);
}

/**
 * @brief Check if a remote message has already been invalidated by an early remote anti-message
 * @param proc_p the message processing data of the current LP
 * @param a_msg the remote message to check
 * @return true if the message has been matched with an early remote anti-message, false otherwise
 */
static inline bool check_early_anti_messages(struct process_data *proc_p, struct lp_msg *msg)
{
	uint32_t m_id = msg->raw_flags, m_seq = msg->m_seq;
	struct lp_msg **prev_p = &proc_p->early_antis;
	struct lp_msg *a_msg = *prev_p;
	do {
		if(a_msg->raw_flags == m_id && a_msg->m_seq == m_seq) {
			*prev_p = a_msg->next;
			msg_allocator_free(msg);
			msg_allocator_free(a_msg);
			return true;
		}
		prev_p = &a_msg->next;
		a_msg = *prev_p;
	} while(a_msg != NULL);
	return false;
}

/**
 * @brief Handle the reception of an anti-message
 * @param lp the processing context of the current LP
 * @param msg the received anti-message
 * @param last_flags the original value of the message flags before being modified by the current process_msg() call
 */
static void handle_anti_msg(struct lp_ctx *lp, struct lp_msg *msg, uint32_t last_flags)
{
	if(last_flags > (MSG_FLAG_ANTI | MSG_FLAG_PROCESSED)) {
		handle_remote_anti_msg(&lp->p, msg);
		auto_ckpt_register_bad(&lp->auto_ckpt);
		return;
	} else if(last_flags == (MSG_FLAG_ANTI | MSG_FLAG_PROCESSED)) {
		array_count_t past_i = match_anti_msg(&lp->p, msg);
		do_rollback(&lp->p, past_i);
		termination_on_lp_rollback(msg->dest_t);
		auto_ckpt_register_bad(&lp->auto_ckpt);
	}
	msg_allocator_free(msg);
}

/**
 * @brief Handle the reception of a straggler message
 * @param lp the processing context of the current LP
 * @param msg the received straggler message
 */
static void handle_straggler_msg(struct lp_ctx *lp, struct lp_msg *msg)
{
	array_count_t past_i = match_straggler_msg(&lp->p, msg);
	do_rollback(&lp->p, past_i);
	termination_on_lp_rollback(msg->dest_t);
	auto_ckpt_register_bad(&lp->auto_ckpt);
}

/**
 * @brief Extract and process a message, if available
 *
 * This function encloses most of the actual parallel/distributed simulation logic.
 */
void process_msg(void)
{
	timer_uint t = timer_hr_new();
	struct lp_msg *msg = msg_queue_extract();
	stats_take(STATS_EXTRACTION_TIME, timer_hr_value(t));
	if(unlikely(!msg)) {
		current_lp = NULL;
		return;
	}

	gvt_on_msg_extraction(msg->dest_t);

	struct lp_ctx *lp = &lps[msg->dest];
	current_lp = lp;

	if(unlikely(fossil_is_needed(lp))) {
		auto_ckpt_recompute(&lp->auto_ckpt, lp->mm_state.used_mem);
		fossil_lp_collect(lp);
	}

	uint32_t flags = atomic_fetch_add_explicit(&msg->flags, MSG_FLAG_PROCESSED, memory_order_relaxed);
	if(unlikely(flags & MSG_FLAG_ANTI)) {
<<<<<<< HEAD
		timer_uint t = timer_hr_new();
		if(flags > (MSG_FLAG_ANTI | MSG_FLAG_PROCESSED)) {
			handle_remote_anti_msg(proc_p, msg);
			auto_ckpt_register_bad(&this_lp->auto_ckpt);
		} else if(flags == (MSG_FLAG_ANTI | MSG_FLAG_PROCESSED)) {
			array_count_t past_i = match_anti_msg(proc_p, msg);
			do_rollback(proc_p, past_i);
			termination_on_lp_rollback(msg->dest_t);
			auto_ckpt_register_bad(&this_lp->auto_ckpt);
		}
		msg_allocator_free(msg);
		stats_take(STATS_ROLLBACK_TIME, timer_hr_value(t));
=======
		handle_anti_msg(lp, msg, flags);
>>>>>>> 47b82254
		return;
	}

	if(unlikely(flags && lp->p.early_antis && check_early_anti_messages(&lp->p, msg)))
		return;

<<<<<<< HEAD
	if(unlikely(array_count(proc_p->p_msgs) && msg_is_before(msg, array_peek(proc_p->p_msgs)))) {
		timer_uint t = timer_hr_new();
		array_count_t past_i = match_straggler_msg(proc_p, msg);
		do_rollback(proc_p, past_i);
		termination_on_lp_rollback(msg->dest_t);
		auto_ckpt_register_bad(&this_lp->auto_ckpt);
		stats_take(STATS_ROLLBACK_TIME, timer_hr_value(t));
	}
#ifndef NDEBUG
	current_msg = msg;
#endif
	t = timer_hr_new();
	global_config.dispatcher(msg->dest, msg->dest_t, msg->m_type, msg->pl, msg->pl_size, this_lp->lib_ctx->state_s);
	stats_take(STATS_FORWARD_TIME, timer_hr_value(t));
	stats_take(STATS_MSG_PROCESSED, 1);
	array_push(proc_p->p_msgs, msg);
=======
	if(unlikely(array_count(lp->p.p_msgs) && msg_is_before(msg, array_peek(lp->p.p_msgs))))
		handle_straggler_msg(lp, msg);

#ifndef NDEBUG
	current_msg = msg;
#endif
>>>>>>> 47b82254

	common_msg_process(lp, msg);
	array_push(lp->p.p_msgs, msg);

	auto_ckpt_register_good(&lp->auto_ckpt);
	if(auto_ckpt_is_needed(&lp->auto_ckpt))
		checkpoint_take(lp);

	termination_on_msg_process(msg->dest_t);
}

bool process_is_silent(void)
{
	return silent_processing;
}<|MERGE_RESOLUTION|>--- conflicted
+++ resolved
@@ -47,15 +47,9 @@
 	if(unlikely(silent_processing))
 		return;
 
-<<<<<<< HEAD
-	timer_uint t = timer_hr_new();
-	struct process_data *proc_p = &current_lp->p;
-=======
->>>>>>> 47b82254
 	struct lp_msg *msg = msg_allocator_pack(receiver, timestamp, event_type, payload, payload_size);
 
 #ifndef NDEBUG
-	msg->raw_flags = 0;
 	if(msg_is_before(msg, current_msg)) {
 		logger(LOG_FATAL, "Scheduling a message in the past!");
 		abort();
@@ -73,7 +67,6 @@
 		msg_queue_insert(msg);
 		array_push(current_lp->p.p_msgs, mark_msg_sent(msg));
 	}
-	stats_take(STATS_SCHEDULE_TIME, timer_hr_value(t));
 }
 
 /**
@@ -207,8 +200,8 @@
 			} else {
 				msg_queue_insert(msg);
 			}
-		}
-		stats_take(STATS_MSG_ROLLBACK, 1);
+			stats_take(STATS_MSG_ROLLBACK, 1);
+		}
 	}
 	array_count(proc_p->p_msgs) = past_i;
 }
@@ -223,12 +216,7 @@
 	timer_uint t = timer_hr_new();
 	send_anti_messages(proc_p, past_i);
 	array_count_t last_i = model_allocator_checkpoint_restore(past_i);
-<<<<<<< HEAD
-	silent_execution(proc_p, last_i, past_i);
-	retractable_rollback_handle();
-=======
 	stats_take(STATS_RECOVERY_TIME, timer_hr_value(t));
->>>>>>> 47b82254
 	stats_take(STATS_ROLLBACK, 1);
 	silent_execution(proc_p, last_i, past_i);
 }
@@ -318,7 +306,7 @@
 /**
  * @brief Check if a remote message has already been invalidated by an early remote anti-message
  * @param proc_p the message processing data of the current LP
- * @param a_msg the remote message to check
+ * @param msg the remote message to check
  * @return true if the message has been matched with an early remote anti-message, false otherwise
  */
 static inline bool check_early_anti_messages(struct process_data *proc_p, struct lp_msg *msg)
@@ -380,9 +368,7 @@
  */
 void process_msg(void)
 {
-	timer_uint t = timer_hr_new();
 	struct lp_msg *msg = msg_queue_extract();
-	stats_take(STATS_EXTRACTION_TIME, timer_hr_value(t));
 	if(unlikely(!msg)) {
 		current_lp = NULL;
 		return;
@@ -400,53 +386,19 @@
 
 	uint32_t flags = atomic_fetch_add_explicit(&msg->flags, MSG_FLAG_PROCESSED, memory_order_relaxed);
 	if(unlikely(flags & MSG_FLAG_ANTI)) {
-<<<<<<< HEAD
-		timer_uint t = timer_hr_new();
-		if(flags > (MSG_FLAG_ANTI | MSG_FLAG_PROCESSED)) {
-			handle_remote_anti_msg(proc_p, msg);
-			auto_ckpt_register_bad(&this_lp->auto_ckpt);
-		} else if(flags == (MSG_FLAG_ANTI | MSG_FLAG_PROCESSED)) {
-			array_count_t past_i = match_anti_msg(proc_p, msg);
-			do_rollback(proc_p, past_i);
-			termination_on_lp_rollback(msg->dest_t);
-			auto_ckpt_register_bad(&this_lp->auto_ckpt);
-		}
-		msg_allocator_free(msg);
-		stats_take(STATS_ROLLBACK_TIME, timer_hr_value(t));
-=======
 		handle_anti_msg(lp, msg, flags);
->>>>>>> 47b82254
 		return;
 	}
 
 	if(unlikely(flags && lp->p.early_antis && check_early_anti_messages(&lp->p, msg)))
 		return;
 
-<<<<<<< HEAD
-	if(unlikely(array_count(proc_p->p_msgs) && msg_is_before(msg, array_peek(proc_p->p_msgs)))) {
-		timer_uint t = timer_hr_new();
-		array_count_t past_i = match_straggler_msg(proc_p, msg);
-		do_rollback(proc_p, past_i);
-		termination_on_lp_rollback(msg->dest_t);
-		auto_ckpt_register_bad(&this_lp->auto_ckpt);
-		stats_take(STATS_ROLLBACK_TIME, timer_hr_value(t));
-	}
+	if(unlikely(array_count(lp->p.p_msgs) && msg_is_before(msg, array_peek(lp->p.p_msgs))))
+		handle_straggler_msg(lp, msg);
+
 #ifndef NDEBUG
 	current_msg = msg;
 #endif
-	t = timer_hr_new();
-	global_config.dispatcher(msg->dest, msg->dest_t, msg->m_type, msg->pl, msg->pl_size, this_lp->lib_ctx->state_s);
-	stats_take(STATS_FORWARD_TIME, timer_hr_value(t));
-	stats_take(STATS_MSG_PROCESSED, 1);
-	array_push(proc_p->p_msgs, msg);
-=======
-	if(unlikely(array_count(lp->p.p_msgs) && msg_is_before(msg, array_peek(lp->p.p_msgs))))
-		handle_straggler_msg(lp, msg);
-
-#ifndef NDEBUG
-	current_msg = msg;
-#endif
->>>>>>> 47b82254
 
 	common_msg_process(lp, msg);
 	array_push(lp->p.p_msgs, msg);
