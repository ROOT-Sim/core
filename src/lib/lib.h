--- conflicted
+++ resolved
@@ -17,12 +17,7 @@
 
 /// Per-LP structure for core libraries
 struct lib_ctx {
-<<<<<<< HEAD
-	// random library
 	/// The current PRNG state
-=======
-	/// The current random number generator state
->>>>>>> b1fa5746
 	uint64_t rng_s[4];
 	/// Normal deviates are computed in pairs; this member keeps the second generated pair
 	double unif;
