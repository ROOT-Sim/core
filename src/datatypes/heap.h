/**
 * @file datatypes/heap.h
 *
 * @brief Heap datatype
 *
 * A very simple binary heap implemented on top of our dynamic array
 *
 * SPDX-FileCopyrightText: 2008-2021 HPDCS Group <rootsim@googlegroups.com>
 * SPDX-License-Identifier: GPL-3.0-only
 */
#pragma once

#include <datatypes/array.h>

#define heap_declare(type) dyn_array(type)

#define heap_items(self) array_items(self)
#define heap_count(self) array_count(self)

/**
 * @brief Initializes an empty heap
 * @param self the heap to initialize
 */
#define heap_init(self)	array_init(self)

/**
 * @brief Finalizes an heap
 * @param self the heap to finalize
 *
 * The user is responsible for cleaning up the possibly contained items.
 */
#define heap_fini(self)	array_fini(self)

#define heap_is_empty(self) array_is_empty(self)
#define heap_min(self) (*(__typeof(*array_items(self)) *const)array_items(self))

/**
 * @brief Inserts an element into the heap
 * @param self the heap target of the insertion
 * @param cmp_f a comparing function f(a, b) which returns true iff a < b
 * @param elem the element to insert
 * @returns the position of the inserted element in the underlying array
 *
 * For correct operation of the heap you need to always pass the same @a cmp_f,
 * both for insertion and extraction
 */
#define heap_insert(self, cmp_f, elem)					\
__extension__({								\
<<<<<<< HEAD
	__typeof(array_count(self)) __i_h = array_count(self);		\
	array_push(self, elem);						\
	while(								\
		__i_h && 						\
		cmp_f(elem, array_items(self)[(__i_h - 1U) / 2U])	\
	){								\
		array_items(self)[__i_h] = 				\
			array_items(self)[(__i_h - 1U) / 2U];		\
		array_items(self)[__i_h]->pos = __i_h;			\
		__i_h = (__i_h - 1U) / 2U;				\
	}								\
	array_items(self)[__i_h] = elem;				\
	array_items(self)[__i_h]->pos = __i_h;				\
	__i_h;								\
=======
	array_reserve(self, 1);						\
	__typeof(array_count(self)) i = array_count(self)++;		\
	__typeof__(array_items(self)) items = array_items(self);	\
	while (i && cmp_f(elem, items[(i - 1U) / 2U])) {		\
		items[i] = items[(i - 1U) / 2U];			\
		i = (i - 1U) / 2U;					\
	}								\
	items[i] = elem;						\
	i;								\
})

/**
 * @brief Inserts an element into the heap
 * @param self the heap target of the insertion
 * @param cmp_f a comparing function f(a, b) which returns true iff a < b
 * @param elem the element to insert
 * @returns the position of the inserted element in the underlying array
 *
 * For correct operation of the heap you need to always pass the same @a cmp_f,
 * both for insertion and extraction
 */
#define heap_insert_n(self, cmp_f, ins, n)				\
__extension__({								\
	array_reserve(self, n);						\
	__typeof(array_count(self)) j = n;				\
	__typeof__(array_items(self)) items = array_items(self);	\
	while (j--) {							\
		__typeof(array_count(self)) i = array_count(self)++;	\
		while (i && cmp_f(ins[j], items[(i - 1U) / 2U])) {	\
			items[i] = items[(i - 1U) / 2U];		\
			i = (i - 1U) / 2U;				\
		}							\
		items[i] = ins[j];					\
	}								\
>>>>>>> f3b8dbda
})

/**
 * @brief Extracts an element from the heap
 * @param self the heap from where to extract the element
 * @param cmp_f a comparing function f(a, b) which returns true iff a < b
 * @returns the extracted element
 *
 * For correct operation of the heap you need to always pass the same @a cmp_f
 * both for insertion and extraction
 */
#define heap_extract(self, cmp_f)					\
__extension__({								\
	__typeof__(array_items(self)) items = array_items(self);	\
	__typeof(*array_items(self)) ret = array_items(self)[0];	\
	__typeof(*array_items(self)) last = array_pop(self);		\
	__typeof(array_count(self)) cnt = array_count(self);		\
	__typeof(array_count(self)) i = 1U;				\
	__typeof(array_count(self)) j = 0U;				\
	while (i < cnt) {						\
		i += i + 1 < cnt && cmp_f(items[i + 1U], items[i]);	\
		if (!cmp_f(items[i], last))				\
			break;						\
<<<<<<< HEAD
		}							\
		array_items(self)[(__i_h - 1U) / 2U] =			\
			array_items(self)[__i_h];			\
		array_items(self)[(__i_h - 1U) / 2U]->pos = (__i_h - 1U) / 2U;\
		__i_h = __i_h * 2U + 1U;				\
	}								\
	array_items(self)[(__i_h - 1U) / 2U] = __last_h;		\
	array_items(self)[(__i_h - 1U) / 2U]->pos = (__i_h - 1U) / 2U;	\
	__ret_h;							\
})

/**
 * @brief Moves an element in the heap according to new priority
 * @param self the heap in which to move the element
 * @param cmp_f a comparing function f(a, b) which returns true iff a < b
 *
 * For correct operation of the heap you need to always pass the same @a cmp_f
 * both for insertion, extraction and priority change
 */
#define heap_priority_changed(self, elem, cmp_f)			\
__extension__({								\
	__typeof(array_count(self)) __i_h = elem->pos;			\
	if(__i_h && cmp_f(elem, array_items(self)[(__i_h - 1U) / 2U])) {\
									\
	while(								\
		__i_h && 						\
		cmp_f(elem, array_items(self)[(__i_h - 1U) / 2U])	\
	){								\
		array_items(self)[__i_h] = 				\
			array_items(self)[(__i_h - 1U) / 2U];		\
		array_items(self)[__i_h]->pos = __i_h;			\
		__i_h = (__i_h - 1U) / 2U;				\
	}								\
	array_items(self)[__i_h] = elem;				\
	array_items(self)[__i_h]->pos = __i_h;				\
									\
	} else {							\
									\
	__i_h = __i_h * 2U + 1U;					\
	while (__i_h < array_count(self)) {				\
		__i_h += __i_h + 1 < array_count(self) &&		\
			cmp_f(						\
				array_items(self)[__i_h + 1U],		\
				array_items(self)[__i_h]		\
			);						\
		if (!cmp_f(array_items(self)[__i_h], elem)) {		\
			break;						\
		}							\
		array_items(self)[(__i_h - 1U) / 2U] =			\
			array_items(self)[__i_h];			\
		array_items(self)[(__i_h - 1U) / 2U]->pos = (__i_h - 1U) / 2U;\
		__i_h = __i_h * 2U + 1U;				\
	}								\
	array_items(self)[(__i_h - 1U) / 2U] = elem;			\
	array_items(self)[(__i_h - 1U) / 2U]->pos = (__i_h - 1U) / 2U;	\
									\
	}								\
})
=======
		items[j] = items[i];					\
		j = i;							\
		i = i * 2U + 1U;					\
	}								\
	items[j] = last;						\
	ret;								\
})
>>>>>>> f3b8dbda
<|MERGE_RESOLUTION|>--- conflicted
+++ resolved
@@ -46,33 +46,20 @@
  */
 #define heap_insert(self, cmp_f, elem)					\
 __extension__({								\
-<<<<<<< HEAD
-	__typeof(array_count(self)) __i_h = array_count(self);		\
-	array_push(self, elem);						\
-	while(								\
-		__i_h && 						\
-		cmp_f(elem, array_items(self)[(__i_h - 1U) / 2U])	\
-	){								\
-		array_items(self)[__i_h] = 				\
-			array_items(self)[(__i_h - 1U) / 2U];		\
-		array_items(self)[__i_h]->pos = __i_h;			\
-		__i_h = (__i_h - 1U) / 2U;				\
-	}								\
-	array_items(self)[__i_h] = elem;				\
-	array_items(self)[__i_h]->pos = __i_h;				\
-	__i_h;								\
-=======
 	array_reserve(self, 1);						\
 	__typeof(array_count(self)) i = array_count(self)++;		\
 	__typeof__(array_items(self)) items = array_items(self);	\
 	while (i && cmp_f(elem, items[(i - 1U) / 2U])) {		\
 		items[i] = items[(i - 1U) / 2U];			\
+		items[i].m->pos = i;					\
 		i = (i - 1U) / 2U;					\
 	}								\
 	items[i] = elem;						\
+	items[i].m->pos = i;						\
 	i;								\
 })
 
+// TODO: update this!!
 /**
  * @brief Inserts an element into the heap
  * @param self the heap target of the insertion
@@ -92,11 +79,12 @@
 		__typeof(array_count(self)) i = array_count(self)++;	\
 		while (i && cmp_f(ins[j], items[(i - 1U) / 2U])) {	\
 			items[i] = items[(i - 1U) / 2U];		\
+			items[i].m->pos = i;				\
 			i = (i - 1U) / 2U;				\
 		}							\
 		items[i] = ins[j];					\
+		items[i].m->pos = i;					\
 	}								\
->>>>>>> f3b8dbda
 })
 
 /**
@@ -118,18 +106,17 @@
 	__typeof(array_count(self)) j = 0U;				\
 	while (i < cnt) {						\
 		i += i + 1 < cnt && cmp_f(items[i + 1U], items[i]);	\
-		if (!cmp_f(items[i], last))				\
-			break;						\
-<<<<<<< HEAD
+		if (!cmp_f(items[i], last)) {				\
+                        break;						\
 		}							\
-		array_items(self)[(__i_h - 1U) / 2U] =			\
-			array_items(self)[__i_h];			\
-		array_items(self)[(__i_h - 1U) / 2U]->pos = (__i_h - 1U) / 2U;\
-		__i_h = __i_h * 2U + 1U;				\
+		items[j] = items[i];					\
+		items[j].m->pos = j;					\
+		j = i;							\
+		i = i * 2U + 1U;					\
 	}								\
-	array_items(self)[(__i_h - 1U) / 2U] = __last_h;		\
-	array_items(self)[(__i_h - 1U) / 2U]->pos = (__i_h - 1U) / 2U;	\
-	__ret_h;							\
+	items[j] = last;						\
+	items[j].m->pos = j;						\
+	ret;								\
 })
 
 /**
@@ -142,49 +129,38 @@
  */
 #define heap_priority_changed(self, elem, cmp_f)			\
 __extension__({								\
-	__typeof(array_count(self)) __i_h = elem->pos;			\
-	if(__i_h && cmp_f(elem, array_items(self)[(__i_h - 1U) / 2U])) {\
+	__typeof(array_count(self)) i = elem.m->pos;			\
+	__typeof(array_count(self)) j = (i - 1U) / 2U;			\
+	__typeof__(array_items(self)) items = array_items(self);	\
+	__typeof(array_count(self)) cnt = array_count(self);		\
+        			                                        \
+	if(i && cmp_f(elem, items[j])) {				\
 									\
-	while(								\
-		__i_h && 						\
-		cmp_f(elem, array_items(self)[(__i_h - 1U) / 2U])	\
-	){								\
-		array_items(self)[__i_h] = 				\
-			array_items(self)[(__i_h - 1U) / 2U];		\
-		array_items(self)[__i_h]->pos = __i_h;			\
-		__i_h = (__i_h - 1U) / 2U;				\
+	while(i && cmp_f(elem, items[j])){				\
+		items[i] = items[j];					\
+		items[i].m->pos = i;					\
+		i = j;							\
+		j = (i - 1U) / 2U;					\
 	}								\
-	array_items(self)[__i_h] = elem;				\
-	array_items(self)[__i_h]->pos = __i_h;				\
+	items[i] = elem;						\
+	items[i].m->pos = i;						\
 									\
 	} else {							\
 									\
-	__i_h = __i_h * 2U + 1U;					\
-	while (__i_h < array_count(self)) {				\
-		__i_h += __i_h + 1 < array_count(self) &&		\
-			cmp_f(						\
-				array_items(self)[__i_h + 1U],		\
-				array_items(self)[__i_h]		\
-			);						\
-		if (!cmp_f(array_items(self)[__i_h], elem)) {		\
+	i = i * 2U + 1U;						\
+	j = (i - 1U) / 2U;						\
+	while (i < cnt) {						\
+		i += (i + 1) < cnt && cmp_f(items[i + 1U], items[i]);	\
+		if (!cmp_f(items[i], elem)) {				\
 			break;						\
 		}							\
-		array_items(self)[(__i_h - 1U) / 2U] =			\
-			array_items(self)[__i_h];			\
-		array_items(self)[(__i_h - 1U) / 2U]->pos = (__i_h - 1U) / 2U;\
-		__i_h = __i_h * 2U + 1U;				\
+		j = (i - 1U) / 2U;					\
+		items[j] = items[i];					\
+		items[j].m->pos = j;					\
+		i = i * 2U + 1U;					\
 	}								\
-	array_items(self)[(__i_h - 1U) / 2U] = elem;			\
-	array_items(self)[(__i_h - 1U) / 2U]->pos = (__i_h - 1U) / 2U;	\
+	items[j] = elem;						\
+	items[j].m->pos = j;						\
 									\
 	}								\
-})
-=======
-		items[j] = items[i];					\
-		j = i;							\
-		i = i * 2U + 1U;					\
-	}								\
-	items[j] = last;						\
-	ret;								\
-})
->>>>>>> f3b8dbda
+})