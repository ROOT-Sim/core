--- conflicted
+++ resolved
@@ -41,14 +41,11 @@
 #include <scheduler/process.h>
 #include <gvt/gvt.h>
 #include <mm/dymelor.h>
-<<<<<<< HEAD
-=======
 
 #ifdef HAVE_CROSS_STATE
 #include <mm/ecs.h>
 #endif
 
->>>>>>> 885fa2c1
 #include <serial/serial.h>
 
 
@@ -107,11 +104,7 @@
 
 	// Do the initial (local) LP binding, then execute INIT at all (local) LPs
 	initialize_worker_thread();
-<<<<<<< HEAD
-
-=======
 	
->>>>>>> 885fa2c1
 	// Notify the statistics subsystem that we are now starting the actual simulation
 	if(master_thread()) {
 		statistics_post_other_data(STAT_SIM_START, 1.0);
@@ -143,8 +136,6 @@
 				#else
 				printf("TIME BARRIER %f\n", my_time_barrier);
 				#endif
-<<<<<<< HEAD
-=======
 				
 			/*	
 				#ifdef HAVE_GLP_SCH_MODULE
@@ -189,7 +180,6 @@
 				#endif				
 				*/
 			
->>>>>>> 885fa2c1
 				fflush(stdout);
 			}
 		}
@@ -217,11 +207,6 @@
 int main(int argc, char **argv) {
 
 	set_affinity(0);
-<<<<<<< HEAD
-
-	SystemInit(argc, argv);
-=======
->>>>>>> 885fa2c1
 
 	SystemInit(argc, argv);
 	
