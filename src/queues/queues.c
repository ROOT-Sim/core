/**
*			Copyright (C) 2008-2015 HPDCS Group
*			http://www.dis.uniroma1.it/~hpdcs
*
*
* This file is part of ROOT-Sim (ROme OpTimistic Simulator).
*
* ROOT-Sim is free software; you can redistribute it and/or modify it under the
* terms of the GNU General Public License as published by the Free Software
* Foundation; either version 3 of the License, or (at your option) any later
* version.
*
* ROOT-Sim is distributed in the hope that it will be useful, but WITHOUT ANY
* WARRANTY; without even the implied warranty of MERCHANTABILITY or FITNESS FOR
* A PARTICULAR PURPOSE. See the GNU General Public License for more details.
*
* You should have received a copy of the GNU General Public License along with
* ROOT-Sim; if not, write to the Free Software Foundation, Inc.,
* 51 Franklin St, Fifth Floor, Boston, MA  02110-1301  USA
*
* @file queues.c
* @brief This module implements the event/message queues subsystem
* @author Francesco Quaglia
* @author Roberto Vitali
* @author Alessandro Pellegrini
*/

#include <stdlib.h>
#include <string.h>
#include <assert.h>

#include <scheduler/process.h>
#include <core/core.h>
#include <arch/atomic.h>
#include <arch/thread.h>
#include <datatypes/list.h>
#include <queues/queues.h>
#include <mm/state.h>
#include <mm/dymelor.h>
#include <mm/bh.h>
#include <scheduler/scheduler.h>
#include <communication/communication.h>
#include <statistics/statistics.h>
#include <gvt/gvt.h>


/**
* This function returns the timestamp of the last executed event
*
* @author Francesco Quaglia
*
* @param lid The Light Process id
* @return The timestamp of the last executed event
*/
simtime_t last_event_timestamp(unsigned int lid) {
	simtime_t ret = 0.0;

	if (LPS[lid]->bound != NULL) {
		ret = LPS[lid]->bound->timestamp;
	}

	return ret;
}



/**
* This function return the timestamp of the next-to-execute event
*
* @author Alessandro Pellegrini
* @author Francesco Quaglia
*
* @param lid The Logicall Process id
* @return The timestamp of the next-to-execute event
*/
simtime_t next_event_timestamp(unsigned int id) {

	simtime_t ret = -1.0;
	msg_t *evt;

	// The bound can be NULL in the first execution or if it has gone back
	if (LPS[id]->bound == NULL && !list_empty(LPS[id]->queue_in)) {
		ret = list_head(LPS[id]->queue_in)->timestamp;
	} else {
		evt = list_next(LPS[id]->bound);
		if(evt != NULL) {
			ret = evt->timestamp;
		} else {
			ret = -1;
		}
	}

	return ret;

}


/**
* This function advances the pointer to the last correctly executed event (bound).
* It is called right before the execution of it. This means that after this
* call, before the actual call to ProcessEvent(), bound is pointing to a
* not-yet-executed event. This is the only case where this can happen.
*
* @author Alessandro Pellegrini
* @author Francesco Quaglia
*
* @param lid The Light Process id
* @return The pointer to the event is going to be processed
*/
msg_t *advance_to_next_event(unsigned int lid) {

	if (LPS[lid]->bound == NULL) {
		if (!list_empty(LPS[lid]->queue_in)) {
			LPS[lid]->bound = list_head(LPS[lid]->queue_in);
		} else {
			return NULL;
		}
	} else {
		if (list_next(LPS[lid]->bound) != NULL) {
			LPS[lid]->bound = list_next(LPS[lid]->bound);
		} else {
			return NULL;
		}
	}

//	printf("\t \t LP:%d bound->timestamp: %f type:%d sender:%d\n",lid,LPS[lid]->bound->timestamp,LPS[lid]->bound->type,LPS[lid]->bound->sender);

	return LPS[lid]->bound;
}






/**
* Insert a message in the bottom halft of a locally-hosted LP. Of course,
* the LP must be locally hosted. This is guaranteed by the fact
* that the only point where this function is called is from Send(),
* which checks whether the LP is hosted locally from this kernel
* instance or not.
*
* @author Alessandro Pellegrini
*
* @param msg The message to be added into some LP's bottom half.
*/
void insert_bottom_half(msg_t *msg) {

	unsigned int lid = GidToLid(msg->receiver);

	insert_BH(lid, msg, sizeof(msg_t));
	#ifdef HAVE_PREEMPTION
	update_min_in_transit(LPS[lid]->worker_thread, msg->timestamp);
	#endif

	//~ spin_lock(&LPS[lid]->lock);
	//~ (void)list_insert_tail(msg->sender, LPS[lid]->bottom_halves, msg);
	//~ spin_unlock(&LPS[lid]->lock);
}


/**
* Process bottom halves received by all the LPs hosted by the current KLT
*
* @author Alessandro Pellegrini
*/
void process_bottom_halves(void) {
	unsigned int i;
	unsigned int lid_receiver;

	msg_t *msg_to_process;
	msg_t *matched_msg;

restart:

	for(i = 0; i < n_prc_per_thread; i++) {

		while((msg_to_process = (msg_t *)get_BH(LPS_bound[i]->lid)) != NULL) {

			lid_receiver = GidToLid(msg_to_process->receiver);

			if(msg_to_process->timestamp < get_last_gvt())
				printf("ERRORE\n");

//			printf("\t \t receiver:%d sender:%d type:%d timestamp:%f\n",lid_receiver, msg_to_process->sender, msg_to_process->type, msg_to_process->timestamp);

			// Handle control messages
			if(!receive_control_msg(msg_to_process)) {
//				printf("Control lid:%d type:%lu timestamp:%f\n",msg_to_process->receiver,msg_to_process->type,msg_to_process->timestamp);
				list_deallocate_node_buffer(lid_receiver, msg_to_process);
				goto restart;
//				continue;
			}

			switch (msg_to_process->message_kind) {

				// It's an antimessage
				case negative:

					statistics_post_lp_data(lid_receiver, STAT_ANTIMESSAGE, 1.0);

					// Find the message matching the antimessage
					matched_msg = list_tail(LPS[lid_receiver]->queue_in);
					while(matched_msg != NULL && matched_msg->mark != msg_to_process->mark) {
						matched_msg = list_prev(matched_msg);
					}

//					if(matched_msg->type == RENDEZVOUS_START) {
//						printf("matched START from %d to %d mark %llu rendezvous_mark %llu\n", matched_msg->sender, matched_msg->receiver, matched_msg->mark, matched_msg->rendezvous_mark);
//					}

					if(matched_msg == NULL) {
						rootsim_error(false, "LP %d Received an antimessage with mark %llu at LP %u from LP %u, but no such mark found in the input queue!\n", LPS_bound[i]->lid, msg_to_process->mark, msg_to_process->receiver, msg_to_process->sender);
						printf("Message Content:"
							"sender: %d\n"
							"receiver: %d\n"
							"type: %d\n"
							"timestamp: %f\n"
							"send time: %f\n"
							"is antimessage %d\n"
							"mark: %llu\n"
							"rendezvous mark %llu\n",
							msg_to_process->sender,
							msg_to_process->receiver,
							msg_to_process->type,
							msg_to_process->timestamp,
							msg_to_process->send_time,
							msg_to_process->message_kind,
							msg_to_process->mark,
							msg_to_process->rendezvous_mark);
						fflush(stdout);
						abort();
					} else {

						// If the matched message is in the past, we have to rollback
						if(matched_msg->timestamp <= lvt(lid_receiver)) {
						// TODO understand if is correct IDLE_PROCESS
//							if(matched_msg->type == RENDEZVOUS_START) {
//								printf("straggler START antimessage mark %llu rmark %llu\n", matched_msg->mark, matched_msg->rendezvous_mark);
//							}

							LPS[lid_receiver]->bound = list_prev(matched_msg);
							while ((LPS[lid_receiver]->bound != NULL) &&
<<<<<<< HEAD
								D_EQUAL(LPS[lid_receiver]->bound->timestamp, msg_to_process->timestamp)) {
								if(list_prev(LPS[lid_receiver]->bound) == NULL) {
									printf("WTF\n");
									fflush(stdout);
                                        				break;
								}

=======
							       D_EQUAL(LPS[lid_receiver]->bound->timestamp, msg_to_process->timestamp)){
>>>>>>> 58d0ff02
								LPS[lid_receiver]->bound = list_prev(LPS[lid_receiver]->bound);
							}

							LPS[lid_receiver]->state = LP_STATE_ROLLBACK;

						}

						// Delete the matched message
						list_delete_by_content(matched_msg->sender, LPS[lid_receiver]->queue_in, matched_msg);

						list_deallocate_node_buffer(LPS_bound[i]->lid, msg_to_process);
					}

					break;

				// It's a positive message
				case positive:

					(void)list_place_by_content(lid_receiver, LPS[lid_receiver]->queue_in, timestamp, msg_to_process);
					// Check if we've just inserted an out-of-order event
					if(msg_to_process->timestamp < lvt(lid_receiver)) {

						LPS[lid_receiver]->bound = list_prev(msg_to_process);
						while ((LPS[lid_receiver]->bound != NULL) &&
<<<<<<< HEAD
							D_EQUAL(LPS[lid_receiver]->bound->timestamp, msg_to_process->timestamp)) {
							if(list_prev(LPS[lid_receiver]->bound) == NULL)
                                       				break;

=======
						       D_EQUAL(LPS[lid_receiver]->bound->timestamp, msg_to_process->timestamp)){
>>>>>>> 58d0ff02
							LPS[lid_receiver]->bound = list_prev(LPS[lid_receiver]->bound);
						}

						LPS[lid_receiver]->state = LP_STATE_ROLLBACK;

					}

					break;

				// It's a control message
				case other:

					// Check if it is an anti control message
					if(!anti_control_message(msg_to_process)) {
						list_deallocate_node_buffer(lid_receiver, msg_to_process);
						continue;
					}

					break;

				case other:
				default:
					rootsim_error(true, "Received a message which is neither positive nor negative. Aborting...\n");
			}
		}
	}

	// We have processed all in transit messages.
	// Actually, during this operation, some new in transit messages could
	// be placed by other threads. In this case, we loose their presence.
	// This is not a correctness error. The only issue could be that the
	// preemptive scheme will not detect this, and some events could
	// be in fact executed out of order.
	#ifdef HAVE_PREEMPTION
	reset_min_in_transit(local_tid);
	#endif
}




/**
* This function generates a mark value that is unique w.r.t. the previous values for each Logical Process.
* It is based on the Cantor Pairing Function, which maps 2 naturals to a single natural.
* The two naturals are the LP gid (which is unique in the system) and a non decreasing number
* which gets incremented (on a per-LP basis) upon each function call.
* It's fast to calculate the mark, it's not fast to invert it. Therefore, inversion is not
* supported at all in the simulator code (but an external utility is provided for debugging purposes,
* which can be found in src/lp_mark_inverse.c)
*
* @author Alessandro Pellegrini
*
* @param lid The local Id of the Light Process
* @return A value to be used as a unique mark for the message within the LP
*/
unsigned long long generate_mark(unsigned int lid) {
	unsigned long long k1 = (unsigned long long)LidToGid(lid);
	unsigned long long k2 = LPS[lid]->mark++;

	return (unsigned long long)( ((k1 + k2) * (k1 + k2 + 1) / 2) + k2 );
}
<|MERGE_RESOLUTION|>--- conflicted
+++ resolved
@@ -241,18 +241,8 @@
 
 							LPS[lid_receiver]->bound = list_prev(matched_msg);
 							while ((LPS[lid_receiver]->bound != NULL) &&
-<<<<<<< HEAD
-								D_EQUAL(LPS[lid_receiver]->bound->timestamp, msg_to_process->timestamp)) {
-								if(list_prev(LPS[lid_receiver]->bound) == NULL) {
-									printf("WTF\n");
-									fflush(stdout);
-                                        				break;
-								}
-
-=======
 							       D_EQUAL(LPS[lid_receiver]->bound->timestamp, msg_to_process->timestamp)){
->>>>>>> 58d0ff02
-								LPS[lid_receiver]->bound = list_prev(LPS[lid_receiver]->bound);
+                LPS[lid_receiver]->bound = list_prev(LPS[lid_receiver]->bound);
 							}
 
 							LPS[lid_receiver]->state = LP_STATE_ROLLBACK;
@@ -276,14 +266,7 @@
 
 						LPS[lid_receiver]->bound = list_prev(msg_to_process);
 						while ((LPS[lid_receiver]->bound != NULL) &&
-<<<<<<< HEAD
-							D_EQUAL(LPS[lid_receiver]->bound->timestamp, msg_to_process->timestamp)) {
-							if(list_prev(LPS[lid_receiver]->bound) == NULL)
-                                       				break;
-
-=======
-						       D_EQUAL(LPS[lid_receiver]->bound->timestamp, msg_to_process->timestamp)){
->>>>>>> 58d0ff02
+						  D_EQUAL(LPS[lid_receiver]->bound->timestamp, msg_to_process->timestamp)){
 							LPS[lid_receiver]->bound = list_prev(LPS[lid_receiver]->bound);
 						}
 
@@ -304,7 +287,6 @@
 
 					break;
 
-				case other:
 				default:
 					rootsim_error(true, "Received a message which is neither positive nor negative. Aborting...\n");
 			}
