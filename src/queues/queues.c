--- conflicted
+++ resolved
@@ -38,20 +38,13 @@
 #include <mm/state.h>
 #include <mm/dymelor.h>
 #include <mm/allocator.h>
-<<<<<<< HEAD
 #include <mm/bh.h>
-=======
->>>>>>> 885fa2c1
 #include <scheduler/scheduler.h>
 #include <communication/communication.h>
 #include <statistics/statistics.h>
 #include <gvt/gvt.h>
 
 
-<<<<<<< HEAD
-
-=======
->>>>>>> 885fa2c1
 /**
 * This function returns the timestamp of the last executed event
 *
@@ -182,38 +175,14 @@
 	
 	msg_t *msg_to_process;
 	msg_t *matched_msg;
-<<<<<<< HEAD
-
-	//~ list(msg_t) processing;
+
+restart:
 
 	for(i = 0; i < n_prc_per_thread; i++) {
-
-		//~ spin_lock(&LPS_bound[i]->lock);
-		//~ processing = LPS_bound[i]->bottom_halves;
-		//~ LPS_bound[i]->bottom_halves = new_list(msg_t);
-		//~ spin_unlock(&LPS_bound[i]->lock);
-
-		//~ while(!list_empty(processing)) {
-			//~ msg_to_process = list_head(processing);
-
-		while((msg_to_process = (msg_t *)get_BH(LPS_bound[i]->lid)) != NULL) {
-=======
-
-restart:
-
-	for(i = 0; i < n_prc_per_thread; i++) {
->>>>>>> 885fa2c1
 
 		while((msg_to_process = (msg_t *)get_BH(LPS_bound[i]->lid)) != NULL) {
 						
 			lid_receiver = msg_to_process->receiver;
-<<<<<<< HEAD
-
-			// TODO: reintegrare per ECS
-			//~ if(!receive_control_msg(msg_to_process)) {
-				//~ goto expunge_msg;
-			//~ }
-=======
 			
 			#ifdef HAVE_GLP_SCH_MODULE
 			lvt_receiver = lvt(lid_receiver);
@@ -231,7 +200,6 @@
 				goto restart;
 //				continue;
 			}
->>>>>>> 885fa2c1
 
 			switch (msg_to_process->message_kind) {
 
@@ -324,13 +292,7 @@
 				// It's a positive message
 				case positive:
 
-<<<<<<< HEAD
 					(void)list_place_by_content(lid_receiver, LPS[lid_receiver]->queue_in, timestamp, msg_to_process);
-
-=======
-					list_place_by_content(lid_receiver, LPS[lid_receiver]->queue_in, timestamp, msg_to_process);
-						
->>>>>>> 885fa2c1
 					// Check if we've just inserted an out-of-order event
 					if(msg_to_process->timestamp < lvt(lid_receiver)) {
 						
@@ -365,16 +327,7 @@
 
 					break;
 
-				// TODO: reintegrare per ECS
 				// It's a control message
-<<<<<<< HEAD
-				//~ case other:
-					// Check if it is an anti control message
-					//~ if(!anti_control_message(msg_to_process)) {
-						//~ goto expunge_msg;
-					//~ }
-					//~ break;
-=======
 				case other:
 					
 					// Check if it is an anti control message
@@ -384,20 +337,11 @@
 					}
 					
 					break;
->>>>>>> 885fa2c1
 
 				default:
 					rootsim_error(true, "Received a message which is neither positive nor negative. Aborting...\n");
 			}
-<<<<<<< HEAD
-
-		    //~ expunge_msg:
-			//~ list_pop(msg_to_process->sender, processing);
-		}
-		//~ rsfree(processing);
-=======
-		}
->>>>>>> 885fa2c1
+		}
 	}
 
 	// We have processed all in transit messages.
@@ -405,11 +349,7 @@
 	// be placed by other threads. In this case, we loose their presence.
 	// This is not a correctness error. The only issue could be that the
 	// preemptive scheme will not detect this, and some events could
-<<<<<<< HEAD
-	// be in fact executed out of error.
-=======
 	// be in fact executed out of order.
->>>>>>> 885fa2c1
 	#ifdef HAVE_PREEMPTION
 	reset_min_in_transit(tid);
 	#endif
