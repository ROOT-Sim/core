--- conflicted
+++ resolved
@@ -75,13 +75,8 @@
 __thread void *current_state;
 
 //TODO MN
-<<<<<<< HEAD
 #ifdef HAVE_GROUPS
 /// Maintain groups' state 
-=======
-#ifdef HAVE_GLP_SCH_MODULE
-/// Maintain groups' state
->>>>>>> eb3a5cc4
 GLP_state **GLPS = NULL;
 #endif
 
@@ -453,13 +448,8 @@
 	current_lvt = lvt;
 	current_evt = evt;
 	current_state = state;
-<<<<<<< HEAD
-	
+
 	#ifdef HAVE_GROUPS
-=======
-
-	#ifdef HAVE_GLP_SCH_MODULE
->>>>>>> eb3a5cc4
 	if(LPS[current_lp]->target_rollback != NULL && LPS[current_lp]->state != LP_STATE_SILENT_EXEC && lvt < LPS[current_lp]->target_rollback->timestamp
 		&& GLPS[LPS[current_lp]->current_group]->state != GLP_STATE_SILENT_EXEC && check_start_group(current_lp) && verify_time_group(lvt)
 	)
