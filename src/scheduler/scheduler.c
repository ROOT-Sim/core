/**
 * @file scheduler/scheduler.c
 *
 * @brief The ROOT-Sim scheduler main module
 *
 * This module implements the schedule() function, which is the main
 * entry point for all the schedulers implemented in ROOT-Sim, and
 * several support functions which allow to initialize worker threads.
 *
 * Also, the LP_main_loop() function, which is the function where all
 * the User-Level Threads associated with Logical Processes live, is
 * defined here.
 *
 * @copyright
 * Copyright (C) 2008-2019 HPDCS Group
 * https://hpdcs.github.io
 *
 * This file is part of ROOT-Sim (ROme OpTimistic Simulator).
 *
 * ROOT-Sim is free software; you can redistribute it and/or modify it under the
 * terms of the GNU General Public License as published by the Free Software
 * Foundation; only version 3 of the License applies.
 *
 * ROOT-Sim is distributed in the hope that it will be useful, but WITHOUT ANY
 * WARRANTY; without even the implied warranty of MERCHANTABILITY or FITNESS FOR
 * A PARTICULAR PURPOSE. See the GNU General Public License for more details.
 *
 * You should have received a copy of the GNU General Public License along with
 * ROOT-Sim; if not, write to the Free Software Foundation, Inc.,
 * 51 Franklin St, Fifth Floor, Boston, MA  02110-1301  USA
 *
 * @author Francesco Quaglia
 * @author Alessandro Pellegrini
 * @author Roberto Vitali
 */

#include <stdlib.h>
#include <string.h>
#include <stdbool.h>
#include <datatypes/list.h>
#include <datatypes/msgchannel.h>
#include <core/core.h>
#include <core/timer.h>
#include <arch/atomic.h>
#include <arch/ult.h>
#include <arch/thread.h>
#include <core/init.h>
#include <scheduler/binding.h>
#include <scheduler/process.h>
#include <scheduler/scheduler.h>
#include <scheduler/stf.h>
#include <mm/state.h>
#include <communication/communication.h>

#ifdef HAVE_CROSS_STATE
#include <mm/ecs.h>
#endif

#include <mm/mm.h>
#include <statistics/statistics.h>
#include <arch/thread.h>
#include <communication/communication.h>
#include <gvt/gvt.h>
#include <statistics/statistics.h>
#include <arch/x86/linux/rootsim/ioctl.h>
#include <queues/xxhash.h>

#ifdef HAVE_PMU
#include <sys/ioctl.h>  /* ioctl syscall*/
#include <unistd.h>	/* close syscall */
#endif
/// This is used to keep track of how many LPs were bound to the current KLT
__thread unsigned int n_prc_per_thread;

/// This is a per-thread variable pointing to the block state of the LP currently scheduled
__thread struct lp_struct *current;

/**
 * This is a per-thread variable telling what is the event that should be executed
 * when activating an LP. It is incorrect to rely on current->bound, as there
 * are cases (such as the silent execution) in which we have a certain bound set,
 * but we execute a different event.
 *
 * @todo We should uniform this behaviour, and drop current_evt, as this might be
 *       misleading when reading the code.
 */
__thread msg_t *current_evt;

<<<<<<< HEAD
/**
=======
#ifdef HAVE_PMU
__thread int fd = 0;
__thread memory_trace_t memory_trace;
__thread bool logging_mode = false;
#endif

/*
>>>>>>> bb74b0a4
* This function initializes the scheduler. In particular, it relies on MPI to broadcast to every simulation kernel process
* which is the actual scheduling algorithm selected.
*
* @author Francesco Quaglia
*
* @param sched The scheduler selected initially, but master can decide to change it, so slaves must rely on what master send to them
*/
void scheduler_init(void)
{
#ifdef HAVE_PMU
	if (fd < 0) {
		printf("Error, %s is not available\n", "/dev/rootsim");
		abort();
	}
#endif
#ifdef HAVE_PREEMPTION
	preempt_init();
#endif
}

/**
* This function finalizes the scheduler
*
* @author Alessandro Pellegrini
*/
void scheduler_fini(void)
{
#ifdef HAVE_PREEMPTION
	preempt_fini();
#endif

	foreach_lp(lp) {
		rsfree(lp->queue_in);
		rsfree(lp->queue_out);
		rsfree(lp->queue_states);
		rsfree(lp->bottom_halves);
		rsfree(lp->rendezvous_queue);

		// Destroy stacks
		rsfree(lp->stack);

		rsfree(lp);
	}

	rsfree(lps_blocks);
	rsfree(lps_bound_blocks);
}

/**
* This is a LP main loop. It s the embodiment of the usrespace thread implementing the logic of the LP.
* Whenever an event is to be scheduled, the corresponding metadata are set by the schedule() function,
* which in turns calls activate_LP() to execute the actual context switch.
* This ProcessEvent wrapper explicitly returns control to simulation kernel user thread when an event
* processing is finished. In case the LP tries to access state data which is not belonging to its
* simulation state, a SIGSEGV signal is raised and the LP might be descheduled if it is not safe
* to perform the remote memory access. This is the only case where control is not returned to simulation
* thread explicitly by this wrapper.
*
* @param args arguments passed to the LP main loop. Currently, this is not used.
*/
void LP_main_loop(void *args)
{
#ifdef EXTRA_CHECKS
	unsigned long long hash1, hash2;
	hash1 = hash2 = 0;
#endif

	(void)args;		// this is to make the compiler stop complaining about unused args

	// Save a default context
	context_save(&current->default_context);

	while (true) {

#ifdef EXTRA_CHECKS
		if (current->bound->size > 0) {
			hash1 = XXH64(current_evt->event_content, current_evt->size, current->gid);
		}
#endif

		timer event_timer;
		timer_start(event_timer);

		// Process the event
		if(&abm_settings) {
			ProcessEventABM();
		} else if (&topology_settings) {
			ProcessEventTopology();
		} else {
			switch_to_application_mode();
			current->ProcessEvent(current->gid.to_int,
				      current_evt->timestamp, current_evt->type,
				      current_evt->event_content,
				      current_evt->size,
				      current->current_base_pointer);
			switch_to_platform_mode();
		}

		int delta_event_timer = timer_value_micro(event_timer);

#ifdef HAVE_PMU
		logging_mode = true;
		size_t size;
		int i;

		do {
			size = ioctl(fd, IOCTL_GET_MEM_TRACE, &memory_trace);
			for (i = 0; i < size; ++i)
				__write_mem(memory_trace.addresses[i], 1);
		} while(size > 0 && size == memory_trace.length);

		logging_mode = false;
#endif

#ifdef EXTRA_CHECKS
		if (current->bound->size > 0) {
			hash2 =
			    XXH64(current_evt->event_content, current_evt->size,
				  current->gid);
		}

		if (hash1 != hash2) {
			rootsim_error(true,
				      "Error, LP %d has modified the payload of event %d during its processing. Aborting...\n",
				      current->gid, current->bound->type);
		}
#endif

		statistics_post_data(current, STAT_EVENT, 1.0);
		statistics_post_data(current, STAT_EVENT_TIME,
				     delta_event_timer);

		// Give back control to the simulation kernel's user-level thread
		context_switch(&current->context, &kernel_context);
	}
}

void initialize_worker_thread(void)
{
	msg_t *init_event;

	// Divide LPs among worker threads, for the first time here
	rebind_LPs();
	if (master_thread() && master_kernel()) {
		printf("Initializing LPs... ");
		fflush(stdout);
	}
	// Worker Threads synchronization barrier: they all should start working together
	thread_barrier(&all_thread_barrier);

	if (master_thread() && master_kernel())
		printf("done\n");

	// Schedule an INIT event to the newly instantiated LP
	// We need two separate foreach_bound_lp here, because
	// in this way we are sure that there is at least one
	// event to be used as the bound and we do not have to make
	// any check on null throughout the scheduler code.
	foreach_bound_lp(lp) {
		pack_msg(&init_event, lp->gid, lp->gid, INIT, 0.0, 0.0, 0, NULL);
		init_event->mark = generate_mark(lp);
		list_insert_head(lp->queue_in, init_event);
	}

	thread_barrier(&all_thread_barrier);

	foreach_bound_lp(lp) {
		schedule_on_init(lp);
	}

	// Worker Threads synchronization barrier: they all should start working together
	thread_barrier(&all_thread_barrier);

#ifdef HAVE_PREEMPTION
	if (!rootsim_config.disable_preemption)
		enable_preemption();
#endif

}

/**
* This function is the application-level __ProcessEvent() callback entry point.
* It allows to specify which lp must be scheduled, specifying its lvt, its event
* to be executed and its simulation state.
* This provides a general entry point to application-level code, to be used
* if the LP is in forward execution, in coasting forward or in initialization.
*
* @author Alessandro Pellegrini
*
* @date November 11, 2013
*
* @param next A pointer to the lp_struct of the LP which has to be activated
* @param evt A pointer to the event to be processed by the LP
*/
void activate_LP(struct lp_struct *next, msg_t * evt)
{

	// Notify the LP main execution loop of the information to be used for actual simulation
	current = next;
	current_evt = evt;

//      #ifdef HAVE_PREEMPTION
//      if(!rootsim_config.disable_preemption)
//              enable_preemption();
//      #endif

#ifdef HAVE_CROSS_STATE
	// Activate memory view for the current LP
	lp_alloc_schedule();
#endif

	if (unlikely(is_blocked_state(next->state))) {
		rootsim_error(true, "Critical condition: LP %d has a wrong state: %d. Aborting...\n",
			      next->gid.to_int, next->state);
	}

	context_switch(&kernel_context, &next->context);

//      #ifdef HAVE_PREEMPTION
//        if(!rootsim_config.disable_preemption)
//                disable_preemption();
//        #endif

#ifdef HAVE_CROSS_STATE
	// Deactivate memory view for the current LP if no conflict has arisen
	if (!is_blocked_state(next->state)) {
//              printf("Deschedule %d\n",lp);
		lp_alloc_deschedule();
	}
#endif

	current = NULL;
}

bool check_rendevouz_request(struct lp_struct *lp)
{
	msg_t *temp_mess;

	if (lp->state != LP_STATE_WAIT_FOR_SYNCH)
		return false;

	if (lp->bound != NULL && list_next(lp->bound) != NULL) {
		temp_mess = list_next(lp->bound);
		return temp_mess->type == RENDEZVOUS_START && lp->wait_on_rendezvous > temp_mess->rendezvous_mark;
	}

	return false;
}

/**
* This function checks wihch LP must be activated (if any),
* and in turn activates it. This is used only to support forward execution.
*
* @author Alessandro Pellegrini
*/
void schedule(void)
{
	struct lp_struct *next = NULL;
	msg_t *event;

#ifdef HAVE_CROSS_STATE
	bool resume_execution = false;
#endif

	// Find the next LP to be scheduled
	switch (rootsim_config.scheduler) {

		case SCHEDULER_STF:
			next = smallest_timestamp_first();
			break;

		default:
			rootsim_error(true, "unrecognized scheduler!");
	}

	// No logical process found with events to be processed
	if (next == NULL) {
		statistics_post_data(NULL, STAT_IDLE_CYCLES, 1.0);
		return;
	}
	// If we have to rollback
	if (next->state == LP_STATE_ROLLBACK) {
		rollback(next);
		next->state = LP_STATE_READY;
		send_outgoing_msgs(next);
		return;
	}

	if (!is_blocked_state(next->state)
	    && next->state != LP_STATE_READY_FOR_SYNCH) {
		event = advance_to_next_event(next);
	} else {
		event = next->bound;
	}

	// Sanity check: if we get here, it means that lid is a LP which has
	// at least one event to be executed. If advance_to_next_event() returns
	// NULL, it means that lid has no events to be executed. This is
	// a critical condition and we abort.
	if (unlikely(event == NULL)) {
		rootsim_error(true,
			      "Critical condition: LP %d seems to have events to be processed, but I cannot find them. Aborting...\n",
			      next->gid);
	}

	if (unlikely(!process_control_msg(event))) {
		return;
	}
#ifdef HAVE_CROSS_STATE
	// In case we are resuming an interrupted execution, we keep track of this.
	// If at the end of the scheduling the LP is not blocked, we can unblock all the remote objects
	if (is_blocked_state(next->state) || next->state == LP_STATE_READY_FOR_SYNCH) {
		resume_execution = true;
	}
#endif

	// Schedule the LP user-level thread
	if (next->state == LP_STATE_READY_FOR_SYNCH)
		next->state = LP_STATE_RUNNING_ECS;
	else
		next->state = LP_STATE_RUNNING;

	activate_LP(next, event);

	if (!is_blocked_state(next->state)) {
		next->state = LP_STATE_READY;
		send_outgoing_msgs(next);
	}
#ifdef HAVE_CROSS_STATE
	if (resume_execution && !is_blocked_state(next->state)) {
		//printf("ECS event is finished mark %llu !!!\n", next->wait_on_rendezvous);
		fflush(stdout);
		unblock_synchronized_objects(next);

		// This is to avoid domino effect when relying on rendezvous messages
		force_LP_checkpoint(next);
	}
#endif

	// Log the state, if needed
	LogState(next);
}

void schedule_on_init(struct lp_struct *lp)
{
	msg_t *event;

	event = list_head(lp->queue_in);
	lp->bound = event;

	// Sanity check: if we get here, it means that lid is a LP which has
	// at least one event to be executed. If advance_to_next_event() returns
	// NULL, it means that lid has no events to be executed. This is
	// a critical condition and we abort.
	if (unlikely(event == NULL) || event->type != INIT) {
		rootsim_error(true,
			      "Critical condition: LP %d should have an INIT event but I cannot find it. Aborting...\n",
			      lp->gid.to_int);
	}

	lp->state = LP_STATE_RUNNING;

	current = lp;
	current_evt = event;
	ProcessEvent(current->gid.to_int, event->timestamp, event->type,
		     event->event_content, event->size, current->current_base_pointer);
	current_evt = NULL;
	current = NULL;

	lp->state = LP_STATE_READY;
	send_outgoing_msgs(lp);

	// If we run using incremental state saving, the very first snapshot must
	// be anyhow a full checkpoint
	set_force_full(lp);
	force_LP_checkpoint(lp);

	// Log the state, if needed
	LogState(lp);
}<|MERGE_RESOLUTION|>--- conflicted
+++ resolved
@@ -86,17 +86,13 @@
  */
 __thread msg_t *current_evt;
 
-<<<<<<< HEAD
-/**
-=======
 #ifdef HAVE_PMU
 __thread int fd = 0;
 __thread memory_trace_t memory_trace;
-__thread bool logging_mode = false;
+__thread bool pmu_enabled = false;
 #endif
 
 /*
->>>>>>> bb74b0a4
 * This function initializes the scheduler. In particular, it relies on MPI to broadcast to every simulation kernel process
 * which is the actual scheduling algorithm selected.
 *
@@ -107,7 +103,7 @@
 void scheduler_init(void)
 {
 #ifdef HAVE_PMU
-	if (fd < 0) {
+	if (rootsim_config.snapshot == SNAPSHOT_HARDINC && fd < 0) {
 		printf("Error, %s is not available\n", "/dev/rootsim");
 		abort();
 	}
@@ -198,17 +194,19 @@
 		int delta_event_timer = timer_value_micro(event_timer);
 
 #ifdef HAVE_PMU
-		logging_mode = true;
-		size_t size;
-		int i;
-
-		do {
-			size = ioctl(fd, IOCTL_GET_MEM_TRACE, &memory_trace);
-			for (i = 0; i < size; ++i)
-				__write_mem(memory_trace.addresses[i], 1);
-		} while(size > 0 && size == memory_trace.length);
-
-		logging_mode = false;
+		if (rootsim_config.snapshot == SNAPSHOT_HARDINC) {
+			pmu_enabled = false;
+			size_t size;
+			int i;
+
+			do {
+				size = ioctl(fd, IOCTL_GET_MEM_TRACE, &memory_trace);
+				for (i = 0; i < size; ++i)
+					__write_mem(memory_trace.addresses[i], 1);
+			} while(size > 0 && size == memory_trace.length);
+
+			pmu_enabled = true;
+		}
 #endif
 
 #ifdef EXTRA_CHECKS
@@ -266,7 +264,9 @@
 	foreach_bound_lp(lp) {
 		schedule_on_init(lp);
 	}
-
+#ifdef HAVE_PMU
+	pmu_enabled = rootsim_config.snapshot == SNAPSHOT_HARDINC;
+#endif
 	// Worker Threads synchronization barrier: they all should start working together
 	thread_barrier(&all_thread_barrier);
 
@@ -473,7 +473,6 @@
 	// be anyhow a full checkpoint
 	set_force_full(lp);
 	force_LP_checkpoint(lp);
-
 	// Log the state, if needed
 	LogState(lp);
 }