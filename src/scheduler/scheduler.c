/**
*			Copyright (C) 2008-2018 HPDCS Group
*			http://www.dis.uniroma1.it/~hpdcs
*
*
* This file is part of ROOT-Sim (ROme OpTimistic Simulator).
*
* ROOT-Sim is free software; you can redistribute it and/or modify it under the
* terms of the GNU General Public License as published by the Free Software
* Foundation; only version 3 of the License applies.
*
* ROOT-Sim is distributed in the hope that it will be useful, but WITHOUT ANY
* WARRANTY; without even the implied warranty of MERCHANTABILITY or FITNESS FOR
* A PARTICULAR PURPOSE. See the GNU General Public License for more details.
*
* You should have received a copy of the GNU General Public License along with
* ROOT-Sim; if not, write to the Free Software Foundation, Inc.,
* 51 Franklin St, Fifth Floor, Boston, MA  02110-1301  USA
*
* @file scheduler.c
* @brief Re-entrant scheduler for LPs on worker threads
* @author Francesco Quaglia
* @author Alessandro Pellegrini
* @author Roberto Vitali
*/

#include <stdlib.h>
#include <string.h>
#include <stdbool.h>
#include <datatypes/list.h>
#include <datatypes/msgchannel.h>
#include <core/core.h>
#include <core/timer.h>
#include <arch/atomic.h>
#include <arch/ult.h>
#include <arch/thread.h>
#include <scheduler/binding.h>
#include <scheduler/process.h>
#include <scheduler/scheduler.h>
#include <scheduler/stf.h>
#include <mm/state.h>
#include <communication/communication.h>

#define _INIT_FROM_MAIN
#include <core/init.h>

#ifdef HAVE_CROSS_STATE
#include <mm/ecs.h>
#endif

#include <mm/mm.h>
#include <statistics/statistics.h>
#include <arch/thread.h>
#include <communication/communication.h>
#include <gvt/gvt.h>
#include <statistics/statistics.h>
#include <arch/x86/linux/cross_state_manager/cross_state_manager.h>
#include <queues/xxhash.h>

/// This is used to keep track of how many LPs were bound to the current KLT
__thread unsigned int n_prc_per_thread;

/// This is a per-thread variable pointing to the block state of the LP currently scheduled
__thread struct lp_struct *current;

/**
 * This is a per-thread variable telling what is the event that should be executed
 * when activating an LP. It is incorrect to rely on current->bound, as there
 * are cases (such as the silent execution) in which we have a certain bound set,
 * but we execute a different event.
 *
 * @todo We should uniform this behaviour, and drop current_evt, as this might be
 *       misleading when reading the code.
 */
__thread msg_t *current_evt;

/*
* This function initializes the scheduler. In particular, it relies on MPI to broadcast to every simulation kernel process
* which is the actual scheduling algorithm selected.
*
* @author Francesco Quaglia
*
* @param sched The scheduler selected initially, but master can decide to change it, so slaves must rely on what master send to them
*/
void scheduler_init(void)
{
#ifdef HAVE_PREEMPTION
	preempt_init();
#endif
}

/**
* This function finalizes the scheduler
*
* @author Alessandro Pellegrini
*/
void scheduler_fini(void)
{
#ifdef HAVE_PREEMPTION
	preempt_fini();
#endif

	foreach_lp(lp) {
		rsfree(lp->queue_in);
		rsfree(lp->queue_out);
		rsfree(lp->queue_states);
		rsfree(lp->bottom_halves);
		rsfree(lp->rendezvous_queue);

		// Destroy stacks
		rsfree(lp->stack);

		rsfree(lp);
	}

	rsfree(lps_blocks);
	rsfree(lps_bound_blocks);
}

/**
* This is a LP main loop. It s the embodiment of the usrespace thread implementing the logic of the LP.
* Whenever an event is to be scheduled, the corresponding metadata are set by the schedule() function,
* which in turns calls activate_LP() to execute the actual context switch.
* This ProcessEvent wrapper explicitly returns control to simulation kernel user thread when an event
* processing is finished. In case the LP tries to access state data which is not belonging to its
* simulation state, a SIGSEGV signal is raised and the LP might be descheduled if it is not safe
* to perform the remote memory access. This is the only case where control is not returned to simulation
* thread explicitly by this wrapper.
*
* @param args arguments passed to the LP main loop. Currently, this is not used.
*/
void LP_main_loop(void *args)
{
#ifdef EXTRA_CHECKS
	unsigned long long hash1, hash2;
	hash1 = hash2 = 0;
#endif

	(void)args;		// this is to make the compiler stop complaining about unused args

	// Save a default context
	context_save(&current->default_context);

	while (true) {

#ifdef EXTRA_CHECKS
		if (current->bound->size > 0) {
			hash1 = XXH64(current_evt->event_content, current_evt->size, current->gid);
		}
#endif

		timer event_timer;
		timer_start(event_timer);

		// Process the event
<<<<<<< HEAD
		if(&abm_settings){
			ProcessEventABM();
		}else if (&topology_settings){
			ProcessEventTopology();
		}else{
			switch_to_application_mode();
			ProcessEvent[lid_to_int(current_lp)](gid_to_int(LidToGid(current_lp)), current_evt->timestamp, current_evt->type, current_evt->event_content, current_evt->size, current_state);
			switch_to_platform_mode();
		}
=======
		switch_to_application_mode();
		current->ProcessEvent(current->gid.to_int,
				      current_evt->timestamp, current_evt->type,
				      current_evt->event_content,
				      current_evt->size,
				      current->current_base_pointer);
		switch_to_platform_mode();

>>>>>>> cacb418b
		int delta_event_timer = timer_value_micro(event_timer);

#ifdef EXTRA_CHECKS
		if (current->bound->size > 0) {
			hash2 =
			    XXH64(current_evt->event_content, current_evt->size,
				  current->gid);
		}

		if (hash1 != hash2) {
			rootsim_error(true,
				      "Error, LP %d has modified the payload of event %d during its processing. Aborting...\n",
				      current->gid, current->bound->type);
		}
#endif

		statistics_post_data(current, STAT_EVENT, 1.0);
		statistics_post_data(current, STAT_EVENT_TIME,
				     delta_event_timer);

		// Give back control to the simulation kernel's user-level thread
<<<<<<< HEAD
		context_switch(&LPS(current_lp)->context, &kernel_context);
	}
}






/**
 * This function initializes a LP execution context. It allocates page-aligned memory for efficiency
 * reasons, and then calls context_create() which does the final trick.
 *
 * @date November 8, 2013
 *
 * @param lp the idex of the LP in the LPs descriptor table to be initialized
 */
void initialize_LP(LID_t lp) {
	unsigned int i;

	// Allocate LP stack
	LPS(lp)->stack = get_ult_stack(LP_STACK_SIZE);

	// Set the initial checkpointing period for this LP.
	// If the checkpointing period is fixed, this will not change during the
	// execution. Otherwise, new calls to this function will (locally) update
	// this.
	set_checkpoint_period(lp, rootsim_config.ckpt_period);


	// Initially, every LP is ready
	LPS(lp)->state = LP_STATE_READY;

	// There is no current state layout at the beginning
	LPS(lp)->current_base_pointer = NULL;

	// Initialize the queues
	LPS(lp)->queue_in = new_list(msg_t);
	LPS(lp)->queue_out = new_list(msg_hdr_t);
	LPS(lp)->queue_states = new_list(state_t);
	LPS(lp)->rendezvous_queue = new_list(msg_t);

	// No event has been processed so far
	LPS(lp)->bound = NULL;

	LPS(lp)->outgoing_buffer.min_in_transit = rsalloc(sizeof(simtime_t) * n_cores);
	for(i = 0; i < n_cores; i++) {
		LPS(lp)->outgoing_buffer.min_in_transit[i] = INFTY;
=======
		context_switch(&current->context, &kernel_context);
>>>>>>> cacb418b
	}
}

void initialize_worker_thread(void)
{
	msg_t *init_event;

	communication_init_thread();

	// Divide LPs among worker threads, for the first time here
	rebind_LPs();
	if (master_thread() && master_kernel()) {
		printf("Initializing LPs... ");
		fflush(stdout);
	}
	// Worker Threads synchronization barrier: they all should start working together
	thread_barrier(&all_thread_barrier);

	if (master_thread() && master_kernel())
		printf("done\n");

	// Schedule an INIT event to the newly instantiated LP
	// We need two separate foreach_bound_lp here, because
	// in this way we are sure that there is at least one
	// event to be used as the bound and we do not have to make
	// any check on null throughout the scheduler code.
	foreach_bound_lp(lp) {
		pack_msg(&init_event, lp->gid, lp->gid, INIT, 0.0, 0.0, 0, NULL);
		init_event->mark = generate_mark(lp);
		list_insert_head(lp->queue_in, init_event);
		lp->state_log_forced = true;
	}

	foreach_bound_lp(lp) {
		(void)lp;
		schedule();
	}

	// Worker Threads synchronization barrier: they all should start working together
	thread_barrier(&all_thread_barrier);

#ifdef HAVE_PREEMPTION
	if (!rootsim_config.disable_preemption)
		enable_preemption();
#endif

}

/**
* This function is the application-level ProcessEvent() callback entry point.
* It allows to specify which lp must be scheduled, specifying its lvt, its event
* to be executed and its simulation state.
* This provides a general entry point to application-level code, to be used
* if the LP is in forward execution, in coasting forward or in initialization.
*
* @author Alessandro Pellegrini
*
* @date November 11, 2013
*
* @param next A pointer to the lp_struct of the LP which has to be activated
* @param evt A pointer to the event to be processed by the LP
*/
void activate_LP(struct lp_struct *next, msg_t * evt)
{

	// Notify the LP main execution loop of the information to be used for actual simulation
	current = next;
	current_evt = evt;

//      #ifdef HAVE_PREEMPTION
//      if(!rootsim_config.disable_preemption)
//              enable_preemption();
//      #endif

#ifdef HAVE_CROSS_STATE
	// Activate memory view for the current LP
	lp_alloc_schedule();
#endif

	if (unlikely(is_blocked_state(next->state))) {
		rootsim_error(true, "Critical condition: LP %d has a wrong state: %d. Aborting...\n",
			      next->gid.to_int, next->state);
	}

	context_switch(&kernel_context, &next->context);

//      #ifdef HAVE_PREEMPTION
//        if(!rootsim_config.disable_preemption)
//                disable_preemption();
//        #endif

#ifdef HAVE_CROSS_STATE
	// Deactivate memory view for the current LP if no conflict has arisen
	if (!is_blocked_state(next->state)) {
//              printf("Deschedule %d\n",lp);
		lp_alloc_deschedule();
	}
#endif

	current = NULL;
}

bool check_rendevouz_request(struct lp_struct *lp)
{
	msg_t *temp_mess;

	if (lp->state != LP_STATE_WAIT_FOR_SYNCH)
		return false;

	if (lp->bound != NULL && list_next(lp->bound) != NULL) {
		temp_mess = list_next(lp->bound);
		return temp_mess->type == RENDEZVOUS_START && lp->wait_on_rendezvous > temp_mess->rendezvous_mark;
	}

	return false;
}

/**
* This function checks wihch LP must be activated (if any),
* and in turn activates it. This is used only to support forward execution.
*
* @author Alessandro Pellegrini
*/
void schedule(void)
{
	struct lp_struct *next;
	msg_t *event;

#ifdef HAVE_CROSS_STATE
	bool resume_execution = false;
#endif

	// Find the next LP to be scheduled
	switch (rootsim_config.scheduler) {

	case SCHEDULER_STF:
		next = smallest_timestamp_first();
		break;

	default:
		rootsim_error(true, "unrecognized scheduler!");
	}

	// No logical process found with events to be processed
	if (next == NULL) {
		statistics_post_data(NULL, STAT_IDLE_CYCLES, 1.0);
		return;
	}
	// If we have to rollback
	if (next->state == LP_STATE_ROLLBACK) {
		rollback(next);
		next->state = LP_STATE_READY;
		send_outgoing_msgs(next);
		return;
	}

	if (!is_blocked_state(next->state)
	    && next->state != LP_STATE_READY_FOR_SYNCH) {
		event = advance_to_next_event(next);
	} else {
		event = next->bound;
	}

	// Sanity check: if we get here, it means that lid is a LP which has
	// at least one event to be executed. If advance_to_next_event() returns
	// NULL, it means that lid has no events to be executed. This is
	// a critical condition and we abort.
	if (unlikely(event == NULL)) {
		rootsim_error(true,
			      "Critical condition: LP %d seems to have events to be processed, but I cannot find them. Aborting...\n",
			      next->gid);
	}

	if (unlikely(!process_control_msg(event))) {
		return;
	}
#ifdef HAVE_CROSS_STATE
	// In case we are resuming an interrupted execution, we keep track of this.
	// If at the end of the scheduling the LP is not blocked, we can unblock all the remote objects
	if (is_blocked_state(next->state) || next->state == LP_STATE_READY_FOR_SYNCH) {
		resume_execution = true;
	}
#endif

	// Schedule the LP user-level thread
	if (next->state == LP_STATE_READY_FOR_SYNCH)
		next->state = LP_STATE_RUNNING_ECS;
	else
		next->state = LP_STATE_RUNNING;

	activate_LP(next, event);

	if (!is_blocked_state(next->state)) {
		next->state = LP_STATE_READY;
		send_outgoing_msgs(next);
	}
#ifdef HAVE_CROSS_STATE
	if (resume_execution && !is_blocked_state(next->state)) {
		//printf("ECS event is finished mark %llu !!!\n", next->wait_on_rendezvous);
		fflush(stdout);
		unblock_synchronized_objects(next);

		// This is to avoid domino effect when relying on rendezvous messages
		force_LP_checkpoint(next);
	}
#endif

	// Log the state, if needed
	LogState(next);
}<|MERGE_RESOLUTION|>--- conflicted
+++ resolved
@@ -153,26 +153,19 @@
 		timer_start(event_timer);
 
 		// Process the event
-<<<<<<< HEAD
 		if(&abm_settings){
 			ProcessEventABM();
 		}else if (&topology_settings){
 			ProcessEventTopology();
 		}else{
 			switch_to_application_mode();
-			ProcessEvent[lid_to_int(current_lp)](gid_to_int(LidToGid(current_lp)), current_evt->timestamp, current_evt->type, current_evt->event_content, current_evt->size, current_state);
-			switch_to_platform_mode();
-		}
-=======
-		switch_to_application_mode();
-		current->ProcessEvent(current->gid.to_int,
+			current->ProcessEvent(current->gid.to_int,
 				      current_evt->timestamp, current_evt->type,
 				      current_evt->event_content,
 				      current_evt->size,
 				      current->current_base_pointer);
-		switch_to_platform_mode();
-
->>>>>>> cacb418b
+			switch_to_platform_mode();
+		}
 		int delta_event_timer = timer_value_micro(event_timer);
 
 #ifdef EXTRA_CHECKS
@@ -194,58 +187,7 @@
 				     delta_event_timer);
 
 		// Give back control to the simulation kernel's user-level thread
-<<<<<<< HEAD
-		context_switch(&LPS(current_lp)->context, &kernel_context);
-	}
-}
-
-
-
-
-
-
-/**
- * This function initializes a LP execution context. It allocates page-aligned memory for efficiency
- * reasons, and then calls context_create() which does the final trick.
- *
- * @date November 8, 2013
- *
- * @param lp the idex of the LP in the LPs descriptor table to be initialized
- */
-void initialize_LP(LID_t lp) {
-	unsigned int i;
-
-	// Allocate LP stack
-	LPS(lp)->stack = get_ult_stack(LP_STACK_SIZE);
-
-	// Set the initial checkpointing period for this LP.
-	// If the checkpointing period is fixed, this will not change during the
-	// execution. Otherwise, new calls to this function will (locally) update
-	// this.
-	set_checkpoint_period(lp, rootsim_config.ckpt_period);
-
-
-	// Initially, every LP is ready
-	LPS(lp)->state = LP_STATE_READY;
-
-	// There is no current state layout at the beginning
-	LPS(lp)->current_base_pointer = NULL;
-
-	// Initialize the queues
-	LPS(lp)->queue_in = new_list(msg_t);
-	LPS(lp)->queue_out = new_list(msg_hdr_t);
-	LPS(lp)->queue_states = new_list(state_t);
-	LPS(lp)->rendezvous_queue = new_list(msg_t);
-
-	// No event has been processed so far
-	LPS(lp)->bound = NULL;
-
-	LPS(lp)->outgoing_buffer.min_in_transit = rsalloc(sizeof(simtime_t) * n_cores);
-	for(i = 0; i < n_cores; i++) {
-		LPS(lp)->outgoing_buffer.min_in_transit[i] = INFTY;
-=======
 		context_switch(&current->context, &kernel_context);
->>>>>>> cacb418b
 	}
 }
 
