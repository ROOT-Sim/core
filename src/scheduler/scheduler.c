/**
*			Copyright (C) 2008-2015 HPDCS Group
*			http://www.dis.uniroma1.it/~hpdcs
*
*
* This file is part of ROOT-Sim (ROme OpTimistic Simulator).
*
* ROOT-Sim is free software; you can redistribute it and/or modify it under the
* terms of the GNU General Public License as published by the Free Software
* Foundation; either version 3 of the License, or (at your option) any later
* version.
*
* ROOT-Sim is distributed in the hope that it will be useful, but WITHOUT ANY
* WARRANTY; without even the implied warranty of MERCHANTABILITY or FITNESS FOR
* A PARTICULAR PURPOSE. See the GNU General Public License for more details.
*
* You should have received a copy of the GNU General Public License along with
* ROOT-Sim; if not, write to the Free Software Foundation, Inc.,
* 51 Franklin St, Fifth Floor, Boston, MA  02110-1301  USA
*
* @file scheduler.c
* @brief Re-entrant scheduler for LPs on worker threads
* @author Francesco Quaglia
* @author Alessandro Pellegrini
* @author Roberto Vitali
*/

#include <stdlib.h>
#include <string.h>
#include <stdbool.h>

#include <datatypes/list.h>
#include <core/core.h>
#include <core/init.h>
#include <core/timer.h>
#include <arch/atomic.h>
#include <arch/ult.h>
#include <arch/thread.h>
#include <scheduler/binding.h>
#include <scheduler/process.h>
#include <scheduler/scheduler.h>
#include <scheduler/stf.h>
#include <mm/state.h>
#include <mm/dymelor.h>
#include <statistics/statistics.h>
#include <arch/thread.h>
#include <communication/communication.h>
#include <gvt/gvt.h>
#include <statistics/statistics.h>

<<<<<<< HEAD
#include <mm/modules/ktblmgr/ktblmgr.h>

#ifdef EXTRA_CHECKS
#include <queues/xxhash.h>
#endif
=======
>>>>>>> fbf8812d

/// Maintain LPs' simulation and execution states
LP_state **LPS = NULL;

/// This is used to keep track of how many LPs were bound to the current KLT
__thread unsigned int n_prc_per_thread;

/// This global variable tells the simulator what is the LP currently being scheduled on the current worker thread
__thread unsigned int current_lp;

/// This global variable tells the simulator what is the LP currently being scheduled on the current worker thread
__thread simtime_t current_lvt;

/// This global variable tells the simulator what is the LP currently being scheduled on the current worker thread
__thread msg_t *current_evt;

/// This global variable tells the simulator what is the LP currently being scheduled on the current worker thread
__thread void *current_state;


/*
* This function initializes the scheduler. In particular, it relies on MPI to broadcast to every simulation kernel process
* which is the actual scheduling algorithm selected.
*
* @author Francesco Quaglia
*
* @param sched The scheduler selected initially, but master can decide to change it, so slaves must rely on what master send to them
*/
void scheduler_init(void) {

	register unsigned int i;

	// TODO: implementare con delle broadcast!!
/*	if(n_ker > 1) {
		if (master_kernel()) {
			for (i = 1; i < n_ker; i++) {
				comm_send(&rootsim_config.scheduler, sizeof(rootsim_config.scheduler), MPI_CHAR, i, MSG_INIT_MPI, MPI_COMM_WORLD);
			}
		} else {
			comm_recv(&rootsim_config.scheduler, sizeof(rootsim_config.scheduler), MPI_CHAR, 0, MSG_INIT_MPI, MPI_COMM_WORLD, MPI_STATUS_IGNORE);
		}
	}
*/

	// Allocate LPS control blocks
	LPS = (LP_state **)rsalloc(n_prc * sizeof(LP_state *));
	for (i = 0; i < n_prc; i++) {
		LPS[i] = (LP_state *)rsalloc(sizeof(LP_state));
		bzero(LPS[i], sizeof(LP_state));
<<<<<<< HEAD

		// Allocate memory for the outgoing buffer 
		LPS[i]->outgoing_buffer.max_size = INIT_OUTGOING_MSG;
		LPS[i]->outgoing_buffer.outgoing_msgs = rsalloc(sizeof(msg_t) * INIT_OUTGOING_MSG);
=======
		// That's the only sequentially executed place where we can set the lid
		LPS[i]->lid = i;
>>>>>>> fbf8812d
	}
}



static void destroy_LPs(void) {
	register unsigned int i;

	for(i = 0; i < n_prc; i++) {
		rsfree(LPS[i]->queue_in);
		rsfree(LPS[i]->queue_out);
		rsfree(LPS[i]->queue_states);
		rsfree(LPS[i]->bottom_halves);
		rsfree(LPS[i]->rendezvous_queue);

		// Destroy stacks
		#ifdef ENABLE_ULT
		rsfree(LPS[i]->stack);
		#endif
	}

}



/**
* This function finalizes the scheduler
*
* @author Alessandro Pellegrini
*/
void scheduler_fini(void) {
	register unsigned int i;

	destroy_LPs();

	for (i = 0; i < n_prc; i++) {
		rsfree(LPS[i]);
	}
	rsfree(LPS);

	rsfree(LPS_bound);
}



/**
* This is a LP main loop. It s the embodiment of the usrespace thread implementing the logic of the LP.
* Whenever an event is to be scheduled, the corresponding metadata are set by the <schedule>() function,
* which in turns calls <activate_LP>() to execute the actual context switch.
* This ProcessEvent wrapper explicitly returns control to simulation kernel user thread when an event
* processing is finished. In case the LP tries to access state data which is not belonging to its
* simulation state, a SIGSEGV signal is raised and the LP might be descheduled if it is not safe
* to perform the remote memory access. This is the only case where control is not returned to simulation
* thread explicitly by this wrapper.
*
* @author Francesco Quaglia
*
* @param args arguments passed to the LP main loop. Currently, this is not used.
*/
static void LP_main_loop(void *args) {
	#ifdef EXTRA_CHECKS
	unsigned long long hash1, hash2;
	hash1 = hash2 = 0;
	#endif

	(void)args; // this is to make the compiler stop complaining about unused args

	// Save a default context
	#ifdef ENABLE_ULT
	context_save(&LPS[current_lp]->default_context);
	#endif

	while(true) {

		#ifdef EXTRA_CHECKS
		if(current_evt->size > 0) {
			hash1 = XXH64(current_evt->event_content, current_evt->size, current_lp);
		}
		#endif

		// Process the event
		timer event_timer;
		timer_start(event_timer);

		ProcessEvent[current_lp](LidToGid(current_lp), current_evt->timestamp, current_evt->type, current_evt->event_content, current_evt->size, current_state);

		int delta_event_timer = timer_value_micro(event_timer);

		#ifdef EXTRA_CHECKS
		if(current_evt->size > 0) {
			hash2 = XXH64(current_evt->event_content, current_evt->size, current_lp);
		}

		if(hash1 != hash2) {
                        rootsim_error(true, "Error, LP %d has modified the payload of event %d during its processing. Aborting...\n", current_lp, current_evt->type);
		}
		#endif

		statistics_post_lp_data(current_lp, STAT_EVENT, 1.0);
		statistics_post_lp_data(current_lp, STAT_EVENT_TIME, delta_event_timer);

		// Give back control to the simulation kernel's user-level thread
		#ifdef ENABLE_ULT
		context_switch(&LPS[current_lp]->context, &kernel_context);
		#else
		return;
		#endif
	}
}






/**
 * This function initializes a LP execution context. It allocates page-aligned memory for efficiency
 * reasons, and then calls <context_create>() which does the final trick.
 * <context_create>() uses global variables: LPs must therefore be intialized before creating new kernel threads
 * for supporting concurrent execution of LPs.
 *
 * @author Alessandro Pellegrini
 *
 * @date November 8, 2013
 *
 * @param lp the idex of the LP in the LPs descriptor table to be initialized
 */
void initialize_LP(unsigned int lp) {
	unsigned int i;

	// Allocate LP stack
	#ifdef ENABLE_ULT
	LPS[lp]->stack = get_ult_stack(lp, LP_STACK_SIZE);
	#endif

	// Set the initial checkpointing period for this LP.
	// If the checkpointing period is fixed, this will not change during the
	// execution. Otherwise, new calls to this function will (locally) update
	// this.
	set_checkpoint_period(lp, rootsim_config.ckpt_period);


	// Initially, every LP is ready
	LPS[lp]->state = LP_STATE_READY;

	// There is no current state layout at the beginning
	LPS[lp]->current_base_pointer = NULL;

	// Initialize the queues
	LPS[lp]->queue_in = new_list(lp, msg_t);
	LPS[lp]->queue_out = new_list(lp, msg_hdr_t);
	LPS[lp]->queue_states = new_list(lp, state_t);
	LPS[lp]->bottom_halves = new_list(lp, msg_t);
	LPS[lp]->rendezvous_queue = new_list(lp, msg_t);

	// Initialize the LP lock
	spinlock_init(&LPS[lp]->lock);

	// No event has been processed so far
	LPS[lp]->bound = NULL;

	LPS[lp]->outgoing_buffer.min_in_transit = rsalloc(sizeof(simtime_t) * n_cores);
	for(i = 0; i < n_cores; i++) {
		LPS[lp]->outgoing_buffer.min_in_transit[i] = INFTY;
	}

	#ifdef HAVE_LINUX_KERNEL_MAP_MODULE
	// No read/write dependencies open so far for the LP. The current lp is always opened
	LPS[lp]->ECS_index = 0;
	LPS[lp]->ECS_synch_table[0] = lp;
	#endif

	// Create user thread
	#ifdef ENABLE_ULT
	context_create(&LPS[lp]->context, LP_main_loop, NULL, LPS[lp]->stack, LP_STACK_SIZE);
	#endif
}


void initialize_worker_thread(void) {
	register unsigned int t;

	// Divide LPs among worker threads, for the first time here
	rebind_LPs();

	if(master_thread() && master_kernel()) {
		printf("Initializing LPs... ");
		fflush(stdout);
	}

	// Initialize the LP control block for each locally hosted LP
	// and schedule the special INIT event
	for (t = 0; t < n_prc_per_thread; t++) {

		// Create user level thread for the current LP and initialize LP control block
		initialize_LP(LPS_bound[t]->lid);

		// Schedule an INIT event to the newly instantiated LP
		msg_t init_event = {
			sender: LidToGid(LPS_bound[t]->lid),
			receiver: LidToGid(LPS_bound[t]->lid),
			type: INIT,
			timestamp: 0.0,
			send_time: 0.0,
			mark: generate_mark(LidToGid(LPS_bound[t]->lid)),
			size: model_parameters.size,
			message_kind: positive,
		};

		// Copy the relevant string pointers to the INIT event payload
		if(model_parameters.size > 0) {
			memcpy(init_event.event_content, model_parameters.arguments, model_parameters.size * sizeof(char *));
		}

		(void)list_insert_head(LPS_bound[t]->lid, LPS_bound[t]->queue_in, &init_event);
		LPS_bound[t]->state_log_forced = true;
	}

	// Worker Threads synchronization barrier: they all should start working together
	thread_barrier(&all_thread_barrier);

	if(master_thread() && master_kernel())
		printf("done\n");

	register unsigned int i;
	for(i = 0; i < n_prc_per_thread; i++) {
		schedule();
	}

	// Worker Threads synchronization barrier: they all should start working together
	thread_barrier(&all_thread_barrier);
}



/**
* This function is the application-level ProcessEvent() callback entry point.
* It allows to specify which lp must be scheduled, specifying its lvt, its event
* to be executed and its simulation state.
* This provides a general entry point to application-level code, to be used
* if the LP is in forward execution, in coasting forward or in initialization.
*
* @author Alessandro Pellegrini
*
* @date November 11, 2013
*
* @param lp The id of the LP to be scheduled
* @param lvt The lvt at which the LP is scheduled
* @param evt A pointer to the event to be processed by the LP
* @param state The simulation state to be passed to the LP
*/
void activate_LP(unsigned int lp, simtime_t lvt, void *evt, void *state) {

	// Notify the LP main execution loop of the information to be used for actual simulation
	current_lp = lp;
	current_lvt = lvt;
	current_evt = evt;
	current_state = state;

	#ifdef ENABLE_ULT
	context_switch(&kernel_context, &LPS[lp]->context);
	#else
	LP_main_loop(NULL);
	#endif

	current_lp = IDLE_PROCESS;
	current_lvt = -1.0;
	current_evt = NULL;
	current_state = NULL;
}



/**
* This function checks wihch LP must be activated (if any),
* and in turn activates it. This is used only to support forward execution.
*
* @author Alessandro Pellegrini
*/
void schedule(void) {

	unsigned int lid;
	msg_t *event;
	void *state;

	#ifdef HAVE_LINUX_KERNEL_MAP_MODULE
	bool resume_execution = false;
	#endif

	// Find next LP to be executed, depending on the chosen scheduler
	switch (rootsim_config.scheduler) {

		case SMALLEST_TIMESTAMP_FIRST:
			lid = smallest_timestamp_first();
			break;

		default:
			lid = smallest_timestamp_first();
	}

	// No logical process found with events to be processed
	if (lid == IDLE_PROCESS) {
		statistics_post_lp_data(lid, STAT_IDLE_CYCLES, 1.0);
      		return;
    	}

	// If we have to rollback
    	if(LPS[lid]->state == LP_STATE_ROLLBACK) {
		rollback(lid);

		// Discard any possible execution state related to a blocked execution
		#ifdef ENABLE_ULT
		memcpy(&LPS[lid]->context, &LPS[lid]->default_context, sizeof(LP_context_t));
		#endif

		LPS[lid]->state = LP_STATE_READY;
		send_outgoing_msgs(lid);
		return;
	}

	if(LPS[lid]->state != LP_STATE_READY_FOR_SYNCH) {
		event = advance_to_next_event(lid);
	} else {
		event = LPS[lid]->bound;
	}


	// Sanity check: if we get here, it means that lid is a LP which has
	// at least one event to be executed. If advance_to_next_event() returns
	// NULL, it means that lid has no events to be executed. This is
	// a critical condition and we abort.
	if(event == NULL) {
		rootsim_error(true, "Critical condition: LP %d seems to have events to be processed, but I cannot find them. Aborting...\n", lid);
	}

<<<<<<< HEAD
	// Manage the INIT barrier
//	if(event->type == INIT) {
//		thread_barrier(&INIT_barrier);
//	}

=======
>>>>>>> fbf8812d
	if(!process_control_msg(event)) {
		return;
	}

	state = LPS[lid]->current_base_pointer;

	#ifdef HAVE_LINUX_KERNEL_MAP_MODULE
	// In case we are resuming an interrupted execution, we keep track of this.
	// If at the end of the scheduling the LP is not blocked, we can unblokc all the remote objects
	if(LPS[lid]->state == LP_STATE_READY_FOR_SYNCH) {
		resume_execution = true;
	}
	#endif

	// Schedule the LP user-level thread
	LPS[lid]->state = LP_STATE_RUNNING;
	activate_LP(lid, lvt(lid), event, state);
	if(!is_blocked_state(LPS[lid]->state)) {
		LPS[lid]->state = LP_STATE_READY;
		send_outgoing_msgs(lid);
	}

	#ifdef HAVE_LINUX_KERNEL_MAP_MODULE
	if(resume_execution && !is_blocked_state(LPS[lid]->state)) {
		unblock_synchronized_objects(lid);
		// This is to avoid domino effect when relying on rendezvous messages
		force_LP_checkpoint(lid);
	}
	#endif

	// Log the state, if needed
	LogState(lid);

}
<|MERGE_RESOLUTION|>--- conflicted
+++ resolved
@@ -48,14 +48,9 @@
 #include <gvt/gvt.h>
 #include <statistics/statistics.h>
 
-<<<<<<< HEAD
-#include <mm/modules/ktblmgr/ktblmgr.h>
-
 #ifdef EXTRA_CHECKS
 #include <queues/xxhash.h>
 #endif
-=======
->>>>>>> fbf8812d
 
 /// Maintain LPs' simulation and execution states
 LP_state **LPS = NULL;
@@ -105,15 +100,13 @@
 	for (i = 0; i < n_prc; i++) {
 		LPS[i] = (LP_state *)rsalloc(sizeof(LP_state));
 		bzero(LPS[i], sizeof(LP_state));
-<<<<<<< HEAD
 
 		// Allocate memory for the outgoing buffer 
 		LPS[i]->outgoing_buffer.max_size = INIT_OUTGOING_MSG;
 		LPS[i]->outgoing_buffer.outgoing_msgs = rsalloc(sizeof(msg_t) * INIT_OUTGOING_MSG);
-=======
+
 		// That's the only sequentially executed place where we can set the lid
 		LPS[i]->lid = i;
->>>>>>> fbf8812d
 	}
 }
 
@@ -449,14 +442,6 @@
 		rootsim_error(true, "Critical condition: LP %d seems to have events to be processed, but I cannot find them. Aborting...\n", lid);
 	}
 
-<<<<<<< HEAD
-	// Manage the INIT barrier
-//	if(event->type == INIT) {
-//		thread_barrier(&INIT_barrier);
-//	}
-
-=======
->>>>>>> fbf8812d
 	if(!process_control_msg(event)) {
 		return;
 	}
