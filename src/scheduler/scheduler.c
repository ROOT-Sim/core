/**
*			Copyright (C) 2008-2015 HPDCS Group
*			http://www.dis.uniroma1.it/~hpdcs
*
*
* This file is part of ROOT-Sim (ROme OpTimistic Simulator).
*
* ROOT-Sim is free software; you can redistribute it and/or modify it under the
* terms of the GNU General Public License as published by the Free Software
* Foundation; either version 3 of the License, or (at your option) any later
* version.
*
* ROOT-Sim is distributed in the hope that it will be useful, but WITHOUT ANY
* WARRANTY; without even the implied warranty of MERCHANTABILITY or FITNESS FOR
* A PARTICULAR PURPOSE. See the GNU General Public License for more details.
*
* You should have received a copy of the GNU General Public License along with
* ROOT-Sim; if not, write to the Free Software Foundation, Inc.,
* 51 Franklin St, Fifth Floor, Boston, MA  02110-1301  USA
*
* @file scheduler.c
* @brief Re-entrant scheduler for LPs on worker threads
* @author Francesco Quaglia
* @author Alessandro Pellegrini
* @author Roberto Vitali
*/

#include <stdlib.h>
#include <string.h>
#include <stdbool.h>
#include <datatypes/list.h>
#include <core/core.h>
#include <core/timer.h>
#include <arch/atomic.h>
#include <arch/ult.h>
#include <arch/thread.h>
#include <scheduler/binding.h>
#include <scheduler/process.h>
#include <scheduler/scheduler.h>
#include <scheduler/stf.h>
#include <mm/state.h>
#include <communication/communication.h>

#define _INIT_FROM_MAIN
#include <core/init.h>

#ifdef HAVE_CROSS_STATE
#include <mm/ecs.h>
#endif

#include <mm/dymelor.h>
#include <statistics/statistics.h>
#include <arch/thread.h>
#include <communication/communication.h>
#include <gvt/gvt.h>
#include <statistics/statistics.h>
#include <arch/linux/modules/cross_state_manager/cross_state_manager.h>
#include <queues/xxhash.h>

/// Maintain LPs' simulation and execution states
LP_state **LPS = NULL;

/// This is used to keep track of how many LPs were bound to the current KLT
__thread unsigned int n_prc_per_thread;

/// This global variable tells the simulator what is the local id of the LP currently being scheduled on the current worker thread
__thread unsigned int current_lp;

/// This global variable tells the simulator what is the LP currently being scheduled on the current worker thread
__thread simtime_t current_lvt;

/// This global variable tells the simulator what is the LP currently being scheduled on the current worker thread
__thread msg_t *current_evt;

/// This global variable tells the simulator what is the LP currently being scheduled on the current worker thread
__thread void *current_state;

/*
* This function initializes the scheduler. In particular, it relies on MPI to broadcast to every simulation kernel process
* which is the actual scheduling algorithm selected.
*
* @author Francesco Quaglia
*
* @param sched The scheduler selected initially, but master can decide to change it, so slaves must rely on what master send to them
*/
void scheduler_init(void) {

	register unsigned int i;

	// Allocate LPS control blocks
	LPS = (LP_state **)rsalloc(n_prc * sizeof(LP_state *));
	for (i = 0; i < n_prc; i++) {
		LPS[i] = (LP_state *)rsalloc(sizeof(LP_state));
		bzero(LPS[i], sizeof(LP_state));

		// Allocate memory for the outgoing buffer
		LPS[i]->outgoing_buffer.max_size = INIT_OUTGOING_MSG;
		LPS[i]->outgoing_buffer.outgoing_msgs = rsalloc(sizeof(msg_t *) * INIT_OUTGOING_MSG);

		// That's the only sequentially executed place where we can set the lid
		LPS[i]->lid = i;
	}

	#ifdef HAVE_PREEMPTION
	preempt_init();
	#endif
}



static void destroy_LPs(void) {
	register unsigned int i;

	for(i = 0; i < n_prc; i++) {
//		rsfree(LPS[i]->queue_in);
//		rsfree(LPS[i]->queue_out);
//		rsfree(LPS[i]->queue_states);
//		rsfree(LPS[i]->bottom_halves);
//		rsfree(LPS[i]->rendezvous_queue);

		// Destroy stacks
		#ifdef ENABLE_ULT
		rsfree(LPS[i]->stack);
		#endif
	}

}



/**
* This function finalizes the scheduler
*
* @author Alessandro Pellegrini
*/
void scheduler_fini(void) {
	register unsigned int i;

	#ifdef HAVE_PREEMPTION
	preempt_fini();
	#endif

	destroy_LPs();

	for (i = 0; i < n_prc; i++) {
		rsfree(LPS[i]);
	}
	rsfree(LPS);

	rsfree(LPS_bound);
}



/**
* This is a LP main loop. It s the embodiment of the usrespace thread implementing the logic of the LP.
* Whenever an event is to be scheduled, the corresponding metadata are set by the <schedule>() function,
* which in turns calls <activate_LP>() to execute the actual context switch.
* This ProcessEvent wrapper explicitly returns control to simulation kernel user thread when an event
* processing is finished. In case the LP tries to access state data which is not belonging to its
* simulation state, a SIGSEGV signal is raised and the LP might be descheduled if it is not safe
* to perform the remote memory access. This is the only case where control is not returned to simulation
* thread explicitly by this wrapper.
*
* @author Francesco Quaglia
*
* @param args arguments passed to the LP main loop. Currently, this is not used.
*/
static void LP_main_loop(void *args) {

	#ifdef EXTRA_CHECKS
	unsigned long long hash1, hash2;
	hash1 = hash2 = 0;
	#endif

	(void)args; // this is to make the compiler stop complaining about unused args

	// Save a default context
	#ifdef ENABLE_ULT
	context_save(&LPS[current_lp]->default_context);
	#endif

	while(true) {

		#ifdef EXTRA_CHECKS
		if(current_evt->size > 0) {
			hash1 = XXH64(current_evt->event_content, current_evt->size, LidToGid(current_lp));
		}
		#endif

		// Process the event
		timer event_timer;
		timer_start(event_timer);

		switch_to_application_mode();

//		printf("Timestamp: %f\n",current_evt->timestamp);

		ProcessEvent[current_lp](LidToGid(current_lp), current_evt->timestamp, current_evt->type, current_evt->event_content, current_evt->size, current_state);


		switch_to_platform_mode();

		int delta_event_timer = timer_value_micro(event_timer);

		#ifdef EXTRA_CHECKS
		if(current_evt->size > 0) {
			hash2 = XXH64(current_evt->event_content, current_evt->size, LidToGid(current_lp));
		}

		if(hash1 != hash2) {
                        rootsim_error(true, "Error, LP %d has modified the payload of event %d during its processing. Aborting...\n", LidToGid(current_lp), current_evt->type);
		}
		#endif

		statistics_post_lp_data(current_lp, STAT_EVENT, 1.0);
		statistics_post_lp_data(current_lp, STAT_EVENT_TIME, delta_event_timer);

		// Give back control to the simulation kernel's user-level thread
		#ifdef ENABLE_ULT
		context_switch(&LPS[current_lp]->context, &kernel_context);
		#else
		return;
		#endif
	}
}






/**
 * This function initializes a LP execution context. It allocates page-aligned memory for efficiency
 * reasons, and then calls <context_create>() which does the final trick.
 * <context_create>() uses global variables: LPs must therefore be intialized before creating new kernel threads
 * for supporting concurrent execution of LPs.
 *
 * @author Alessandro Pellegrini
 *
 * @date November 8, 2013
 *
 * @param lp the idex of the LP in the LPs descriptor table to be initialized
 */
void initialize_LP(unsigned int lp) {
	unsigned int i;

	// Allocate LP stack
	#ifdef ENABLE_ULT
	LPS[lp]->stack = get_ult_stack(lp, LP_STACK_SIZE);
	#endif


	// Set the initial checkpointing period for this LP.
	// If the checkpointing period is fixed, this will not change during the
	// execution. Otherwise, new calls to this function will (locally) update
	// this.
	set_checkpoint_period(lp, rootsim_config.ckpt_period);


	// Initially, every LP is ready
	LPS[lp]->state = LP_STATE_READY;

	// There is no current state layout at the beginning
	LPS[lp]->current_base_pointer = NULL;

	// Initialize the queues
	LPS[lp]->queue_in = new_list(lp, msg_t);
	LPS[lp]->queue_out = new_list(lp, msg_hdr_t);
	LPS[lp]->queue_states = new_list(lp, state_t);
	LPS[lp]->bottom_halves = new_list(lp, msg_t);
	LPS[lp]->rendezvous_queue = new_list(lp, msg_t);

	// Initialize the LP lock
	spinlock_init(&LPS[lp]->lock);

	// No event has been processed so far
	LPS[lp]->bound = NULL;

	LPS[lp]->outgoing_buffer.min_in_transit = rsalloc(sizeof(simtime_t) * n_cores);
	for(i = 0; i < n_cores; i++) {
		LPS[lp]->outgoing_buffer.min_in_transit[i] = INFTY;
	}

	#ifdef HAVE_CROSS_STATE
	// No read/write dependencies open so far for the LP. The current lp is always opened
	LPS[lp]->ECS_index = 0;
	LPS[lp]->ECS_synch_table[0] = LidToGid(lp); // LidToGid for distributed ECS
	#endif

	// Create user thread
	#ifdef ENABLE_ULT
	context_create(&LPS[lp]->context, LP_main_loop, NULL, LPS[lp]->stack, LP_STACK_SIZE);
	#endif
}


void initialize_worker_thread(void) {
	register unsigned int t;
	msg_t *init_event;

	communication_init_thread();

	// Divide LPs among worker threads, for the first time here
	rebind_LPs();
	if(master_thread() && master_kernel()) {
		printf("Initializing LPs... ");
		fflush(stdout);
	}

	// Initialize the LP control block for each locally hosted LP
	// and schedule the special INIT event
	for (t = 0; t < n_prc_per_thread; t++) {
//		printf("kid %d initializing lp %d, LidToGid %d, LPS[t]->lid %d\n",kid,LPS_bound[t]->lid,LidToGid(LPS_bound[t]->lid),LPS[t]->lid);
		// Create user level thread for the current LP and initialize LP control block
		initialize_LP(LPS_bound[t]->lid);

		// Schedule an INIT event to the newly instantiated LP
		pack_msg(&init_event, LidToGid(LPS_bound[t]->lid), LidToGid(LPS_bound[t]->lid), INIT, 0.0, 0.0, model_parameters.size, model_parameters.arguments);
	        init_event->mark = generate_mark(LPS_bound[t]->lid);

		(void)list_insert_head(LPS_bound[t]->lid, LPS_bound[t]->queue_in, init_event);
		LPS_bound[t]->state_log_forced = true;
	}
	// Worker Threads synchronization barrier: they all should start working together
	thread_barrier(&all_thread_barrier);

	if(master_thread() && master_kernel())
		printf("done\n");

	register unsigned int i;
	for(i = 0; i < n_prc_per_thread; i++) {
		schedule();
	}

	// Worker Threads synchronization barrier: they all should start working together
	thread_barrier(&all_thread_barrier);

        #ifdef HAVE_PREEMPTION
        if(!rootsim_config.disable_preemption)
                enable_preemption();
        #endif

}



/**
* This function is the application-level ProcessEvent() callback entry point.
* It allows to specify which lp must be scheduled, specifying its lvt, its event
* to be executed and its simulation state.
* This provides a general entry point to application-level code, to be used
* if the LP is in forward execution, in coasting forward or in initialization.
*
* @author Alessandro Pellegrini
*
* @date November 11, 2013
*
* @param lp The id of the LP to be scheduled
* @param lvt The lvt at which the LP is scheduled
* @param evt A pointer to the event to be processed by the LP
* @param state The simulation state to be passed to the LP
*/
void activate_LP(unsigned int lp, simtime_t lvt, void *evt, void *state) {

	// Notify the LP main execution loop of the information to be used for actual simulation
	current_lp = lp;
	current_lvt = lvt;
	current_evt = evt;
	current_state = state;

//	#ifdef HAVE_PREEMPTION
//	if(!rootsim_config.disable_preemption)
//		enable_preemption();
//	#endif

	#ifdef HAVE_CROSS_STATE
	// Activate memory view for the current LP
	lp_alloc_schedule();
	#endif

	if(is_blocked_state(LPS[lp]->state)){
		rootsim_error(true, "Critical condition: LP[%d] has a wrong state -> %d. Aborting...\n", lp,LPS[lp]->state);
	}

	#ifdef ENABLE_ULT
	context_switch(&kernel_context, &LPS[lp]->context);
	#else
	LP_main_loop(NULL);
	#endif


//	#ifdef HAVE_PREEMPTION
//        if(!rootsim_config.disable_preemption)
//                disable_preemption();
//        #endif

	#ifdef HAVE_CROSS_STATE
	// Deactivate memory view for the current LP if no conflict has arisen
	if(!is_blocked_state(LPS[lp]->state)) {
//		printf("Deschedule %d\n",lp);
		lp_alloc_deschedule();
	}
	#endif

	current_lp = IDLE_PROCESS;
	current_lvt = -1.0;
	current_evt = NULL;
	current_state = NULL;
}



bool check_rendevouz_request(unsigned int lid){
	msg_t *temp_mess;

	if(LPS[lid]->state != LP_STATE_WAIT_FOR_SYNCH)
		return false;

	printf("CHECK LP: %d\n",lid);

	if(LPS[lid]->bound != NULL && list_next(LPS[lid]->bound) != NULL){
		temp_mess = list_next(LPS[lid]->bound);
		return temp_mess->type == RENDEZVOUS_START && LPS[lid]->wait_on_rendezvous > temp_mess->rendezvous_mark;
	}

	return false;

}

/**
* This function checks wihch LP must be activated (if any),
* and in turn activates it. This is used only to support forward execution.
*
* @author Alessandro Pellegrini
*/
void schedule(void) {

	unsigned int lid;
	msg_t *event;
	void *state;

	#ifdef HAVE_CROSS_STATE
	bool resume_execution = false;
	#endif

	// Find next LP to be executed, depending on the chosen scheduler
	switch (rootsim_config.scheduler) {

		case SMALLEST_TIMESTAMP_FIRST:
			lid = smallest_timestamp_first();
			break;

		default:
			lid = smallest_timestamp_first();
	}

	// No logical process found with events to be processed
	if (lid == IDLE_PROCESS) {
		statistics_post_lp_data(lid, STAT_IDLE_CYCLES, 1.0);
		return;
	}

//	if(lid == 1 && LPS[lid]->state != LP_STATE_READY)
//		printf("state of lid 1 is %d\n",LPS[lid]->state);

	// If we have to rollback
	if(LPS[lid]->state == LP_STATE_ROLLBACK) {
		rollback(lid);
		LPS[lid]->state = LP_STATE_READY;
		send_outgoing_msgs(lid);
		return;
	}

	if(!is_blocked_state(LPS[lid]->state) && LPS[lid]->state != LP_STATE_READY_FOR_SYNCH){
		event = advance_to_next_event(lid);
	}
	else {
		event = LPS[lid]->bound;
	}


	// Sanity check: if we get here, it means that lid is a LP which has
	// at least one event to be executed. If advance_to_next_event() returns
	// NULL, it means that lid has no events to be executed. This is
	// a critical condition and we abort.
	if(event == NULL) {
		rootsim_error(true, "Critical condition: LP %d seems to have events to be processed, but I cannot find them. Aborting...\n", lid);
	}

	if(!process_control_msg(event)) {
		return;
	}

	state = LPS[lid]->current_base_pointer;


#ifdef HAVE_CROSS_STATE
	// In case we are resuming an interrupted execution, we keep track of this.
	// If at the end of the scheduling the LP is not blocked, we can unblock all the remote objects
<<<<<<< HEAD
	if(is_blocked_state(LPS[lid]->state)) {
=======

	if(is_blocked_state(LPS[lid]->state) || LPS[lid]->state == LP_STATE_READY_FOR_SYNCH) {
>>>>>>> ed5f8999
		resume_execution = true;
	}
#endif


	// Schedule the LP user-level thread
	if(LPS[lid]->state == LP_STATE_READY_FOR_SYNCH)
		LPS[lid]->state = LP_STATE_RUNNING_ECS;
	else
		LPS[lid]->state = LP_STATE_RUNNING;
	
	activate_LP(lid, lvt(lid), event, state);

	if(!is_blocked_state(LPS[lid]->state)) {
		LPS[lid]->state = LP_STATE_READY;
		send_outgoing_msgs(lid);
	}

<<<<<<< HEAD

=======
>>>>>>> ed5f8999
#ifdef HAVE_CROSS_STATE
	if(resume_execution && !is_blocked_state(LPS[lid]->state)) {
		printf("ECS event is finished mark %llu !!!\n", LPS[lid]->wait_on_rendezvous);
		fflush(stdout);
		unblock_synchronized_objects(lid);

		// This is to avoid domino effect when relying on rendezvous messages
		force_LP_checkpoint(lid);
	}
#endif
<<<<<<< HEAD

=======
>>>>>>> ed5f8999

	// Log the state, if needed
	LogState(lid);
}<|MERGE_RESOLUTION|>--- conflicted
+++ resolved
@@ -498,12 +498,7 @@
 #ifdef HAVE_CROSS_STATE
 	// In case we are resuming an interrupted execution, we keep track of this.
 	// If at the end of the scheduling the LP is not blocked, we can unblock all the remote objects
-<<<<<<< HEAD
-	if(is_blocked_state(LPS[lid]->state)) {
-=======
-
 	if(is_blocked_state(LPS[lid]->state) || LPS[lid]->state == LP_STATE_READY_FOR_SYNCH) {
->>>>>>> ed5f8999
 		resume_execution = true;
 	}
 #endif
@@ -522,10 +517,6 @@
 		send_outgoing_msgs(lid);
 	}
 
-<<<<<<< HEAD
-
-=======
->>>>>>> ed5f8999
 #ifdef HAVE_CROSS_STATE
 	if(resume_execution && !is_blocked_state(LPS[lid]->state)) {
 		printf("ECS event is finished mark %llu !!!\n", LPS[lid]->wait_on_rendezvous);
@@ -536,10 +527,6 @@
 		force_LP_checkpoint(lid);
 	}
 #endif
-<<<<<<< HEAD
-
-=======
->>>>>>> ed5f8999
 
 	// Log the state, if needed
 	LogState(lid);
