/**
 * @file scheduler/process.c
 *
 * @brief Generic LP management functions
 *
 * Generic LP management functions
 *
 * @copyright
 * Copyright (C) 2008-2019 HPDCS Group
 * https://hpdcs.github.io
 *
 * This file is part of ROOT-Sim (ROme OpTimistic Simulator).
 *
 * ROOT-Sim is free software; you can redistribute it and/or modify it under the
 * terms of the GNU General Public License as published by the Free Software
 * Foundation; only version 3 of the License applies.
 *
 * ROOT-Sim is distributed in the hope that it will be useful, but WITHOUT ANY
 * WARRANTY; without even the implied warranty of MERCHANTABILITY or FITNESS FOR
 * A PARTICULAR PURPOSE. See the GNU General Public License for more details.
 *
 * You should have received a copy of the GNU General Public License along with
 * ROOT-Sim; if not, write to the Free Software Foundation, Inc.,
 * 51 Franklin St, Fifth Floor, Boston, MA  02110-1301  USA
 *
 * @author Alessandro Pellegrini
 * @author Francesco Quaglia
 *
 * @date December 14, 2017
 */

#include <stdlib.h>
#include <limits.h>

#include <core/core.h>
#include <core/init.h>
#include <scheduler/process.h>
#include <scheduler/scheduler.h>
#include <mm/mm.h>

#include <arch/x86/linux/rootsim/ioctl.h>
#include <sys/ioctl.h>  /* ioctl syscall*/
#include <unistd.h>	/* close syscall */

// TODO: see issue #121 to see how to make this ugly hack disappear
__thread unsigned int __lp_counter = 0;
__thread unsigned int __lp_bound_counter = 0;

/// Maintain LPs' simulation and execution states
struct lp_struct **lps_blocks = NULL;

/** Each KLT has a binding towards some LPs. This is the structure used
 *  to keep track of LPs currently being handled
 */
__thread struct lp_struct **lps_bound_blocks = NULL;

void initialize_binding_blocks(void)
{
	lps_bound_blocks =
	    (struct lp_struct **)rsalloc(n_prc * sizeof(struct lp_struct *));
	bzero(lps_bound_blocks, sizeof(struct lp_struct *) * n_prc);
}

void initialize_lps(void)
{
	unsigned int i, j;
	unsigned int lid = 0;
	struct lp_struct *lp;
	unsigned int local = 0;
	GID_t gid;

	// First of all, determine what LPs should be locally hosted.
	// Only for them, we are creating struct lp_structs here.
	distribute_lps_on_kernels();

	// We now know how many LPs should be locally hosted. Prepare
	// the place for their control blocks.
	lps_blocks =
	    (struct lp_struct **)rsalloc(n_prc * sizeof(struct lp_struct *));

	// We now iterate over all LP Gids. Everytime that we find an LP
	// which should be locally hosted, we create the local lp_struct
	// process control block.
	for (i = 0; i < n_prc_tot; i++) {
		set_gid(gid, i);
		if (find_kernel_by_gid(gid) != kid)
			continue;

		// Initialize the control block for the current lp
		lp = (struct lp_struct *)rsalloc(sizeof(struct lp_struct));
		bzero(lp, sizeof(struct lp_struct));
		lps_blocks[local++] = lp;

		if (local > n_prc) {
			printf("reached local %d\n", local);
			fflush(stdout);
			abort();
		}
		// We sequentially assign lids, and use the current gid
		lp->lid.to_int = lid++;
		lp->gid = gid;

		// Initialize memory map
		initialize_memory_map(lp);

		// Allocate memory for the outgoing buffer
		lp->outgoing_buffer.max_size = INIT_OUTGOING_MSG;
		lp->outgoing_buffer.outgoing_msgs =
		    rsalloc(sizeof(msg_t *) * INIT_OUTGOING_MSG);

		// Initialize bottom halves msg channel
		lp->bottom_halves = init_channel();

		// Which version of OnGVT and ProcessEvent should we use?
		if (rootsim_config.snapshot == SNAPSHOT_FULL) {
			lp->OnGVT = &OnGVT;
			lp->ProcessEvent = &ProcessEvent;
		} else if(rootsim_config.snapshot == SNAPSHOT_INCREMENTAL) {
#ifndef HAVE_PMU
			lp->OnGVT = &OnGVT_instr;
			lp->ProcessEvent = &ProcessEvent_instr;
<<<<<<< HEAD
=======
#else
			lp->OnGVT = &OnGVT;
			lp->ProcessEvent = &ProcessEvent;
#endif
#endif
>>>>>>> bb74b0a4
		} else {
			rootsim_error(true, "Wrong type of snapshot: neither full nor incremental\n");
		}

		// Allocate LP stack
		lp->stack = get_ult_stack(LP_STACK_SIZE);

		// Set the initial checkpointing period for this LP.
		// If the checkpointing period is fixed, this will not change during the
		// execution. Otherwise, new calls to this function will (locally) update
		// this.
		set_checkpoint_period(lp, rootsim_config.ckpt_period);

		// Initially, every LP is ready
		lp->state = LP_STATE_READY;

		// There is no current state layout at the beginning
		lp->current_base_pointer = NULL;

		// Initialize the queues
		lp->queue_in = new_list(msg_t);
		lp->queue_out = new_list(msg_hdr_t);
		lp->queue_states = new_list(state_t);
		lp->rendezvous_queue = new_list(msg_t);

		// No event has been processed so far
		lp->bound = NULL;

		// We have no information about messages still to be delivered to this LP
		lp->outgoing_buffer.min_in_transit = rsalloc(sizeof(simtime_t) * n_cores);
		for (j = 0; j < n_cores; j++) {
			lp->outgoing_buffer.min_in_transit[j] = INFTY;
		}

#ifdef HAVE_CROSS_STATE
		// No read/write dependencies open so far for the LP. The current lp is always opened
		lp->ECS_index = 0;
		lp->ECS_synch_table[0] = LidToGid(lp);	// LidToGid for distributed ECS
#endif

		// Create User-Level Thread
		context_create(&lp->context, LP_main_loop, NULL, lp->stack, LP_STACK_SIZE);
	}
}

// This works only for locally-hosted LPs!
struct lp_struct *find_lp_by_gid(GID_t gid)
{
	foreach_lp(lp) {
		if (lp->gid.to_int == gid.to_int)
			return lp;
	}
	return NULL;
}<|MERGE_RESOLUTION|>--- conflicted
+++ resolved
@@ -37,10 +37,6 @@
 #include <scheduler/process.h>
 #include <scheduler/scheduler.h>
 #include <mm/mm.h>
-
-#include <arch/x86/linux/rootsim/ioctl.h>
-#include <sys/ioctl.h>  /* ioctl syscall*/
-#include <unistd.h>	/* close syscall */
 
 // TODO: see issue #121 to see how to make this ugly hack disappear
 __thread unsigned int __lp_counter = 0;
@@ -112,21 +108,12 @@
 		lp->bottom_halves = init_channel();
 
 		// Which version of OnGVT and ProcessEvent should we use?
-		if (rootsim_config.snapshot == SNAPSHOT_FULL) {
+		if (rootsim_config.snapshot == SNAPSHOT_FULL || rootsim_config.snapshot == SNAPSHOT_HARDINC) {
 			lp->OnGVT = &OnGVT;
 			lp->ProcessEvent = &ProcessEvent;
-		} else if(rootsim_config.snapshot == SNAPSHOT_INCREMENTAL) {
-#ifndef HAVE_PMU
+		} else if(rootsim_config.snapshot == SNAPSHOT_SOFTINC) {
 			lp->OnGVT = &OnGVT_instr;
 			lp->ProcessEvent = &ProcessEvent_instr;
-<<<<<<< HEAD
-=======
-#else
-			lp->OnGVT = &OnGVT;
-			lp->ProcessEvent = &ProcessEvent;
-#endif
-#endif
->>>>>>> bb74b0a4
 		} else {
 			rootsim_error(true, "Wrong type of snapshot: neither full nor incremental\n");
 		}
