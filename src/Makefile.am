ACLOCAL_AMFLAGS = -I m4
AM_CFLAGS = -I$(top_srcdir)/src 
AM_MAKEFLAGS = -s
AUTOMAKE_OPTIONS = subdir-objects

if NO_KERNEL_MODULES
SUBDIRS = 
else
SUBDIRS = arch/linux/modules
endif
DIST_SUBDIRS = arch/linux/modules

librootsim_include_HEADERS = ROOT-Sim.h
librootsim_includedir = $(includedir)
lib_LIBRARIES = librootsim.a libwrapperl.a libdymelor.a

librootsim_a_SOURCES =	main.c \
			lib/numerical.c \
			lib/parseparam.c \
			lib/topology.c \
			arch/memusage.c \
			arch/thread.c \
			arch/ult.c \
			arch/x86.c \
			arch/linux/jmp.S \
			datatypes/array.c \
			datatypes/list.c \
			datatypes/calqueue.c \
			mm/state.c \
			mm/ecs.c \
			mm/ecs_callback.S \
			queues/queues.c \
			queues/xxhash.c \
			core/init.c \
			core/core.c \
			scheduler/binding.c \
			scheduler/control.c \
			scheduler/preempt.c \
			scheduler/preempt_callback.S \
			scheduler/stf.c \
			scheduler/scheduler.c \
<<<<<<< HEAD
=======
			scheduler/group.c \
>>>>>>> 885fa2c1
			serial/serial.c \
			statistics/statistics.c \
			gvt/gvt.c \
			gvt/fossil.c \
			gvt/ccgs.c \
			communication/window.c \
			communication/communication.c

libwrapperl_a_SOURCES = lib-wrapper/wrapper.c

libdymelor_a_SOURCES = 	mm/checkpoints.c \
			mm/recoverable.c \
			mm/unrecoverable.c \
			mm/platform.c \
			mm/dymelor.c \
			mm/allocator.c \
<<<<<<< HEAD
			mm/bh.c \
			mm/numa.c
=======
			mm/allocator_ecs.c \
			mm/bh-manager.c \
			mm/mapmove.c
>>>>>>> 885fa2c1
<|MERGE_RESOLUTION|>--- conflicted
+++ resolved
@@ -39,10 +39,7 @@
 			scheduler/preempt_callback.S \
 			scheduler/stf.c \
 			scheduler/scheduler.c \
-<<<<<<< HEAD
-=======
 			scheduler/group.c \
->>>>>>> 885fa2c1
 			serial/serial.c \
 			statistics/statistics.c \
 			gvt/gvt.c \
@@ -59,11 +56,6 @@
 			mm/platform.c \
 			mm/dymelor.c \
 			mm/allocator.c \
-<<<<<<< HEAD
 			mm/bh.c \
 			mm/numa.c
-=======
-			mm/allocator_ecs.c \
-			mm/bh-manager.c \
-			mm/mapmove.c
->>>>>>> 885fa2c1
+			mm/allocator_ecs.c