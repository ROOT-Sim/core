# SPDX-FileCopyrightText: 2008-2021 HPDCS Group <rootsim@googlegroups.com>
# SPDX-License-Identifier: GPL-3.0-only

project('ROOT-Sim', ['c', 'cpp'], version : '3.0.0-alpha.3',
  meson_version : '>=0.55', default_options : ['c_std=c11', 'cpp_std=c++14',
  'buildtype=release', 'warning_level=3', 'unity=on', 'unity_size=10000',
<<<<<<< HEAD
  'b_lto=true', 'b_pie=false', 'b_staticpic=false', 'b_lundef=false'])
=======
  'b_lto=true', 'b_pie=false', 'b_staticpic=false'])
>>>>>>> f3b8dbda

# This is needed since our compiler uses a LLVM plugin
assert(meson.get_compiler('c').get_id() == 'clang' or not get_option('b_lto'),
  'LTO builds are only supported with the clang compiler;\neither pass ' +
  '\'-Db_lto=false\' to the meson command or prepend it with \'env CC=clang ' +
  'CXX=clang++\'')

# Workaround to have reproducible unity builds
if get_option('unity') == 'on'
  if meson.get_compiler('c').has_argument('-ffile-prefix-map=.=.')
    prefix_arg = '-ffile-prefix-map=' + meson.build_root() / '..=..'
    add_global_arguments(prefix_arg, language : 'c')
  endif
endif

# Used in some defines, the llvm plugin and the tests
if get_option('buildtype') == 'release'
  c_optimization_options = ['-Ofast', '-march=native', '-mtune=native']
  add_global_arguments(c_optimization_options, language : 'c')
  add_global_link_arguments(c_optimization_options, language : 'c')
else
  c_optimization_options = ['-O' + get_option('optimization')]
endif

# Include directory used explicitly in tests and LLVM plugin compilation
src_inc_dir = include_directories('src')

# C math library dependency
m_dep = meson.get_compiler('c').find_library('m', required : false)

# LLVM library dependency
llvm_dep = dependency('llvm', version : '>= 9.0', required : true)

# MPI library dependency
mpi_dep = dependency('mpi', language : 'c', required : get_option('mpi'))

# Clang compiler
clang_compiler = find_program(llvm_dep.get_variable(configtool : 'bindir') /
  'clang')

if get_option('debug')
  c_optimization_options += '-g'
endif
if get_option('b_lto')
  c_optimization_options += '-flto'
endif
if get_option('b_sanitize') == 'address'
  c_optimization_options += '-fsanitize=address'
endif
if llvm_dep.version().version_compare('>= 13')
  c_optimization_options += '-flegacy-pass-manager'
endif

# Logging level define
if get_option('debug')
  log_level_def = '-DLOG_LEVEL=LOG_TRACE'
else
  log_level_def = '-DLOG_LEVEL=LOG_INFO'
endif

# Custom threads library dependency
rs_thr_dep = declare_dependency(link_with :
  static_library('rootsim-threads', 'src' / 'arch' / 'thread.c',
    dependencies: dependency('threads'), include_directories : src_inc_dir))

# Used to build the LLVM plugin
llvm_cfg_gen = find_program('scripts' / 'llvm_cfg_gen.py')

subdir('src')
subdir('test')
subdir('docs')<|MERGE_RESOLUTION|>--- conflicted
+++ resolved
@@ -4,11 +4,7 @@
 project('ROOT-Sim', ['c', 'cpp'], version : '3.0.0-alpha.3',
   meson_version : '>=0.55', default_options : ['c_std=c11', 'cpp_std=c++14',
   'buildtype=release', 'warning_level=3', 'unity=on', 'unity_size=10000',
-<<<<<<< HEAD
   'b_lto=true', 'b_pie=false', 'b_staticpic=false', 'b_lundef=false'])
-=======
-  'b_lto=true', 'b_pie=false', 'b_staticpic=false'])
->>>>>>> f3b8dbda
 
 # This is needed since our compiler uses a LLVM plugin
 assert(meson.get_compiler('c').get_id() == 'clang' or not get_option('b_lto'),
