C_PREREQ([2.67])

AC_INIT([ROOT-Sim],[1.0.0],[rootsim@googlegroups.com],[rootsim],[http://www.dis.uniroma1.it/~hpdcs/ROOT-Sim/])
AC_CONFIG_SRCDIR([src])
AM_INIT_AUTOMAKE([-Wno-portability 1.10.1 -Wall foreign subdir-objects])

AC_CONFIG_MACRO_DIR([m4])
AC_USE_SYSTEM_EXTENSIONS

m4_ifdef([AM_SILENT_RULES], [AM_SILENT_RULES([yes])])



# Debugging symbols or not?
CFLAGS="-O3 -mno-red-zone -lm -U_FORTIFY_SOURCE"
AC_ARG_ENABLE([debug],
    AS_HELP_STRING([--enable-debug], [Enable debugging of the platform]))

AS_IF([test "x$enable_debug" = "xyes"], [
<<<<<<< HEAD
	CFLAGS="-g3 -Wall -Wextra -O0 -Wswitch-enum -Wcast-align -Wpointer-arith -Wstrict-overflow=5 -Wstrict-prototypes -Winline -Wundef -Wnested-externs -Wshadow -Wunreachable-code -Wfloat-equal -Wredundant-decls -Wold-style-definition -std=c99 -fno-omit-frame-pointer -ffloat-store -fno-common -fstrict-aliasing -fgnu89-inline -rdynamic -lm"
],[
	AC_DEFINE([NDEBUG])
=======
	CFLAGS="-mno-red-zone -g3 -Wall -Wextra -O0 -Wswitch-enum -Wcast-align -Wpointer-arith -Wstrict-overflow=5 -Wstrict-prototypes -Winline -Wundef -Wnested-externs -Wshadow -Wunreachable-code -Wfloat-equal -Wredundant-decls -Wold-style-definition -std=c99 -fno-omit-frame-pointer -ffloat-store -fno-common -fstrict-aliasing -fgnu89-inline -rdynamic -lm"
>>>>>>> 885fa2c1
])

AC_ARG_ENABLE([profile],
    AS_HELP_STRING([--enable-profile], [Enable profiling the platform]))

# Extra check flags
AC_ARG_ENABLE(extra-checks,
AC_HELP_STRING([--enable-exrta-checks],
[Enable extra checks on models (kills performance!)]),
[enable_extra_checks=$enableval],[enable_extra_checks=no])
AS_IF([test "x$enable_extra_checks" = "xyes"], [
	AC_DEFINE([EXTRA_CHECKS])
])

AS_IF([test "x$enable_profile" = "xyes"], [
	CFLAGS="-pg $CFLAGS"
])

#----------------------------------------------------------------------------
# Check for languages
#----------------------------------------------------------------------------
AC_LANG([C])


#----------------------------------------------------------------------------
# Checks for programs.
#----------------------------------------------------------------------------
m4_pattern_allow([AM_PROG_AR])
AC_PROG_CC([gcc])
AC_PROG_MAKE_SET
AC_PROG_MKDIR_P
AC_PROG_CC_C_O
AM_PROG_CC_C_O
m4_ifdef([AM_PROG_AR], [AM_PROG_AR])
AM_PROG_AR
AM_PROG_AS
LT_INIT



#----------------------------------------------------------------------------
# Check for architecture
#----------------------------------------------------------------------------
#
# We rely on assembly modules, so we can support only the following architectures.
# Perform a test here, and halt if an unsupported architecture is found.

AC_CANONICAL_HOST

AC_MSG_CHECKING([for a supported CPU])

case "${host_cpu}" in

# When we will resupport x86, uncomment these lines!

     i?86)
	AC_MSG_RESULT([yes, ${host_cpu}])
	AC_DEFINE([ARCH_X86])
	ARCH_MAX="x86"
	;;

     x86_64)
        AC_MSG_RESULT([yes, ${host_cpu}])
        AC_DEFINE([ARCH_X86_64])
        ;;

#     *)
#        AC_MSG_RESULT([no, ${host_cpu}])
#        AC_MSG_ERROR([Unsupported host architecture. Currently ROOT-Sim supports only x86_64 systems.])
#        ;;

esac




#----------------------------------------------------------------------------
# Checks for C header files and libraries
#----------------------------------------------------------------------------
<<<<<<< HEAD
AC_CHECK_HEADER([valgrind/helgrind.h], [AC_DEFINE([HAVE_HELGRIND_H])])

=======
>>>>>>> 885fa2c1

# Check for POSIX thread support
AX_PTHREAD([], [AC_MSG_ERROR([PTHREAD support not found])])

LIBS="$PTHREAD_LIBS $LIBS"
CFLAGS="$CFLAGS $PTHREAD_CFLAGS"
CC="$PTHREAD_CC"

AC_SUBST([LIBS])
AC_SUBST([CFLAGS])
AC_SUBST([CC])



#----------------------------------------------------------------------------
# Check for Operating System
#----------------------------------------------------------------------------
#
# This must go after CPU check, as it relies on AC_CANONICAL_HOST
#

AC_MSG_CHECKING([for supported host Operating System])

case $host_os in
  linux*)
        # Do something specific for linux
        AC_MSG_RESULT([yes, ${host_os}])
        AC_DEFINE([OS_LINUX])
        ac_on_linux=yes
	;;
  cygwin*)
        # Do something specific for cygwin
        AC_MSG_RESULT([yes, ${host_os}])
        AC_DEFINE([OS_CYGWIN])
	;;
    *)
        #Default Case
        AC_MSG_RESULT([no, ${host_os}])
        AC_MSG_ERROR([Your platform is not currently supported])
        ;;
esac




#----------------------------------------------------------------------------
# Check if we can use the tick timer
#----------------------------------------------------------------------------


AC_MSG_CHECKING([if assembler knows rdtsc instruction])

AC_COMPILE_IFELSE([AC_LANG_PROGRAM([[]], [[
  do { 
    unsigned int lo;
    unsigned int hi;
    __asm__ __volatile__ ("rdtsc" : "=a" (lo), "=d" (hi));
    ((unsigned long long)hi) << 32 | lo;
  }
  while (0)
]])], [
AC_DEFINE([HAVE_RDTSC])
AC_MSG_RESULT([yes])
ac_have_as_rdtsc=yes
], [
AC_MSG_RESULT([no])
])


#----------------------------------------------------------------------------
# Family instructions checks.
# These are used to support a specific version of the memcmp for the
# early check termination.
#----------------------------------------------------------------------------


# does the x86/amd64 assembler understand SSE3 instructions?
AC_MSG_CHECKING([if assembler knows SSE3])

AC_COMPILE_IFELSE([AC_LANG_PROGRAM([[]], [[
  do { long long int x;
     __asm__ __volatile__("fisttpq (%0)" : :"r"(&x) ); }
  while (0)
]])], [
AC_DEFINE([HAVE_SSE3])
AC_MSG_RESULT([yes])
ac_have_as_sse3=yes
], [
AC_MSG_RESULT([no])
])




# does the x86/amd64 assembler understand SSSE3 instructions?
AC_MSG_CHECKING([if assembler knows SSSE3])

save_CFLAGS="$CFLAGS"
CFLAGS="$CFLAGS -msse"
AC_COMPILE_IFELSE([AC_LANG_PROGRAM([[]], [[
  do { long long int x;
   __asm__ __volatile__(
      "pabsb (%0),%%xmm7" : : "r"(&x) : "xmm7" ); }
  while (0)
]])], [
AC_DEFINE([HAVE_SSSE3])
AC_MSG_RESULT([yes])
ac_have_as_ssse3=yes
], [
AC_MSG_RESULT([no])
])
CFLAGS="$save_CFLAGS"





# does the x86/amd64 assembler understand SSE 4.2 instructions?
AC_MSG_CHECKING([if assembler knows SSE4.2])

AC_COMPILE_IFELSE([AC_LANG_PROGRAM([[]], [[
  do { long long int x;
   __asm__ __volatile__(
      "crc32q %%r15,%%r15" : : : "r15" );
   __asm__ __volatile__(
      "pblendvb (%%rcx), %%xmm11" : : : "memory", "xmm11");
   __asm__ __volatile__(
      "aesdec %%xmm2, %%xmm1" : : : "xmm2", "xmm1"); }
  while (0)
]])], [
AC_DEFINE([HAVE_SSE42])
AC_MSG_RESULT([yes])
ac_have_as_sse42=yes
], [
AC_MSG_RESULT([no])
])


#----------------------------------------------------------------------------
# COMPILE TIME OPTIONS
#
# From here on, we enable/disable compile time switches for the simulator
#----------------------------------------------------------------------------


# Disable ULT. Everything is run in the same context, in the same stack

AC_ARG_ENABLE([ult],
    AS_HELP_STRING([--disable-ult], [Disable User-Level Threads for LP scheduling]))

AS_IF([test "x$enable_ult" != "xno"], [
  AC_DEFINE([ENABLE_ULT])
  ac_enable_ult=yes
])


# If our libtimestretch library is installed, then we can use Preemptive Time Warp
AC_CHECK_LIB(timestretch, ts_start, [libtimestretch=yes], [libtimestretch=no])
ac_preemption=no
if test "x$libtimestretch" = "xyes" -a "x$enable_ult" != "xno"
then
        #
        # We have found everything that we need, but the user can disable the subsystem
        #

	AC_ARG_ENABLE([preemption],
	AS_HELP_STRING([--disable-preemption], [Disable Preemptive Time Warp)]))

	AS_IF([test "x$enable_preemption" != "xno"], [
		AC_DEFINE([HAVE_PREEMPTION])
		ac_have_preemption=yes
		CFLAGS="$CFLAGS -ltimestretch"
	])
fi



# LP binding support
AC_ARG_ENABLE([rebinding],
AS_HELP_STRING([--disable-rebinding], [Disable LPs Rebinding (Enabled by default)]))

AS_IF([test "x$enable_rebinding" != "xno"], [
        AC_DEFINE([HAVE_LP_REBINDING])
        ac_have_lp_rebinding=yes
<<<<<<< HEAD
=======
])

# Custom Parallel Allocator can be disabled, to fallback to standard malloc library
AC_ARG_ENABLE([allocator],
AS_HELP_STRING([--disable-allocator], [Disable Parallel Allocator (Enabled by default)]))

AS_IF([test "x$enable_allocator" != "xno"], [
        AC_DEFINE([HAVE_PARALLEL_ALLOCATOR])
        ac_have_parallel_allocator=yes
])



# If we are on a NUMA system, try to use the NUMA subsystem
AC_CHECK_LIB(numa, numa_num_possible_nodes, [numa_cv_libnuma=yes], [numa_cv_libnuma=no])
AC_CHECK_HEADER(numa.h, [numa_cv_numa_h=yes], [numa_cv_numa_h=no])
AC_CHECK_PROG([numactl],[numactl],[yes],[no])
ac_have_numa=no

if test "x$numa_cv_libnuma" = "xyes" -a "x$numa_cv_numa_h" = "xyes" -a "x$numactl" = "xyes" -a "x$ac_have_parallel_allocator" = "xyes"
then
        #
        # We have found everything that we need, but the user can disable the subsystem
        #

	AC_ARG_ENABLE([numa],
	AS_HELP_STRING([--disable-numa], [Disable NUMA subsystem on NUMA machines (enabled by default)]))

	AS_IF([test "x$enable_numa" != "xno"], [
		AC_DEFINE([HAVE_NUMA])
		ac_have_numa=yes
		CFLAGS="$CFLAGS -lnuma"
	])
fi


# Event Cross State dependency manager
AC_ARG_ENABLE([ecs],
AS_HELP_STRING([--disable-ecs], [Disable Event Cross-State Management (Enabled by default on linux)]))

AS_IF([test "x$enable_ecs" != "xno"], [
	if test "x$ac_on_linux" = "xyes"
	then
	        AC_DEFINE([HAVE_CROSS_STATE])
		ac_have_cross_state=yes
	fi	
])



#-----------------------------------------------------------
# Preliminary checks for linux modules. These are run only
# if we're compiling on a linux box
#-----------------------------------------------------------
ac_kernel_headers=no
case $host_os in
	linux*)
		# Are kernel headers installed?
		AC_CHECK_HEADERS([linux/ioctl.h],
			[ac_kernel_headers=yes])
			
		if test "x$ac_kernel_headers" = "xyes"
		then
			# Configure kernel module paths
			AC_SUBST([with_kernel], [`uname -r`])
			AC_SUBST([with_kernel_mod], [/lib/modules/$with_kernel/extra])
			AC_SUBST([KERNEL_SRC], [/lib/modules/$with_kernel/build])
			AC_SUBST([KERNEL_MOD], [$with_kernel_mod])
		fi
		;;
esac


# We might want to disable all kernel modules explicitly. This is useful, for example,
# when installing the simulator in a per-user space, in a system where the modules
# were already installed. Using the --disable-modules won't compile nor try to
# install any module.
AC_ARG_ENABLE([modules],
    AS_HELP_STRING([--disable-modules], [Disable compilation/installation of kernel modules]))

ac_disable_modules=no
AS_IF([test "x$enable_modules" = "xno"], [
  ac_disable_modules=yes
  ac_kernel_headers=no
>>>>>>> 885fa2c1
])
AM_CONDITIONAL([NO_KERNEL_MODULES], [test "x$ac_disable_modules" = "xyes"])

# Custom Parallel Allocator can be disabled, to fallback to standard malloc library
AC_ARG_ENABLE([allocator],
AS_HELP_STRING([--disable-allocator], [Disable Parallel Allocator (Enabled by default)]))

AS_IF([test "x$enable_allocator" != "xno"], [
        AC_DEFINE([HAVE_PARALLEL_ALLOCATOR])
        ac_have_parallel_allocator=yes
])



# If we are on a NUMA system, try to use the NUMA subsystem
AC_CHECK_LIB(numa, numa_num_possible_nodes, [numa_cv_libnuma=yes], [numa_cv_libnuma=no])
AC_CHECK_HEADER(numa.h, [numa_cv_numa_h=yes], [numa_cv_numa_h=no])
AC_CHECK_PROG([numactl],[numactl],[yes],[no])
ac_have_numa=no

if test "x$numa_cv_libnuma" = "xyes" -a "x$numa_cv_numa_h" = "xyes" -a "x$numactl" = "xyes" -a "x$ac_have_parallel_allocator" = "xyes"
then
        #
        # We have found everything that we need, but the user can disable the subsystem
        #

	AC_ARG_ENABLE([numa],
	AS_HELP_STRING([--disable-numa], [Disable NUMA subsystem on NUMA machines (enabled by default)]))

	AS_IF([test "x$enable_numa" != "xno"], [
		AC_DEFINE([HAVE_NUMA])
		ac_have_numa=yes
		CFLAGS="$CFLAGS -lnuma"
	])
fi

# Per-module checks. To be run only if we are on Linux and kernel headers are available
if test "x$ac_kernel_headers" = "xyes"
then

	# Get finish_task_switch in the current kernel
	AC_MSG_CHECKING([for finish_task_switch in the current kernel])
	fts_line=$($GREP -n finish_task_switch /boot/System.map-$(uname -r) | $SED 's/:.*//')
	finish_task_switch=$($SED "${fts_line}q;d" /boot/System.map-$(uname -r) | $SED 's/ .*//')
	if test -z "$finish_task_switch"; then
	        AC_MSG_ERROR([Address of finish_task_switch not found in kernel map])
	fi
	AC_MSG_RESULT([found at 0x$finish_task_switch])
	AC_SUBST([FTS_ADDR], [0x$finish_task_switch])

	# Get function after finish_task_switch in the current kernel
	AC_MSG_CHECKING([the address of function next to finish_task_switch in the current kernel])
	let fts_line=$fts_line+1
	finish_task_switch_next=$($SED "${fts_line}q;d" /boot/System.map-$(uname -r) | $SED 's/ .*//')
	if test -z "$finish_task_switch_next"; then
	        AC_MSG_ERROR([Address of function aftr finish_task_switch not found in kernel map])
	fi
	AC_MSG_RESULT([found at 0x$finish_task_switch_next])
	AC_SUBST([FTS_ADDR_NEXT], [0x$finish_task_switch_next])


fi # closes the global Linux kernel headers availability check



#----------------------------------------------------------------------------
# Check scripts sizes.
# The compiler script is dynamically built in order to create ad compile
# time linker scripts which will be used to produce the final version
# of the executable. We compute here the sizes of those cat'd scripts
# in order to make the compiler behave consistently with the last version
# of the linker scripts provided in the installation.
#----------------------------------------------------------------------------
AC_MSG_CHECKING([compiler and linker scripts sizes])
AC_SUBST([cc_script_lines], [$(wc -l scripts/rootsim-cc.in | sed 's,\ .*,,g')])
AC_SUBST([cc_lddata1_lines], [$(wc -l scripts/ld-data1 | sed 's,\ .*,,g')])
AC_SUBST([cc_lddata2_lines], [$(wc -l scripts/ld-data2 | sed 's,\ .*,,g')])
AC_SUBST([cc_ldfinal_lines], [$(wc -l scripts/ld-final | sed 's,\ .*,,g')])
AC_MSG_RESULT([ok])


# Generate Makefiles for all these subfolders
#AC_OUTPUT
AC_CONFIG_FILES([Makefile
		 man/Makefile
		 scripts/Makefile
		 src/Makefile
		 src/arch/linux/modules/Makefile])
AC_OUTPUT



#----------------------------------------------------------------------------
# Generate a summary of the configuration adopted on the current machine.
# At this step, we give as well some information on how to enable/disable
# autoconfigured stuff.
#----------------------------------------------------------------------------

# Compose the message regarding the CPU
current_cpu="${host_cpu} (available supports: "
if test "x$ac_have_as_rdtsc" = "xyes"
then
	current_cpu="${current_cpu}rdtcs "
fi

if test "x$ac_have_as_sse3" = "xyes"
then
	current_cpu="${current_cpu}SSE3 "
fi

if test "x$ac_have_as_ssse3" = "xyes"
then
	current_cpu="${current_cpu}SSSE3 "
fi

if test "x$ac_have_as_sse42" = "xyes"
then
	current_cpu="${current_cpu}SSE4.2 "
fi
current_cpu="${current_cpu})"


# Compose the debugging message
if test "x$enable_debug" = "xyes"
then
	enable_debug="Enabled"
else
	enable_debug="Disabled (use --enable-debug if wanted)"
fi

# Compose the ULT message
if test "x$ac_enable_ult" = "xyes"
then
	ac_enable_ult="Enabled (use --disable-ult if not wanted)"
else
	ac_enable_ult="Disabled"
fi


# Compose the message regarding the Parallel Allocator
if test "x$ac_have_parallel_allocator" = "xyes"
then
	ac_parallel_allocator="Enabled (By default, use --disable-parallel-allocator if not wanted)"
else
	ac_parallel_allocator="Disabled (manually excluded)"
fi


# Compose the message regarding LP rebinding
if test "x$ac_have_lp_rebinding" = "xyes"
then
	ac_lp_rebinding="Enabled (By default, use --disable-rebinding if not wanted)"
else
	ac_lp_rebinding="Disabled (manually excluded)"
fi


# Compose the message regarding the NUMA subsystem
if test "x$ac_have_numa" = "xyes"
then
	numa_subsystem="Enabled (by default on NUMA machines, use --disable-numa if not wanted)"
else
	numa_subsystem="Disabled ("
	if test "x$numa_cv_libnuma" = "xno"
	then
		numa_subsystem="${numa_subsystem}libnuma "
	fi
	
	if test "x$numa_cv_numa_h" = "xno"
	then
		numa_subsystem="${numa_subsystem}numa.h "
	fi
	
	if test "x$numactl" = "xno" 
	then
		numa_subsystem="${numa_subsystem}numactl "
	fi
	
	numa_subsystem="${numa_subsystem}not found)"
	
	if test "x$numa_cv_libnuma" = "xyes" -a "x$numa_cv_numa_h" = "xyes" -a "x$numactl" = "xyes" 
	then
		numa_subsystem="Disabled (manually excluded)"
	fi

	if test "x$ac_have_parallel_allocator" != "xyes"
	then
		numa_subsystem="Disabled (Parallel Allocator is required)"

	fi
fi


# Compose the message regarding Preemptive Time Warp
if test "x$ac_have_preemption" = "xyes"
then
	ac_preemption="Enabled (by default with libtimestretch, use --disable-preemption if not wanted)"
else
	ac_preemption="Disabled"
	if test "x$enable_ult" = "xno"
	then
		ac_preemption="${ac_preemption} (User-Level Threads are necessary)"
	else
		if test "x$libtimestretch" = "xyes"
		then
			ac_preemption="${ac_preemption} by the user"
		else
			ac_preemption="${ac_preemption} (libtimestretch not found)"
		fi
	fi
fi


<<<<<<< HEAD
=======
# Compose the message regarding ECS
if test "x$ac_have_cross_state" = "xyes"
then
	ac_ecs="Enabled by default on linux (use --disable-ecs if not wanted)"
else
	ac_ecs="Disabled"
	if test "x$ac_on_linux" = "xyes"
	then
		if test "x$ac_kernel_headers" = "xyes"
		then
			ac_ecs="${ac_ecs} by the user"
		else
			ac_ecs="${ac_ecs} (linux kernel headers not found)"
		fi
	else
		ac_ecs="${ac_ecs} (requires linux)"
	fi
fi


# Compose message to tell whether modules are disabled
if test "x$ac_disable_modules" = "xyes"
then
	ac_modules="Kernel modules compilation/installation disabled via --disable-modules"
else
	ac_modules="Kernel modules will be compiled and installed (disable via --disable-modules)"
fi

>>>>>>> 885fa2c1

cat<<EOF


   * ROOT-Sim Configuration on Current Machine *

<<<<<<< HEAD
CPU Architecture.......... : ${current_cpu}
Operating System.......... : ${host_os}
Debugging Support......... : ${enable_debug}
User-Level Threads........ : ${ac_enable_ult}
Parallel Allocator........ : ${ac_parallel_allocator}
NUMA Subsystem............ : ${numa_subsystem}
LP Preemption Support..... : ${ac_preemption}
LP Rebinding.............. : ${ac_lp_rebinding}

=======
CPU Architecture.............. : ${current_cpu}
Operating System.............. : ${host_os}
Debugging Support............. : ${enable_debug}
User-Level Threads............ : ${ac_enable_ult}
Parallel Allocator............ : ${ac_parallel_allocator}
NUMA Subsystem................ : ${numa_subsystem}
LP Preemption Support......... : ${ac_preemption}
LP Rebinding.................. : ${ac_lp_rebinding}
Event Cross State Management.. : ${ac_ecs}

${ac_modules}
>>>>>>> 885fa2c1

EOF<|MERGE_RESOLUTION|>--- conflicted
+++ resolved
@@ -17,13 +17,9 @@
     AS_HELP_STRING([--enable-debug], [Enable debugging of the platform]))
 
 AS_IF([test "x$enable_debug" = "xyes"], [
-<<<<<<< HEAD
-	CFLAGS="-g3 -Wall -Wextra -O0 -Wswitch-enum -Wcast-align -Wpointer-arith -Wstrict-overflow=5 -Wstrict-prototypes -Winline -Wundef -Wnested-externs -Wshadow -Wunreachable-code -Wfloat-equal -Wredundant-decls -Wold-style-definition -std=c99 -fno-omit-frame-pointer -ffloat-store -fno-common -fstrict-aliasing -fgnu89-inline -rdynamic -lm"
+	CFLAGS="-mno-red-zone -g3 -Wall -Wextra -O0 -Wswitch-enum -Wcast-align -Wpointer-arith -Wstrict-overflow=5 -Wstrict-prototypes -Winline -Wundef -Wnested-externs -Wshadow -Wunreachable-code -Wfloat-equal -Wredundant-decls -Wold-style-definition -std=c99 -fno-omit-frame-pointer -ffloat-store -fno-common -fstrict-aliasing -fgnu89-inline -rdynamic -lm"
 ],[
 	AC_DEFINE([NDEBUG])
-=======
-	CFLAGS="-mno-red-zone -g3 -Wall -Wextra -O0 -Wswitch-enum -Wcast-align -Wpointer-arith -Wstrict-overflow=5 -Wstrict-prototypes -Winline -Wundef -Wnested-externs -Wshadow -Wunreachable-code -Wfloat-equal -Wredundant-decls -Wold-style-definition -std=c99 -fno-omit-frame-pointer -ffloat-store -fno-common -fstrict-aliasing -fgnu89-inline -rdynamic -lm"
->>>>>>> 885fa2c1
 ])
 
 AC_ARG_ENABLE([profile],
@@ -103,11 +99,8 @@
 #----------------------------------------------------------------------------
 # Checks for C header files and libraries
 #----------------------------------------------------------------------------
-<<<<<<< HEAD
 AC_CHECK_HEADER([valgrind/helgrind.h], [AC_DEFINE([HAVE_HELGRIND_H])])
 
-=======
->>>>>>> 885fa2c1
 
 # Check for POSIX thread support
 AX_PTHREAD([], [AC_MSG_ERROR([PTHREAD support not found])])
@@ -292,8 +285,6 @@
 AS_IF([test "x$enable_rebinding" != "xno"], [
         AC_DEFINE([HAVE_LP_REBINDING])
         ac_have_lp_rebinding=yes
-<<<<<<< HEAD
-=======
 ])
 
 # Custom Parallel Allocator can be disabled, to fallback to standard malloc library
@@ -378,42 +369,9 @@
 AS_IF([test "x$enable_modules" = "xno"], [
   ac_disable_modules=yes
   ac_kernel_headers=no
->>>>>>> 885fa2c1
 ])
 AM_CONDITIONAL([NO_KERNEL_MODULES], [test "x$ac_disable_modules" = "xyes"])
 
-# Custom Parallel Allocator can be disabled, to fallback to standard malloc library
-AC_ARG_ENABLE([allocator],
-AS_HELP_STRING([--disable-allocator], [Disable Parallel Allocator (Enabled by default)]))
-
-AS_IF([test "x$enable_allocator" != "xno"], [
-        AC_DEFINE([HAVE_PARALLEL_ALLOCATOR])
-        ac_have_parallel_allocator=yes
-])
-
-
-
-# If we are on a NUMA system, try to use the NUMA subsystem
-AC_CHECK_LIB(numa, numa_num_possible_nodes, [numa_cv_libnuma=yes], [numa_cv_libnuma=no])
-AC_CHECK_HEADER(numa.h, [numa_cv_numa_h=yes], [numa_cv_numa_h=no])
-AC_CHECK_PROG([numactl],[numactl],[yes],[no])
-ac_have_numa=no
-
-if test "x$numa_cv_libnuma" = "xyes" -a "x$numa_cv_numa_h" = "xyes" -a "x$numactl" = "xyes" -a "x$ac_have_parallel_allocator" = "xyes"
-then
-        #
-        # We have found everything that we need, but the user can disable the subsystem
-        #
-
-	AC_ARG_ENABLE([numa],
-	AS_HELP_STRING([--disable-numa], [Disable NUMA subsystem on NUMA machines (enabled by default)]))
-
-	AS_IF([test "x$enable_numa" != "xno"], [
-		AC_DEFINE([HAVE_NUMA])
-		ac_have_numa=yes
-		CFLAGS="$CFLAGS -lnuma"
-	])
-fi
 
 # Per-module checks. To be run only if we are on Linux and kernel headers are available
 if test "x$ac_kernel_headers" = "xyes"
@@ -592,8 +550,6 @@
 fi
 
 
-<<<<<<< HEAD
-=======
 # Compose the message regarding ECS
 if test "x$ac_have_cross_state" = "xyes"
 then
@@ -622,24 +578,12 @@
 	ac_modules="Kernel modules will be compiled and installed (disable via --disable-modules)"
 fi
 
->>>>>>> 885fa2c1
 
 cat<<EOF
 
 
    * ROOT-Sim Configuration on Current Machine *
 
-<<<<<<< HEAD
-CPU Architecture.......... : ${current_cpu}
-Operating System.......... : ${host_os}
-Debugging Support......... : ${enable_debug}
-User-Level Threads........ : ${ac_enable_ult}
-Parallel Allocator........ : ${ac_parallel_allocator}
-NUMA Subsystem............ : ${numa_subsystem}
-LP Preemption Support..... : ${ac_preemption}
-LP Rebinding.............. : ${ac_lp_rebinding}
-
-=======
 CPU Architecture.............. : ${current_cpu}
 Operating System.............. : ${host_os}
 Debugging Support............. : ${enable_debug}
@@ -651,6 +595,5 @@
 Event Cross State Management.. : ${ac_ecs}
 
 ${ac_modules}
->>>>>>> 885fa2c1
 
 EOF