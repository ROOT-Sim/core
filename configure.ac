--- conflicted
+++ resolved
@@ -233,24 +233,6 @@
 
 
 
-<<<<<<< HEAD
-# If hijacker is installed on this system, enable support for mixed state saving
-AC_CHECK_PROGS([HIJACKER], [hijacker])
-ac_have_mixed_ss=no
-if test "x$HIJACKER" = "xhijacker"
-then
-	AC_ARG_ENABLE([mixedss],
-	AS_HELP_STRING([--disable-mixedss], [Disable Mixed State Saving]))
-
-	# User can manually disable mixed state saving
-	AS_IF([test "x$enable_mixedss" != "xno"], [
-		AC_DEFINE([HAVE_INSTRUMENTED_CODE])
-		ac_have_mixed_ss=yes
-	])
-fi
-
-
-=======
 #------------------------------------------------------------
 # Linux specific subsystems.
 # On other architectures all these checks are just skipped
@@ -358,7 +340,6 @@
 
 # This instructs the Makefile to build kernel modules only when possible
 AM_CONDITIONAL([NO_KERNEL_MODULES], [test "x$ac_disable_modules" = "xyes"])
->>>>>>> 668f3c0f
 
 #----------------------------------------------------------------------------
 # Check scripts sizes.
@@ -390,62 +371,6 @@
 # autoconfigured stuff.
 #----------------------------------------------------------------------------
 
-<<<<<<< HEAD
-# Compose the message regarding the CPU
-current_cpu="${host_cpu} (available supports: "
-if test "x$ac_have_as_rdtsc" = "xyes"
-then
-	current_cpu="${current_cpu}rdtcs "
-fi
-
-if test "x$ac_have_as_sse3" = "xyes"
-then
-	current_cpu="${current_cpu}SSE3 "
-fi
-
-if test "x$ac_have_as_ssse3" = "xyes"
-then
-	current_cpu="${current_cpu}SSSE3 "
-fi
-
-if test "x$ac_have_as_sse42" = "xyes"
-then
-	current_cpu="${current_cpu}SSE4.2 "
-fi
-current_cpu="${current_cpu})"
-
-
-# Compose the debugging message
-if test "x$enable_debug" = "xyes"
-then
-	enable_debug="Enabled"
-else
-	enable_debug="Disabled (use --enable-debug if wanted)"
-fi
-
-# Compose the ULT message
-if test "x$ac_enable_ult" = "xyes"
-then
-	ac_enable_ult="Enabled (use --disable-ult if not wanted)"
-else
-	ac_enable_ult="Disabled"
-fi
-
-# Compose the Mixed State Saving message
-if test "x$ac_have_mixed_ss" = "xno"
-then
-	ac_mixed_ss="Disabled"
-	if test "x$HIJACKER" != "xhijacker"
-	then
-		ac_mixed_ss="${ac_mixed_ss} (hijacker not found on this system)"
-	else
-		ac_mixed_ss="${ac_mixed_ss} (disabled by the user)"
-	fi
-else
-	ac_mixed_ss="Enabled (use --disable-mixedss if not wanted)"
-fi
-
-=======
 # Compose the debugging message
 if test "x$enable_debug" = "xyes"
 then
@@ -537,26 +462,17 @@
 # This is the line to reintroduce the ECS and modules messages
 #Event Cross State......... : ${ac_ecs}
 #Linux Kernel Modules...... : ${ac_modules}
->>>>>>> 668f3c0f
+
 cat<<EOF
 
 
    * ROOT-Sim Configuration on Current Machine *
 
-<<<<<<< HEAD
-CPU Architecture.......... : ${current_cpu}
-Operating System.......... : ${host_os}
-Debugging Support......... : ${enable_debug}
-User-Level Threads........ : ${ac_enable_ult}
-Mixed State Saving........ : ${ac_mixed_ss}
-=======
 CPU Architecture.......... : ${host_cpu}
 Operating System.......... : ${host_os}
 Debugging Support......... : ${enable_debug}
 MPI....................... : ${enable_mpi}
 LP Preemption Support..... : ${ac_preemption}
 LP Rebinding.............. : ${ac_lp_rebinding}
->>>>>>> 668f3c0f
-
 
 EOF