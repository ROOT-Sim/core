AC_PREREQ([2.67])
LT_PREREQ([2.2])

AC_INIT([ROOT-Sim],[2.0.0],[rootsim@googlegroups.com],[rootsim],[https://github.com/HPDCS/ROOT-Sim/])
AC_CONFIG_SRCDIR([src])
AM_INIT_AUTOMAKE([-Wno-portability 1.10.1 -Wall foreign subdir-objects])

AC_SUBST([GCCPLUGVERS], [0:0:0])

AC_CONFIG_MACRO_DIR([m4])

m4_ifdef([AM_SILENT_RULES], [AM_SILENT_RULES([yes])])

# Debugging symbols or not?
AC_ARG_ENABLE([debug],
    AS_HELP_STRING([--enable-debug], [Enable debugging of the platform]))

# Run code coverage?
AC_ARG_ENABLE([coverage],
    AS_HELP_STRING([--enable-coverage], [Enable code coverage]))

AM_CONDITIONAL([DEBUG], [test x$enable_debug = xyes])

# Setup compilation flags
CFLAGS_COMMON="-std=c11 -fvisibility=hidden -fno-omit-frame-pointer -ffloat-store -fno-common -fstrict-aliasing -fgnu89-inline -rdynamic -lm -U_FORTIFY_SOURCE"
CFLAGS_WARNINGS="-Wall -Wextra -Wmisleading-indentation -Wcast-align -Wpointer-arith -Wstrict-overflow=5 -Wstrict-prototypes -Winline -Wundef -Wnested-externs -Wshadow -Wunreachable-code -Wfloat-equal -Wredundant-decls -Wold-style-definition -Wno-switch-enum"
#CFLAGS_WARNINGS="$CFLAGS_WARNINGS -Wconversion"

# Flag to enable debugging the platform
AS_IF([test x$enable_debug = xyes],
      [CFLAGS="-g3 -O0 $CFLAGS_COMMON $CFLAGS_WARNINGS"],
      [CFLAGS="-O3 $CFLAGS_COMMON"]
      AC_DEFINE([NDEBUG]))

# Flag to enable code coverage
AS_IF([test x$enable_coverage = xyes],
      [CFLAGS="-coverage $CFLAGS"])

# Extra check flags
AC_ARG_ENABLE(extra-checks,
AS_HELP_STRING([--enable-extra-checks],[Enable extra checks on models (kills performance!)]),
[enable_extra_checks=$enableval],[enable_extra_checks=no])
AS_IF([test "x$enable_extra_checks" = "xyes"], [
	AC_DEFINE([EXTRA_CHECKS])
])


# Code profiling flag
AC_ARG_ENABLE([profile],
    AS_HELP_STRING([--enable-profile], [Enable profiling the platform]))
AS_IF([test "x$enable_profile" = "xyes"], [
	CFLAGS="-pg $CFLAGS"
])


#----------------------------------------------------------------------------
# Doxygen Documentation
#
# If doxygen is installed on the box, generate a commodity Makefile in the
# doc subfolder to generate the documentation. This must be called explicitly,
# as it is separated from the main Makefile.
#----------------------------------------------------------------------------
AC_CHECK_PROGS([DOXYGEN], [doxygen])
AM_CONDITIONAL([HAVE_DOXYGEN], [test -n "$DOXYGEN"])
AM_COND_IF([HAVE_DOXYGEN], [AC_CONFIG_FILES([docs/doxy.conf])])
AM_COND_IF([HAVE_DOXYGEN], [AC_CONFIG_FILES([docs/Makefile])])


#----------------------------------------------------------------------------
# Check for the availability of a suitable MPI environment
#----------------------------------------------------------------------------
AC_ARG_ENABLE([mpi],
            AS_HELP_STRING([--enable-mpi], [compile with MPI support. Default: no]))
AX_PROG_CC_MPI([test x"$enable_mpi" = xyes],[with_mpi=yes],[with_mpi=no])

# We don't simply use MPI, rather a fresh version which supports
# newer asynchronous primitives, e.g. MPI_Ireduce_scatter_block.
# We test here for the availability of such primitives
AS_IF([test x"$with_mpi" = xyes],[
	AC_MSG_CHECKING([if MPI version has asynchronous primitives])
	AC_COMPILE_IFELSE([AC_LANG_PROGRAM([[
		#include <stdlib.h>
		#include <mpi.h>
	]], [[
		MPI_Ireduce_scatter_block(NULL, NULL, 1, MPI_INT, MPI_SUM, 1, NULL);
		MPI_Iallreduce(NULL, NULL, 1, MPI_INT, MPI_MIN, 1, NULL);
	]])], [
		AC_MSG_RESULT([yes])
		AC_DEFINE([HAVE_MPI])
	], [
		AC_MSG_FAILURE([Asynchronous MPI primitives are not available. Please update your MPI version.])
	])
])

#----------------------------------------------------------------------------
# Check for languages and compilation support
#----------------------------------------------------------------------------
AC_LANG([C],[C++])
AC_PROG_CC([gcc])
AX_CHECK_COMPILE_FLAG([-std=c11], [ac_c11=yes], [ac_c11=no])
AS_IF([test x$ac_c11 != xyes],[
	AC_MSG_FAILURE([No. ROOT-Sim requires a compiler speaking the C11 standard.])
])
AC_PROG_CXX([g++])


#----------------------------------------------------------------------------
# Check for GCC stuff
#----------------------------------------------------------------------------
AC_USE_SYSTEM_EXTENSIONS
AX_COMPILER_VERSION
GCC_VERSION=$ax_cv_c_compiler_version
GCC_VERSION_MAJOR=$(echo $GCC_VERSION | cut -d'.' -f1)
GCC_VERSION_MINOR=$(echo $GCC_VERSION | cut -d'.' -f2)
GCC_VERSION_PATCH=$(echo $GCC_VERSION | cut -d'.' -f3)
AS_IF([test $GCC_VERSION_MAJOR -lt 6],[
	AC_MSG_FAILURE([At least version 6.0.0 is required.])
])


# GCC7 complains about switch cases fallthrough. We use this in some highly-
# optimized portions of the code. The -Wimplicit-fallthrough=3 compile-time
# flag can prevent the compiler from emitting warnings in all fallthrough
# cases where a "fallthrough" comment has been places (in a way compliant with
# the [[fallthrough]] C14 tag which we don't support here).
# Yet, previous version of the compiler fail badly if we simply use that
# flag. We check here for the compiler version, and if we're of GCC >= 7.0 we
# set the flag, only in debug mode.
AS_IF([test $GCC_VERSION_MAJOR -ge 7 -a "x$enable_debug" == "xyes"],[
	CFLAGS="$CFLAGS -Wimplicit-fallthrough=3"
])

# Check for include path to generate the GCC plugin which we use for
# incremental state saving. We must also check whether we have GCC
# headers or not, otherwise compiling the plugin will fail badly.
AC_SUBST([GCCPLUGINDIR],[$( ${CXX} -print-file-name=plugin )])

ac_iss="Disabled"
ac_gcc_headers=no
AC_LANG_PUSH([C++])
CXXFLAGS="-I ${GCCPLUGINDIR}/include"
AC_CHECK_HEADERS([gcc-plugin.h],
	[ac_gcc_headers=yes])
if test "x$ac_gcc_headers" = "xyes"
then
	AC_DEFINE([HAS_GCC_PLUGIN])
	ac_iss="Enabled (Software based)"
fi
AM_CONDITIONAL([COMPILE_GCC_PLUGIN], [test "x$ac_gcc_headers" = "xyes"])
AC_LANG_POP([C++])

#----------------------------------------------------------------------------
# Checks for programs.
#----------------------------------------------------------------------------
AC_PROG_MAKE_SET
AC_PROG_MKDIR_P
AC_PROG_CC_C_O
AC_PROG_CXX_C_O
AM_PROG_CC_C_O
AM_PROG_AR
# Silence warning: ar: 'u' modifier ignored since 'D' is the default
AC_SUBST(AR_FLAGS, [cr])
AC_SUBST(ARFLAGS, [cr])
AM_PROG_AS
AC_PROG_AWK
LT_INIT([dlopen shared])



#----------------------------------------------------------------------------
# Check for architecture
#----------------------------------------------------------------------------
#
# We rely on assembly modules, so we can support only the following architectures.
# Perform a test here, and halt if an unsupported architecture is found.

AC_CANONICAL_HOST

AC_MSG_CHECKING([for a supported CPU])

case "${host_cpu}" in
	x86_64)
		AC_MSG_RESULT([yes, ${host_cpu}])
		;;
	*)
		AC_MSG_RESULT([no, ${host_cpu}])
		AC_MSG_ERROR([Unsupported host architecture. Currently ROOT-Sim supports only x86_64 systems.])
		;;
esac




#----------------------------------------------------------------------------
# Checks for C header files and libraries
#----------------------------------------------------------------------------

# Check for POSIX thread support
AX_PTHREAD([], [AC_MSG_ERROR([PTHREAD support not found])])

LIBS="$PTHREAD_LIBS $LIBS"
CFLAGS="$CFLAGS $PTHREAD_CFLAGS"
CC="$PTHREAD_CC"

AC_SUBST([LIBS])
AC_SUBST([CFLAGS])
AC_SUBST([CC])
AC_SUBST([CXX])



#----------------------------------------------------------------------------
# Check for Operating System
#----------------------------------------------------------------------------
#
# This must go after CPU check, as it relies on AC_CANONICAL_HOST
#

AC_MSG_CHECKING([for supported host Operating System])

case $host_os in
  linux*)
        AC_MSG_RESULT([yes, ${host_os}])
        AC_DEFINE([OS_LINUX])
        ac_on_linux=yes
	;;
  cygwin*)
        AC_MSG_RESULT([yes, ${host_os}])
        AC_DEFINE([OS_WINDOWS])
        AC_DEFINE([HAVE_CYGWIN])
	;;
  mingw*)
        AC_MSG_RESULT([yes, ${host_os}])
        AC_DEFINE([OS_WINDOWS])
	;;
    *)
        #Default Case
        AC_MSG_RESULT([no, ${host_os}])
        AC_MSG_ERROR([Your platform is not currently supported])
        ;;
esac

#----------------------------------------------------------------------------
# COMPILE TIME OPTIONS
#
# From here on, we enable/disable compile time switches for the simulator
#----------------------------------------------------------------------------


# LP binding support
AC_ARG_ENABLE([rebinding],
AS_HELP_STRING([--disable-rebinding], [Disable LPs Rebinding (Enabled by default)]))

AS_IF([test "x$enable_rebinding" != "xno"], [
        AC_DEFINE([HAVE_LP_REBINDING])
        ac_have_lp_rebinding=yes
])


#------------------------------------------------------------
# Check for availability of Intel performance counters
#------------------------------------------------------------
AC_MSG_CHECKING([if we can use Intel PMU])

AC_RUN_IFELSE([AC_LANG_PROGRAM([[
#define BIT(nr)			(1UL << (nr))
#define BIT_ULL(nr)		(1ULL << (nr))

#define cpuid(_a) \
	a = (_a); \
	__asm__ __volatile__("cpuid" \
			: "=a" (a), "=b" (b), "=c" (c), "=d" (d) \
			: "0" (a), "2" (c))
]], [[
  unsigned a = 0, b = 0, c = 0, d = 0;

  cpuid(0); // Check vendor
  if (!(b == 0x756e6547 && c == 0x6c65746e && d == 0x49656e69))
    return -1;

  cpuid(0xa); // Architectural performance monitoring version ID
  if(!((a & 0xFF) > 1 && ((a >> 8) & 0XFF) > 0))
    return -1;

  cpuid(0x1); // Debug Store (DS) support
  if(!(!!(d & BIT(21)) && !!(c & BIT(15))))
    return -1;

  return 0;
]])], [
AC_DEFINE([HAVE_PMU])
AC_MSG_RESULT([yes])
ac_pmu="(PMU available)"
], [
AC_MSG_RESULT([no])
ac_pmu=""
])


#------------------------------------------------------------
# Linux specific subsystems.
# On other architectures all these checks are just skipped
#------------------------------------------------------------
ac_preemption=no
ac_kernel_headers=no
ac_disable_modules=yes

if test "x$ac_on_linux" = "xyes"
then
	# Test for linux headers, to compile kernel modules
	ac_kernel_headers=no
	AC_CHECK_HEADERS([linux/ioctl.h],
		[ac_kernel_headers=yes])

	if test "x$ac_kernel_headers" = "xyes"
	then
		# Configure kernel module paths
		AC_SUBST([with_kernel], [`uname -r`])
		AC_SUBST([with_kernel_mod], [/lib/modules/$with_kernel/extra])
		AC_SUBST([KERNEL_SRC], [/lib/modules/$with_kernel/build])
		AC_SUBST([KERNEL_MOD], [$with_kernel_mod])
	fi

	# We might want to disable all kernel modules explicitly. This is useful, for example,
	# when installing the simulator in a per-user space, in a system where the modules
	# were already installed. Using the --disable-modules won't compile nor try to
	# install any module.
	AC_ARG_ENABLE([modules],
		AS_HELP_STRING([--enable-modules], [Enable compilation/installation of kernel modules]))

	AS_IF([test "x$enable_modules" = "xyes"], [
		ac_disable_modules=no
		ac_kernel_headers=yes
	])
fi # Closes che global check for Linux availability

# This instructs the Makefile to build kernel modules only when possible
AM_CONDITIONAL([NO_KERNEL_MODULES], [test "x$ac_disable_modules" = "xyes"])


#----------------------------------------------------------------------------
# Configure rootsim-cc.
# The compiler script is dynamically built in order to create ad compile
# time linker scripts which will be used to produce the final version
# of the executable. We compute here the sizes of those cat'd scripts
# in order to make the compiler behave consistently with the last version
# of the linker scripts provided in the installation.
# Also, we must tell the compiler if ISS is available or not
#----------------------------------------------------------------------------
AC_MSG_CHECKING([compiler and linker scripts sizes])
AC_SUBST([cc_script_lines], [$(wc -l scripts/rootsim-cc.in | sed 's,\ .*,,g')])
AC_SUBST([cc_lddata1_lines], [$(wc -l scripts/ld-data1 | sed 's,\ .*,,g')])
AC_SUBST([cc_lddata2_lines], [$(wc -l scripts/ld-data2 | sed 's,\ .*,,g')])
AC_SUBST([cc_ldfinal_lines], [$(wc -l scripts/ld-final | sed 's,\ .*,,g')])
AC_SUBST([iss_support], ["x$ac_gcc_headers"])
AC_MSG_RESULT([ok])

# Generate Makefiles for all these subfolders
AC_CONFIG_FILES([Makefile
		 man/Makefile
		 scripts/Makefile
		 src/arch/x86/linux/Makefile])
AC_OUTPUT



#----------------------------------------------------------------------------
# Generate a summary of the configuration adopted on the current machine.
# At this step, we give as well some information on how to enable/disable
# autoconfigured stuff.
#----------------------------------------------------------------------------

# Compose the debugging message
if test "x$enable_debug" = "xyes"
then
	enable_debug="Enabled"
else
	enable_debug="Disabled (use --enable-debug if wanted)"
fi

# Compose the message regarding MPI
if test x"$enable_mpi" == xyes
then
	if test x"$with_mpi" == xyes
	then
		enable_mpi="Enabled (compiler: $CC)"
	else
		enable_mpi="Disabled (no MPI compiler found)"
	fi
else
	enable_mpi="Disabled (enable with --enable-mpi)"
fi


# Compose the message regarding LP rebinding
if test "x$ac_have_lp_rebinding" = "xyes"
then
	ac_lp_rebinding="Enabled (By default, use --disable-rebinding if not wanted)"
else
	ac_lp_rebinding="Disabled (manually excluded)"
fi


# Compose the message regarding Preemptive Time Warp
if test "x$ac_have_preemption" = "xyes"
then
	ac_preemption="Enabled (by default with libtimestretch, use --disable-preemption if not wanted)"
else
	ac_preemption="Disabled"
	if test "x$libtimestretch" = "xyes"
	then
		ac_preemption="${ac_preemption} by the user"
	else
		ac_preemption="${ac_preemption} (libtimestretch not found)"
	fi
fi


# Compose message to tell whether modules are disabled
ac_modules="Enabled"
if test "x$ac_disable_modules" = "xyes"
then
	ac_modules="Disabled"
	if test "x$ac_on_linux" = "xyes"
	then
		ac_modules="${ac_modules} (enable with --enable-modules)"
	else
		ac_modules="${ac_modules} on a non-Linux system"
	fi
fi

cat<<EOF


   * ROOT-Sim Configuration on Current Machine *

CPU Architecture.......... : ${host_cpu} ${ac_pmu}
Operating System.......... : ${host_os}
Debugging Support......... : ${enable_debug}
MPI....................... : ${enable_mpi}
LP Preemption Support..... : ${ac_preemption}
LP Rebinding.............. : ${ac_lp_rebinding}
<<<<<<< HEAD
Linux Kernel Modules...... : ${ac_modules}
=======
Incremental State Saving.. : ${ac_iss}

>>>>>>> 126bb145

EOF<|MERGE_RESOLUTION|>--- conflicted
+++ resolved
@@ -440,11 +440,7 @@
 MPI....................... : ${enable_mpi}
 LP Preemption Support..... : ${ac_preemption}
 LP Rebinding.............. : ${ac_lp_rebinding}
-<<<<<<< HEAD
 Linux Kernel Modules...... : ${ac_modules}
-=======
 Incremental State Saving.. : ${ac_iss}
 
->>>>>>> 126bb145
-
 EOF