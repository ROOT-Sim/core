# SPDX-FileCopyrightText: 2008-2021 HPDCS Group <rootsim@googlegroups.com>
# SPDX-License-Identifier: CC0-1.0
<<<<<<< HEAD
option('incremental_state_saving', type : 'feature', value : 'disabled', description : '')
option('mpi', type : 'feature', value : 'auto', description : '')
option('retractable_msg', type : 'feature', value : 'enabled', description : 
  'allows LPs to each have a single, self-scheduled retractable message')
option('neural_interface', type : 'feature', value : 'enabled', description : 
  'Activates neural interface')
=======
option('iss', type : 'feature', value : 'disabled', description : '')
option('mpi', type : 'feature', value : 'auto', description : '')
>>>>>>> f3b8dbda
<|MERGE_RESOLUTION|>--- conflicted
+++ resolved
@@ -1,13 +1,8 @@
 # SPDX-FileCopyrightText: 2008-2021 HPDCS Group <rootsim@googlegroups.com>
 # SPDX-License-Identifier: CC0-1.0
-<<<<<<< HEAD
-option('incremental_state_saving', type : 'feature', value : 'disabled', description : '')
+option('iss', type : 'feature', value : 'disabled', description : '')
 option('mpi', type : 'feature', value : 'auto', description : '')
 option('retractable_msg', type : 'feature', value : 'enabled', description : 
   'allows LPs to each have a single, self-scheduled retractable message')
 option('neural_interface', type : 'feature', value : 'enabled', description : 
-  'Activates neural interface')
-=======
-option('iss', type : 'feature', value : 'disabled', description : '')
-option('mpi', type : 'feature', value : 'auto', description : '')
->>>>>>> f3b8dbda
+  'Activates neural interface')